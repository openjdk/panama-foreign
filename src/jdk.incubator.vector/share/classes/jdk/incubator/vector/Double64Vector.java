--- conflicted
+++ resolved
@@ -124,6 +124,11 @@
     @ForceInline
     Double64Shuffle iotaShuffle() { return Double64Shuffle.IOTA; }
 
+    @ForceInline
+    Double64Shuffle iotaShuffle(int start) { 
+        return (Double64Shuffle)VectorIntrinsics.shuffleIota(ETYPE, Double64Shuffle.class, VSPECIES, VLENGTH, start, (val, l) -> new Double64Shuffle(i -> ((i + val) & (l-1))));
+    }
+
     @Override
     @ForceInline
     Double64Shuffle shuffleFromBytes(byte[] reorder) { return new Double64Shuffle(reorder); }
@@ -286,26 +291,9 @@
 
     @Override
     @ForceInline
-<<<<<<< HEAD
     public final long reduceLanesToLong(VectorOperators.Associative op,
                                         VectorMask<Double> m) {
         return (long) super.reduceLanesTemplate(op, m);  // specialized
-=======
-    public double mulLanes(VectorMask<Double> m) {
-        return DoubleVector.broadcast(SPECIES, (double) 1).blend(this, m).mulLanes();
-    }
-
-    @Override
-    @ForceInline
-    public double minLanes(VectorMask<Double> m) {
-        return DoubleVector.broadcast(SPECIES, Double.POSITIVE_INFINITY).blend(this, m).minLanes();
-    }
-
-    @Override
-    @ForceInline
-    public double maxLanes(VectorMask<Double> m) {
-        return DoubleVector.broadcast(SPECIES, Double.NEGATIVE_INFINITY).blend(this, m).maxLanes();
->>>>>>> c3aabcdb
     }
 
     @Override
@@ -379,111 +367,12 @@
 
     @Override
     @ForceInline
-<<<<<<< HEAD
     public Double64Vector rearrange(VectorShuffle<Double> shuffle,
                                   VectorMask<Double> m) {
         return (Double64Vector)
             super.rearrangeTemplate(Double64Shuffle.class,
                                     (Double64Shuffle) shuffle,
                                     (Double64Mask) m);  // specialize
-=======
-    public Double64Mask greaterThanEq(Vector<Double> o) {
-        Objects.requireNonNull(o);
-        Double64Vector v = (Double64Vector)o;
-
-        return VectorIntrinsics.compare(
-            BT_ge, Double64Vector.class, Double64Mask.class, double.class, LENGTH,
-            this, v,
-            (v1, v2) -> v1.bTest(v2, (i, a, b) -> a >= b));
-    }
-
-    // Foreach
-
-    @Override
-    void forEach(FUnCon f) {
-        double[] vec = getElements();
-        for (int i = 0; i < length(); i++) {
-            f.apply(i, vec[i]);
-        }
-    }
-
-    @Override
-    void forEach(VectorMask<Double> o, FUnCon f) {
-        boolean[] mbits = ((Double64Mask)o).getBits();
-        forEach((i, a) -> {
-            if (mbits[i]) { f.apply(i, a); }
-        });
-    }
-
-    Long64Vector toBits() {
-        double[] vec = getElements();
-        long[] res = new long[this.species().length()];
-        for(int i = 0; i < this.species().length(); i++){
-            res[i] = Double.doubleToLongBits(vec[i]);
-        }
-        return new Long64Vector(res);
-    }
-
-
-    @Override
-    @ForceInline
-    public Double64Vector rotateLanesLeft(int j) {
-      int L = length();
-      if (j < 0) {
-         throw new IllegalArgumentException("Index " + j + " must be zero or positive");
-      } else {
-        j = j & (L-1);
-        VectorShuffle<Double> PermMask  = VectorShuffle.shuffleIota(SPECIES, L - j);
-        return this.rearrange(PermMask);
-      }
-    }
-
-    @Override
-    @ForceInline
-    public Double64Vector rotateLanesRight(int j) {
-      int L = length();
-      if (j < 0) {
-         throw new IllegalArgumentException("Index " + j + " must be zero or positive");
-      } else {
-        j = j & (L-1);
-        VectorShuffle<Double> PermMask = VectorShuffle.shuffleIota(SPECIES, j);
-        return this.rearrange(PermMask);
-      }
-    }
-
-    @Override
-    @ForceInline
-    @SuppressWarnings("unchecked")
-    public Double64Vector shiftLanesLeft(int j) {
-       int L = length();
-       if (j < 0) {
-         throw new IllegalArgumentException("Index " + j + " must be zero or positive");
-       } else if ( j >= L ) {
-         return ZERO;
-       } else {
-         Double64Shuffle     Iota    = (Double64Shuffle)(VectorShuffle.shuffleIota(SPECIES, L-j));
-         VectorMask<Double> BlendMask = Iota.toVector().lessThan(Double64Vector.broadcast(SPECIES, (double)(L-j)));
-         Iota    = (Double64Shuffle)(VectorShuffle.shuffleIota(SPECIES, L -j));
-         return ZERO.blend(this.rearrange(Iota),BlendMask);
-       }
-    }
-
-    @Override
-    @ForceInline
-    @SuppressWarnings("unchecked")
-    public Double64Vector shiftLanesRight(int j) {
-       int L = length();
-       if (j < 0) {
-         throw new IllegalArgumentException("Index " + j + " must be zero or positive");
-       } else if ( j >= L ) {
-         return ZERO;
-       } else {
-         Double64Shuffle     Iota    = (Double64Shuffle)(VectorShuffle.shuffleIota(SPECIES, j));
-         VectorMask<Double> BlendMask = Iota.toVector().greaterThanEq(Double64Vector.broadcast(SPECIES, (double)(j)));
-         Iota    = (Double64Shuffle)(VectorShuffle.shuffleIota(SPECIES, j));
-         return ZERO.blend(this.rearrange(Iota),BlendMask);
-       }
->>>>>>> c3aabcdb
     }
 
     @Override
@@ -718,7 +607,6 @@
             return VSPECIES;
         }
 
-<<<<<<< HEAD
         static {
             // There must be enough bits in the shuffle lanes to encode
             // VLENGTH valid indexes and VLENGTH exceptional ones.
@@ -727,22 +615,19 @@
         }
         static final Double64Shuffle IOTA = new Double64Shuffle(IDENTITY);
 
-        @Override
+        private Double64Vector toVector_helper() {
+            return (Double64Vector) super.toVectorTemplate();  // specialize
+        }
+
+        @Override
+        @ForceInline
         public Double64Vector toVector() {
-            return (Double64Vector) super.toVectorTemplate();  // specialize
-=======
-        private DoubleVector toVector_helper() {
-            double[] va = new double[SPECIES.length()];
-            for (int i = 0; i < va.length; i++) {
-              va[i] = (double) lane(i);
-            }
-            return DoubleVector.fromArray(SPECIES, va, 0);
->>>>>>> c3aabcdb
-        }
-
-        @Override
-        @ForceInline
-<<<<<<< HEAD
+            return VectorIntrinsics.shuffleToVector(VCLASS, ETYPE, Double64Shuffle.class, this, VLENGTH,
+                                                    (s) -> (s.toVector_helper()));
+        }
+
+        @Override
+        @ForceInline
         public <F> VectorShuffle<F> cast(VectorSpecies<F> s) {
             AbstractSpecies<F> species = (AbstractSpecies<F>) s;
             if (length() != species.laneCount())
@@ -762,42 +647,11 @@
                 return new Float64Vector.Float64Shuffle(shuffleArray).check(species);
             case LaneType.SK_DOUBLE:
                 return new Double64Vector.Double64Shuffle(shuffleArray).check(species);
-=======
-        public DoubleVector toVector() {
-            return VectorIntrinsics.shuffleToVector(Double64Vector.class, double.class, Double64Shuffle.class, this,
-                                                    SPECIES.length(), 
-                                                    (s) -> (((Double64Shuffle)(s)).toVector_helper()));
-        }
-
-        @Override
-        @ForceInline
-        @SuppressWarnings("unchecked")
-        public <F> VectorShuffle<F> cast(VectorSpecies<F> species) {
-            if (length() != species.length())
-                throw new IllegalArgumentException("Shuffle length and species length differ");
-            Class<?> stype = species.elementType();
-            int [] shuffleArray = toArray();
-            if (stype == byte.class) {
-                return (VectorShuffle<F>) new Byte64Vector.Byte64Shuffle(shuffleArray);
-            } else if (stype == short.class) {
-                return (VectorShuffle<F>) new Short64Vector.Short64Shuffle(shuffleArray);
-            } else if (stype == int.class) {
-                return (VectorShuffle<F>) new Int64Vector.Int64Shuffle(shuffleArray);
-            } else if (stype == long.class) {
-                return (VectorShuffle<F>) new Long64Vector.Long64Shuffle(shuffleArray);
-            } else if (stype == float.class) {
-                return (VectorShuffle<F>) new Float64Vector.Float64Shuffle(shuffleArray);
-            } else if (stype == double.class) {
-                return (VectorShuffle<F>) new Double64Vector.Double64Shuffle(shuffleArray);
-            } else {
-                throw new UnsupportedOperationException("Bad lane type for casting.");
->>>>>>> c3aabcdb
             }
 
             // Should not reach here.
             throw new AssertionError(species);
         }
-
 
         @Override
         public Double64Shuffle rearrange(VectorShuffle<Double> shuffle) {
