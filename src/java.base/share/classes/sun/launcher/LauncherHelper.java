/*
 * Copyright (c) 2007, 2023, Oracle and/or its affiliates. All rights reserved.
 * DO NOT ALTER OR REMOVE COPYRIGHT NOTICES OR THIS FILE HEADER.
 *
 * This code is free software; you can redistribute it and/or modify it
 * under the terms of the GNU General Public License version 2 only, as
 * published by the Free Software Foundation.  Oracle designates this
 * particular file as subject to the "Classpath" exception as provided
 * by Oracle in the LICENSE file that accompanied this code.
 *
 * This code is distributed in the hope that it will be useful, but WITHOUT
 * ANY WARRANTY; without even the implied warranty of MERCHANTABILITY or
 * FITNESS FOR A PARTICULAR PURPOSE.  See the GNU General Public License
 * version 2 for more details (a copy is included in the LICENSE file that
 * accompanied this code).
 *
 * You should have received a copy of the GNU General Public License version
 * 2 along with this work; if not, write to the Free Software Foundation,
 * Inc., 51 Franklin St, Fifth Floor, Boston, MA 02110-1301 USA.
 *
 * Please contact Oracle, 500 Oracle Parkway, Redwood Shores, CA 94065 USA
 * or visit www.oracle.com if you need additional information or have any
 * questions.
 */

package sun.launcher;

import java.io.File;
import java.io.IOException;
import java.io.PrintStream;
import java.io.UnsupportedEncodingException;
import java.lang.module.Configuration;
import java.lang.module.ModuleDescriptor;
import java.lang.module.ModuleDescriptor.Exports;
import java.lang.module.ModuleDescriptor.Opens;
import java.lang.module.ModuleDescriptor.Provides;
import java.lang.module.ModuleDescriptor.Requires;
import java.lang.module.ModuleFinder;
import java.lang.module.ModuleReference;
import java.lang.module.ResolvedModule;
import java.lang.reflect.Constructor;
import java.lang.reflect.InvocationTargetException;
import java.lang.reflect.Method;
import java.lang.reflect.Modifier;
import java.math.BigDecimal;
import java.math.RoundingMode;
import java.net.URI;
import java.nio.charset.Charset;
import java.nio.file.DirectoryStream;
import java.nio.file.Files;
import java.nio.file.Path;
import java.text.MessageFormat;
import java.text.Normalizer;
import java.util.ArrayList;
import java.util.Arrays;
import java.util.Comparator;
import java.util.Iterator;
import java.util.List;
import java.util.Locale;
import java.util.Locale.Category;
import java.util.Map;
import java.util.Optional;
import java.util.Properties;
import java.util.ResourceBundle;
import java.util.Set;
import java.util.TreeSet;
import java.util.function.Function;
import java.util.jar.Attributes;
import java.util.jar.JarFile;
import java.util.jar.Manifest;
import java.util.stream.Collectors;
import java.util.stream.Stream;

import jdk.internal.misc.MainMethodFinder;
import jdk.internal.misc.PreviewFeatures;
import jdk.internal.misc.VM;
import jdk.internal.module.ModuleBootstrap;
import jdk.internal.module.Modules;
import jdk.internal.platform.Container;
import jdk.internal.platform.Metrics;
import jdk.internal.util.OperatingSystem;
import sun.util.calendar.ZoneInfoFile;

/**
 * A utility package for the java(1), javaw(1) launchers.
 * The following are helper methods that the native launcher uses
 * to perform checks etc. using JNI, see src/share/bin/java.c
 */
public final class LauncherHelper {

    // No instantiation
    private LauncherHelper() {}

    // used to identify JavaFX applications
    private static final String JAVAFX_APPLICATION_MARKER =
            "JavaFX-Application-Class";
    private static final String JAVAFX_APPLICATION_CLASS_NAME =
            "javafx.application.Application";
    private static final String JAVAFX_FXHELPER_CLASS_NAME_SUFFIX =
            "sun.launcher.LauncherHelper$FXHelper";
    private static final String LAUNCHER_AGENT_CLASS = "Launcher-Agent-Class";
    private static final String MAIN_CLASS = "Main-Class";
    private static final String ADD_EXPORTS = "Add-Exports";
    private static final String ADD_OPENS = "Add-Opens";
    private static final String ENABLE_NATIVE_ACCESS = "Enable-Native-Access";

    private static StringBuilder outBuf = new StringBuilder();

    private static final String INDENT = "    ";
    private static final String VM_SETTINGS     = "VM settings:";
    private static final String PROP_SETTINGS   = "Property settings:";
    private static final String LOCALE_SETTINGS = "Locale settings:";

    // sync with java.c and jdk.internal.misc.VM
    private static final String diagprop = "sun.java.launcher.diag";
    static final boolean trace = VM.getSavedProperty(diagprop) != null;

    private static final String defaultBundleName =
            "sun.launcher.resources.launcher";

    private static class ResourceBundleHolder {
        private static final ResourceBundle RB =
                ResourceBundle.getBundle(defaultBundleName);
    }
    private static PrintStream ostream;
    private static Class<?> appClass; // application class, for GUI/reporting purposes

    enum Option { DEFAULT, ALL, LOCALE, PROPERTIES, SECURITY,
        SECURITY_ALL, SECURITY_PROPERTIES, SECURITY_PROVIDERS,
        SECURITY_TLS, SYSTEM, VM };

    /*
     * A method called by the launcher to print out the standard settings.
     * -XshowSettings prints details of all supported components in non-verbose
     * mode. -XshowSettings:all prints all settings in verbose mode.
     * Specific settings information may be obtained by using suboptions.
     *
     * Suboption values include "all", "locale", "properties", "security",
     * "system" (Linux only) and "vm". A error message is printed for an
     * unknown suboption value and the VM launch aborts.
     *
     * printToStderr: choose between stdout and stderr
     *
     * optionFlag: specifies which options to print default is all other
     *    possible values are vm, properties, locale.
     *
     * initialHeapSize: in bytes, as set by the launcher, a zero-value indicates
     *    this code should determine this value, using a suitable method or
     *    the line could be omitted.
     *
     * maxHeapSize: in bytes, as set by the launcher, a zero-value indicates
     *    this code should determine this value, using a suitable method.
     *
     * stackSize: in bytes, as set by the launcher, a zero-value indicates
     *    this code determine this value, using a suitable method or omit the
     *    line entirely.
     */
    @SuppressWarnings("fallthrough")
    static void showSettings(boolean printToStderr, String optionFlag,
            long initialHeapSize, long maxHeapSize, long stackSize) {

        initOutput(printToStderr);
        Option component = validateOption(optionFlag);
        switch (component) {
            case ALL -> printAllSettings(initialHeapSize, maxHeapSize, stackSize, true);
            case LOCALE -> printLocale(true);
            case PROPERTIES -> printProperties();
            case SECURITY,
                 SECURITY_ALL,
                 SECURITY_PROPERTIES,
                 SECURITY_PROVIDERS,
                 SECURITY_TLS -> SecuritySettings.printSecuritySettings(component, ostream, true);
            case SYSTEM -> printSystemMetrics();
            case VM -> printVmSettings(initialHeapSize, maxHeapSize, stackSize);
            case DEFAULT -> printAllSettings(initialHeapSize, maxHeapSize, stackSize, false);
        }
    }

    /*
     * Validate that the -XshowSettings value is allowed
     * If a valid option is parsed, return enum corresponding
     * to that option. Abort if a bad option is parsed.
     */
    private static Option validateOption(String optionFlag) {
        if (optionFlag.equals("-XshowSettings")) {
            return Option.DEFAULT;
        }

        if (optionFlag.equals("-XshowSetings:")) {
            abort(null, "java.launcher.bad.option", ":");
        }

        Map<String, Option> validOpts = Arrays.stream(Option.values())
                .filter(o -> !o.equals(Option.DEFAULT)) // non-valid option
                .collect(Collectors.toMap(o -> o.name()
                        .toLowerCase(Locale.ROOT)
                        .replace("_", ":"), Function.identity()));

        String optStr = optionFlag.substring("-XshowSettings:".length());
        Option component = validOpts.get(optStr);
        if (component == null) {
            abort(null, "java.launcher.bad.option", optStr);
        }
        return component;
    }

    /*
     * Print settings for all supported components.
     * verbose value used to determine if verbose information
     * should be printed for components that support printing
     * in verbose or non-verbose mode.
     */
    private static void printAllSettings(long initialHeapSize, long maxHeapSize,
                                         long stackSize, boolean verbose) {
        printVmSettings(initialHeapSize, maxHeapSize, stackSize);
        printProperties();
        printLocale(verbose);
        SecuritySettings.printSecuritySettings(
                    Option.SECURITY_ALL, ostream, verbose);
        if (OperatingSystem.isLinux()) {
            printSystemMetrics();
        }
    }

    private static void printVmSettings(
            long initialHeapSize, long maxHeapSize,
            long stackSize) {

        ostream.println(VM_SETTINGS);
        if (stackSize != 0L) {
            ostream.println(INDENT + "Stack Size: " +
                    SizePrefix.scaleValue(stackSize));
        }
        if (initialHeapSize != 0L) {
             ostream.println(INDENT + "Min. Heap Size: " +
                    SizePrefix.scaleValue(initialHeapSize));
        }
        if (maxHeapSize != 0L) {
            ostream.println(INDENT + "Max. Heap Size: " +
                    SizePrefix.scaleValue(maxHeapSize));
        } else {
            ostream.println(INDENT + "Max. Heap Size (Estimated): "
                    + SizePrefix.scaleValue(Runtime.getRuntime().maxMemory()));
        }
        ostream.println(INDENT + "Using VM: "
                + System.getProperty("java.vm.name"));
        ostream.println();
    }

    /*
     * prints the properties subopt/section
     */
    private static void printProperties() {
        Properties p = System.getProperties();
        ostream.println(PROP_SETTINGS);
        for (String key : p.stringPropertyNames().stream().sorted().toList()) {
            printPropertyValue(key, p.getProperty(key));
        }
        ostream.println();
    }

    private static boolean isPath(String key) {
        return key.endsWith(".dirs") || key.endsWith(".path");
    }

    private static void printPropertyValue(String key, String value) {
        ostream.print(INDENT + key + " = ");
        if (key.equals("line.separator")) {
            for (byte b : value.getBytes()) {
                switch (b) {
                    case 0xd:
                        ostream.print("\\r ");
                        break;
                    case 0xa:
                        ostream.print("\\n ");
                        break;
                    default:
                        // print any bizarre line separators in hex, but really
                        // shouldn't happen.
                        ostream.printf("0x%02X", b & 0xff);
                        break;
                }
            }
            ostream.println();
            return;
        }
        if (!isPath(key)) {
            ostream.println(value);
            return;
        }
        String[] values = value.split(System.getProperty("path.separator"));
        boolean first = true;
        for (String s : values) {
            if (first) { // first line treated specially
                ostream.println(s);
                first = false;
            } else { // following lines prefix with indents
                ostream.println(INDENT + INDENT + s);
            }
        }
    }

    /*
     * prints the locale subopt/section
     */
    private static void printLocale(boolean verbose) {
        Locale locale = Locale.getDefault();
        if (verbose) {
            ostream.println(LOCALE_SETTINGS);
        } else {
            ostream.println("Locale settings summary:");
            ostream.println(INDENT + "Use \"-XshowSettings:locale\" " +
                    "option for verbose locale settings options");
        }
        ostream.println(INDENT + "default locale = " +
                locale.getDisplayName());
        ostream.println(INDENT + "default display locale = " +
                Locale.getDefault(Category.DISPLAY).getDisplayName());
        ostream.println(INDENT + "default format locale = " +
                Locale.getDefault(Category.FORMAT).getDisplayName());
        ostream.println(INDENT + "tzdata version = " +
                ZoneInfoFile.getVersion());
        if (verbose) {
            printLocales();
        }
        ostream.println();
    }

    private static void printLocales() {
        Locale[] tlocales = Locale.getAvailableLocales();
        final int len = tlocales == null ? 0 : tlocales.length;
        if (len < 1 ) {
            return;
        }
        // Locale does not implement Comparable so we convert it to String
        // and sort it for pretty printing.
        Set<String> sortedSet = new TreeSet<>();
        for (Locale l : tlocales) {
            sortedSet.add(l.toString());
        }

        ostream.print(INDENT + "available locales = ");
        Iterator<String> iter = sortedSet.iterator();
        final int last = len - 1;
        for (int i = 0 ; iter.hasNext() ; i++) {
            String s = iter.next();
            ostream.print(s);
            if (i != last) {
                ostream.print(", ");
            }
            // print columns of 8
            if ((i + 1) % 8 == 0) {
                ostream.println();
                ostream.print(INDENT + INDENT);
            }
        }
        ostream.println();
    }

    private static void printSystemMetrics() {
        Metrics c = Container.metrics();

        ostream.println("Operating System Metrics:");

        if (c == null) {
            ostream.println(INDENT + "No metrics available for this platform");
            return;
        }

        final long longRetvalNotSupported = -2;

        ostream.println(INDENT + "Provider: " + c.getProvider());
        ostream.println(INDENT + "Effective CPU Count: " + c.getEffectiveCpuCount());
        ostream.println(formatCpuVal(c.getCpuPeriod(), INDENT + "CPU Period: ", longRetvalNotSupported));
        ostream.println(formatCpuVal(c.getCpuQuota(), INDENT + "CPU Quota: ", longRetvalNotSupported));
        ostream.println(formatCpuVal(c.getCpuShares(), INDENT + "CPU Shares: ", longRetvalNotSupported));

        int cpus[] = c.getCpuSetCpus();
        if (cpus != null) {
            ostream.println(INDENT + "List of Processors, "
                    + cpus.length + " total: ");

            ostream.print(INDENT);
            for (int i = 0; i < cpus.length; i++) {
                ostream.print(cpus[i] + " ");
            }
            if (cpus.length > 0) {
                ostream.println("");
            }
        } else {
            ostream.println(INDENT + "List of Processors: N/A");
        }

        cpus = c.getEffectiveCpuSetCpus();
        if (cpus != null) {
            ostream.println(INDENT + "List of Effective Processors, "
                    + cpus.length + " total: ");

            ostream.print(INDENT);
            for (int i = 0; i < cpus.length; i++) {
                ostream.print(cpus[i] + " ");
            }
            if (cpus.length > 0) {
                ostream.println("");
            }
        } else {
            ostream.println(INDENT + "List of Effective Processors: N/A");
        }

        int mems[] = c.getCpuSetMems();
        if (mems != null) {
            ostream.println(INDENT + "List of Memory Nodes, "
                    + mems.length + " total: ");

            ostream.print(INDENT);
            for (int i = 0; i < mems.length; i++) {
                ostream.print(mems[i] + " ");
            }
            if (mems.length > 0) {
                ostream.println("");
            }
        } else {
            ostream.println(INDENT + "List of Memory Nodes: N/A");
        }

        mems = c.getEffectiveCpuSetMems();
        if (mems != null) {
            ostream.println(INDENT + "List of Available Memory Nodes, "
                    + mems.length + " total: ");

            ostream.print(INDENT);
            for (int i = 0; i < mems.length; i++) {
                ostream.print(mems[i] + " ");
            }
            if (mems.length > 0) {
                ostream.println("");
            }
        } else {
            ostream.println(INDENT + "List of Available Memory Nodes: N/A");
        }

        long limit = c.getMemoryLimit();
        ostream.println(formatLimitString(limit, INDENT + "Memory Limit: ", longRetvalNotSupported));

        limit = c.getMemorySoftLimit();
        ostream.println(formatLimitString(limit, INDENT + "Memory Soft Limit: ", longRetvalNotSupported));

        limit = c.getMemoryAndSwapLimit();
        ostream.println(formatLimitString(limit, INDENT + "Memory & Swap Limit: ", longRetvalNotSupported));

        limit = c.getPidsMax();
        ostream.println(formatLimitString(limit, INDENT + "Maximum Processes Limit: ",
                                          longRetvalNotSupported, false));
        ostream.println("");
    }

    private static String formatLimitString(long limit, String prefix, long unavailable) {
        return formatLimitString(limit, prefix, unavailable, true);
    }

    private static String formatLimitString(long limit, String prefix, long unavailable, boolean scale) {
        if (limit >= 0) {
            if (scale) {
                return prefix + SizePrefix.scaleValue(limit);
            } else {
                return prefix + limit;
            }
        } else if (limit == unavailable) {
            return prefix + "N/A";
        } else {
            return prefix + "Unlimited";
        }
    }

    private static String formatCpuVal(long cpuVal, String prefix, long unavailable) {
        if (cpuVal >= 0) {
            return prefix + cpuVal + "us";
        } else if (cpuVal == unavailable) {
            return prefix + "N/A";
        } else {
            return prefix + cpuVal;
        }
    }

    private enum SizePrefix {

        KILO(1024, "K"),
        MEGA(1024 * 1024, "M"),
        GIGA(1024 * 1024 * 1024, "G"),
        TERA(1024L * 1024L * 1024L * 1024L, "T");
        long size;
        String abbrev;

        SizePrefix(long size, String abbrev) {
            this.size = size;
            this.abbrev = abbrev;
        }

        private static String scale(long v, SizePrefix prefix) {
            return BigDecimal.valueOf(v).divide(BigDecimal.valueOf(prefix.size),
                    2, RoundingMode.HALF_EVEN).toPlainString() + prefix.abbrev;
        }
        /*
         * scale the incoming values to a human readable form, represented as
         * K, M, G and T, see java.c parse_size for the scaled values and
         * suffixes. The lowest possible scaled value is Kilo.
         */
        static String scaleValue(long v) {
            if (v < MEGA.size) {
                return scale(v, KILO);
            } else if (v < GIGA.size) {
                return scale(v, MEGA);
            } else if (v < TERA.size) {
                return scale(v, GIGA);
            } else {
                return scale(v, TERA);
            }
        }
    }

    /**
     * A private helper method to get a localized message and also
     * apply any arguments that we might pass.
     */
    private static String getLocalizedMessage(String key, Object... args) {
        String msg = ResourceBundleHolder.RB.getString(key);
        return (args != null) ? MessageFormat.format(msg, args) : msg;
    }

    /**
     * The java -help message is split into 3 parts, an invariant, followed
     * by a set of platform dependent variant messages, finally an invariant
     * set of lines.
     * This method initializes the help message for the first time, and also
     * assembles the invariant header part of the message.
     */
    static void initHelpMessage(String progname) {
        outBuf = outBuf.append(getLocalizedMessage("java.launcher.opt.header",
                (progname == null) ? "java" : progname ));
    }

    /**
     * Appends the vm selection messages to the header, already created.
     * initHelpSystem must already be called.
     */
    static void appendVmSelectMessage(String vm1, String vm2) {
        outBuf = outBuf.append(getLocalizedMessage("java.launcher.opt.vmselect",
                vm1, vm2));
    }

    /**
     * Appends the vm synonym message to the header, already created.
     * initHelpSystem must be called before using this method.
     */
    static void appendVmSynonymMessage(String vm1, String vm2) {
        outBuf = outBuf.append(getLocalizedMessage("java.launcher.opt.hotspot",
                vm1, vm2));
    }

    /**
     * Appends the last invariant part to the previously created messages,
     * and finishes up the printing to the desired output stream.
     * initHelpSystem must be called before using this method.
     */
    static void printHelpMessage(boolean printToStderr) {
        initOutput(printToStderr);
        outBuf = outBuf.append(getLocalizedMessage("java.launcher.opt.footer",
                File.pathSeparator));
        ostream.println(outBuf.toString());
    }

    /**
     * Prints the Xusage text to the desired output stream.
     */
    static void printXUsageMessage(boolean printToStderr) {
        initOutput(printToStderr);
        ostream.println(getLocalizedMessage("java.launcher.X.usage",
                File.pathSeparator));
        if (OperatingSystem.isMacOS()) {
            ostream.println(getLocalizedMessage("java.launcher.X.macosx.usage",
                        File.pathSeparator));
        }
    }

    static void initOutput(boolean printToStderr) {
        ostream =  (printToStderr) ? System.err : System.out;
    }

    static void initOutput(PrintStream ps) {
        ostream = ps;
    }

    static String getMainClassFromJar(String jarname) {
        String mainValue;
        try (JarFile jarFile = new JarFile(jarname)) {
            Manifest manifest = jarFile.getManifest();
            if (manifest == null) {
                abort(null, "java.launcher.jar.error2", jarname);
            }
            Attributes mainAttrs = manifest.getMainAttributes();
            if (mainAttrs == null) {
                abort(null, "java.launcher.jar.error3", jarname);
            }

            // Main-Class
            mainValue = mainAttrs.getValue(MAIN_CLASS);
            if (mainValue == null) {
                abort(null, "java.launcher.jar.error3", jarname);
            }

            // Launcher-Agent-Class (only check for this when Main-Class present)
            String agentClass = mainAttrs.getValue(LAUNCHER_AGENT_CLASS);
            if (agentClass != null) {
                ModuleLayer.boot().findModule("java.instrument").ifPresent(m -> {
                    try {
                        String cn = "sun.instrument.InstrumentationImpl";
                        Class<?> clazz = Class.forName(cn, false, null);
                        Method loadAgent = clazz.getMethod("loadAgent", String.class);
                        loadAgent.invoke(null, jarname);
                    } catch (Throwable e) {
                        if (e instanceof InvocationTargetException) e = e.getCause();
                        abort(e, "java.launcher.jar.error4", jarname);
                    }
                });
            }

            // Add-Exports and Add-Opens
            String exports = mainAttrs.getValue(ADD_EXPORTS);
            if (exports != null) {
                addExportsOrOpens(exports, false);
            }
            String opens = mainAttrs.getValue(ADD_OPENS);
            if (opens != null) {
                addExportsOrOpens(opens, true);
            }
            String enableNativeAccess = mainAttrs.getValue(ENABLE_NATIVE_ACCESS);
            if (enableNativeAccess != null) {
                if (!enableNativeAccess.equals("ALL-UNNAMED")) {
<<<<<<< HEAD
                    throw new IllegalArgumentException("Only ALL-UNNAMED allowed as value for " + ENABLE_NATIVE_ACCESS);
=======
                    abort(null, "java.launcher.jar.error.illegal.ena.value", enableNativeAccess);
>>>>>>> 25af5aea
                }
                Modules.addEnableNativeAccessToAllUnnamed();
            }

            /*
             * Hand off to FXHelper if it detects a JavaFX application
             * This must be done after ensuring a Main-Class entry
             * exists to enforce compliance with the jar specification
             */
            if (mainAttrs.containsKey(
                    new Attributes.Name(JAVAFX_APPLICATION_MARKER))) {
                FXHelper.setFXLaunchParameters(jarname, LM_JAR);
                return FXHelper.class.getName();
            }

            return mainValue.trim();
        } catch (IOException ioe) {
            abort(ioe, "java.launcher.jar.error1", jarname);
        }
        return null;
    }

    /**
     * Process the Add-Exports or Add-Opens value. The value is
     * {@code <module>/<package> ( <module>/<package>)*}.
     */
    static void addExportsOrOpens(String value, boolean open) {
        for (String moduleAndPackage : value.split(" ")) {
            String[] s = moduleAndPackage.trim().split("/");
            if (s.length == 2) {
                String mn = s[0];
                String pn = s[1];
                ModuleLayer.boot()
                    .findModule(mn)
                    .filter(m -> m.getDescriptor().packages().contains(pn))
                    .ifPresent(m -> {
                        if (open) {
                            Modules.addOpensToAllUnnamed(m, pn);
                        } else {
                            Modules.addExportsToAllUnnamed(m, pn);
                        }
                    });
            }
        }
    }

    // From src/share/bin/java.c:
    //   enum LaunchMode { LM_UNKNOWN = 0, LM_CLASS, LM_JAR, LM_MODULE, LM_SOURCE }

    private static final int LM_UNKNOWN = 0;
    private static final int LM_CLASS   = 1;
    private static final int LM_JAR     = 2;
    private static final int LM_MODULE  = 3;
    private static final int LM_SOURCE  = 4;

    static void abort(Throwable t, String msgKey, Object... args) {
        if (msgKey != null) {
            ostream.println(getLocalizedMessage(msgKey, args));
        }
        if (trace) {
            if (t != null) {
                t.printStackTrace();
            } else {
                Thread.dumpStack();
            }
        }
        System.exit(1);
    }

    /**
     * This method:
     * 1. Loads the main class from the module or class path
     * 2. Checks the public static void main method.
     * 3. If the main class extends FX Application then call on FXHelper to
     * perform the launch.
     *
     * @param printToStderr if set, all output will be routed to stderr
     * @param mode LaunchMode as determined by the arguments passed on the
     *             command line
     * @param what the module name[/class], JAR file, or the main class
     *             depending on the mode
     *
     * @return the application's main class
     */
    @SuppressWarnings("fallthrough")
    public static Class<?> checkAndLoadMain(boolean printToStderr,
                                            int mode,
                                            String what) {
        initOutput(printToStderr);

        Class<?> mainClass = null;
        switch (mode) {
            case LM_MODULE: case LM_SOURCE:
                mainClass = loadModuleMainClass(what);
                break;
            default:
                mainClass = loadMainClass(mode, what);
                break;
        }

        // record the real main class for UI purposes
        // neither method above can return null, they will abort()
        appClass = mainClass;

        /*
         * Check if FXHelper can launch it using the FX launcher. In an FX app,
         * the main class may or may not have a main method, so do this before
         * validating the main class.
         */
        if (JAVAFX_FXHELPER_CLASS_NAME_SUFFIX.equals(mainClass.getName()) ||
            doesExtendFXApplication(mainClass)) {
            // Will abort() if there are problems with FX runtime
            FXHelper.setFXLaunchParameters(what, mode);
            mainClass = FXHelper.class;
        }

        validateMainClass(mainClass);
        return mainClass;
    }

    /**
     * Returns the main class for a module. The query is either a module name
     * or module-name/main-class. For the former then the module's main class
     * is obtained from the module descriptor (MainClass attribute).
     */
    private static Class<?> loadModuleMainClass(String what) {
        int i = what.indexOf('/');
        String mainModule;
        String mainClass;
        if (i == -1) {
            mainModule = what;
            mainClass = null;
        } else {
            mainModule = what.substring(0, i);
            mainClass = what.substring(i+1);
        }

        // main module is in the boot layer
        ModuleLayer layer = ModuleLayer.boot();
        Optional<Module> om = layer.findModule(mainModule);
        if (om.isEmpty()) {
            // should not happen
            throw new InternalError("Module " + mainModule + " not in boot Layer");
        }
        Module m = om.get();

        // get main class
        if (mainClass == null) {
            Optional<String> omc = m.getDescriptor().mainClass();
            if (omc.isEmpty()) {
                abort(null, "java.launcher.module.error1", mainModule);
            }
            mainClass = omc.get();
        }

        // load the class from the module
        Class<?> c = null;
        try {
            c = Class.forName(m, mainClass);
            if (c == null && OperatingSystem.isMacOS()
                    && Normalizer.isNormalized(mainClass, Normalizer.Form.NFD)) {

                String cn = Normalizer.normalize(mainClass, Normalizer.Form.NFC);
                c = Class.forName(m, cn);
            }
        } catch (LinkageError le) {
            abort(null, "java.launcher.module.error3", mainClass, m.getName(),
                    le.getClass().getName() + ": " + le.getLocalizedMessage());
        }
        if (c == null) {
            abort(null, "java.launcher.module.error2", mainClass, mainModule);
        }

        System.setProperty("jdk.module.main.class", c.getName());
        return c;
    }

    /**
     * Loads the main class from the class path (LM_CLASS or LM_JAR).
     */
    private static Class<?> loadMainClass(int mode, String what) {
        // get the class name
        String cn;
        switch (mode) {
            case LM_CLASS:
                cn = what;
                break;
            case LM_JAR:
                cn = getMainClassFromJar(what);
                break;
            default:
                // should never happen
                throw new InternalError("" + mode + ": Unknown launch mode");
        }

        // load the main class
        cn = cn.replace('/', '.');
        Class<?> mainClass = null;
        ClassLoader scl = ClassLoader.getSystemClassLoader();
        try {
            try {
                mainClass = Class.forName(cn, false, scl);
            } catch (NoClassDefFoundError | ClassNotFoundException cnfe) {
                if (OperatingSystem.isMacOS()
                        && Normalizer.isNormalized(cn, Normalizer.Form.NFD)) {
                    try {
                        // On Mac OS X since all names with diacritical marks are
                        // given as decomposed it is possible that main class name
                        // comes incorrectly from the command line and we have
                        // to re-compose it
                        String ncn = Normalizer.normalize(cn, Normalizer.Form.NFC);
                        mainClass = Class.forName(ncn, false, scl);
                    } catch (NoClassDefFoundError | ClassNotFoundException cnfe1) {
                        abort(cnfe1, "java.launcher.cls.error1", cn,
                                cnfe1.getClass().getCanonicalName(), cnfe1.getMessage());
                    }
                } else {
                    abort(cnfe, "java.launcher.cls.error1", cn,
                            cnfe.getClass().getCanonicalName(), cnfe.getMessage());
                }
            }
        } catch (LinkageError le) {
            abort(le, "java.launcher.cls.error6", cn,
                    le.getClass().getName() + ": " + le.getLocalizedMessage());
        }
        return mainClass;
    }

    /*
     * Accessor method called by the launcher after getting the main class via
     * checkAndLoadMain(). The "application class" is the class that is finally
     * executed to start the application and in this case is used to report
     * the correct application name, typically for UI purposes.
     */
    public static Class<?> getApplicationClass() {
        return appClass;
    }

    /*
     * Check if the given class is a JavaFX Application class. This is done
     * in a way that does not cause the Application class to load or throw
     * ClassNotFoundException if the JavaFX runtime is not available.
     */
    private static boolean doesExtendFXApplication(Class<?> mainClass) {
        for (Class<?> sc = mainClass.getSuperclass(); sc != null;
                sc = sc.getSuperclass()) {
            if (sc.getName().equals(JAVAFX_APPLICATION_CLASS_NAME)) {
                return true;
            }
        }
        return false;
    }

    /*
     * main type flags
     */
    private static final int MAIN_WITHOUT_ARGS = 1;
    private static final int MAIN_NONSTATIC = 2;
    private static int mainType = 0;

    /*
     * Return type so that launcher invokes the correct main
     */
    public static int getMainType() {
        return mainType;
    }

    private static void setMainType(Method mainMethod) {
        int mods = mainMethod.getModifiers();
        boolean isStatic = Modifier.isStatic(mods);
        boolean noArgs = mainMethod.getParameterCount() == 0;
        mainType = (isStatic ? 0 : MAIN_NONSTATIC) | (noArgs ? MAIN_WITHOUT_ARGS : 0);
    }

    // Check the existence and signature of main and abort if incorrect
    static void validateMainClass(Class<?> mainClass) {
        Method mainMethod = null;
        try {
            mainMethod = MainMethodFinder.findMainMethod(mainClass);
        } catch (NoSuchMethodException nsme) {
            // invalid main or not FX application, abort with an error
            abort(null, "java.launcher.cls.error4", mainClass.getName(),
                  JAVAFX_APPLICATION_CLASS_NAME);
        } catch (Throwable e) {
            if (mainClass.getModule().isNamed()) {
                abort(e, "java.launcher.module.error5",
                      mainClass.getName(), mainClass.getModule().getName(),
                      e.getClass().getName(), e.getLocalizedMessage());
            } else {
                abort(e, "java.launcher.cls.error7", mainClass.getName(),
                      e.getClass().getName(), e.getLocalizedMessage());
            }
        }

        setMainType(mainMethod);

        /*
         * findMainMethod (above) will choose the correct method, based
         * on its name and parameter type, however, we still have to
         * ensure that the method is static (non-preview) and returns a void.
         */
        int mods = mainMethod.getModifiers();
        boolean isStatic = Modifier.isStatic(mods);
        boolean isPublic = Modifier.isPublic(mods);
        boolean noArgs = mainMethod.getParameterCount() == 0;

        if (!PreviewFeatures.isEnabled()) {
            if (!isStatic || !isPublic || noArgs) {
                abort(null, "java.launcher.cls.error2", "static",
                      mainMethod.getDeclaringClass().getName());
            }
        }

        if (!isStatic) {
            if (mainClass.isMemberClass() && !Modifier.isStatic(mainClass.getModifiers())) {
                abort(null, "java.launcher.cls.error9",
                        mainMethod.getDeclaringClass().getName());
            }
            try {
                Constructor<?> constructor = mainClass.getDeclaredConstructor();
                if (Modifier.isPrivate(constructor.getModifiers())) {
                    abort(null, "java.launcher.cls.error8",
                          mainMethod.getDeclaringClass().getName());
                }
            } catch (Throwable ex) {
                abort(null, "java.launcher.cls.error8",
                      mainMethod.getDeclaringClass().getName());
            }
        }

        if (mainMethod.getReturnType() != java.lang.Void.TYPE) {
            abort(null, "java.launcher.cls.error3",
                  mainMethod.getDeclaringClass().getName());
        }
    }

    private static final String encprop = "sun.jnu.encoding";
    private static String encoding = null;
    private static boolean isCharsetSupported = false;

    /*
     * converts a c or a byte array to a platform specific string,
     * previously implemented as a native method in the launcher.
     */
    static String makePlatformString(boolean printToStderr, byte[] inArray) {
        initOutput(printToStderr);
        if (encoding == null) {
            encoding = System.getProperty(encprop);
            isCharsetSupported = Charset.isSupported(encoding);
        }
        try {
            String out = isCharsetSupported
                    ? new String(inArray, encoding)
                    : new String(inArray);
            return out;
        } catch (UnsupportedEncodingException uee) {
            abort(uee, null);
        }
        return null; // keep the compiler happy
    }

    static String[] expandArgs(String[] argArray) {
        List<StdArg> aList = new ArrayList<>();
        for (String x : argArray) {
            aList.add(new StdArg(x));
        }
        return expandArgs(aList);
    }

    static String[] expandArgs(List<StdArg> argList) {
        ArrayList<String> out = new ArrayList<>();
        if (trace) {
            System.err.println("Incoming arguments:");
        }
        for (StdArg a : argList) {
            if (trace) {
                System.err.println(a);
            }
            if (a.needsExpansion) {
                File x = new File(a.arg);
                File parent = x.getParentFile();
                String glob = x.getName();
                if (parent == null) {
                    parent = new File(".");
                }
                try (DirectoryStream<Path> dstream =
                        Files.newDirectoryStream(parent.toPath(), glob)) {
                    int entries = 0;
                    for (Path p : dstream) {
                        out.add(p.normalize().toString());
                        entries++;
                    }
                    if (entries == 0) {
                        out.add(a.arg);
                    }
                } catch (Exception e) {
                    out.add(a.arg);
                    if (trace) {
                        System.err.println("Warning: passing argument as-is " + a);
                        System.err.print(e);
                    }
                }
            } else {
                out.add(a.arg);
            }
        }
        String[] oarray = new String[out.size()];
        out.toArray(oarray);

        if (trace) {
            System.err.println("Expanded arguments:");
            for (String x : oarray) {
                System.err.println(x);
            }
        }
        return oarray;
    }

    /* duplicate of the native StdArg struct */
    private static class StdArg {
        final String arg;
        final boolean needsExpansion;
        StdArg(String arg, boolean expand) {
            this.arg = arg;
            this.needsExpansion = expand;
        }
        // protocol: first char indicates whether expansion is required
        // 'T' = true ; needs expansion
        // 'F' = false; needs no expansion
        StdArg(String in) {
            this.arg = in.substring(1);
            needsExpansion = in.charAt(0) == 'T';
        }
        public String toString() {
            return "StdArg{" + "arg=" + arg + ", needsExpansion=" + needsExpansion + '}';
        }
    }

    static final class FXHelper {

        private static final String JAVAFX_GRAPHICS_MODULE_NAME =
                "javafx.graphics";

        private static final String JAVAFX_LAUNCHER_CLASS_NAME =
                "com.sun.javafx.application.LauncherImpl";

        /*
         * The launch method used to invoke the JavaFX launcher. These must
         * match the strings used in the launchApplication method.
         *
         * Command line                 JavaFX-App-Class  Launch mode  FX Launch mode
         * java -cp fxapp.jar FXClass   N/A               LM_CLASS     "LM_CLASS"
         * java -cp somedir FXClass     N/A               LM_CLASS     "LM_CLASS"
         * java -jar fxapp.jar          Present           LM_JAR       "LM_JAR"
         * java -jar fxapp.jar          Not Present       LM_JAR       "LM_JAR"
         * java -m module/class [1]     N/A               LM_MODULE    "LM_MODULE"
         * java -m module               N/A               LM_MODULE    "LM_MODULE"
         *
         * [1] - JavaFX-Application-Class is ignored when modular args are used, even
         * if present in a modular jar
         */
        private static final String JAVAFX_LAUNCH_MODE_CLASS = "LM_CLASS";
        private static final String JAVAFX_LAUNCH_MODE_JAR = "LM_JAR";
        private static final String JAVAFX_LAUNCH_MODE_MODULE = "LM_MODULE";

        /*
         * FX application launcher and launch method, so we can launch
         * applications with no main method.
         */
        private static String fxLaunchName = null;
        private static String fxLaunchMode = null;

        private static Class<?> fxLauncherClass    = null;
        private static Method   fxLauncherMethod   = null;

        /*
         * Set the launch params according to what was passed to LauncherHelper
         * so we can use the same launch mode for FX. Abort if there is any
         * issue with loading the FX runtime or with the launcher method.
         */
        private static void setFXLaunchParameters(String what, int mode) {

            // find the module with the FX launcher
            Optional<Module> om = ModuleLayer.boot().findModule(JAVAFX_GRAPHICS_MODULE_NAME);
            if (om.isEmpty()) {
                abort(null, "java.launcher.cls.error5");
            }

            // load the FX launcher class
            fxLauncherClass = Class.forName(om.get(), JAVAFX_LAUNCHER_CLASS_NAME);
            if (fxLauncherClass == null) {
                abort(null, "java.launcher.cls.error5");
            }

            try {
                /*
                 * signature must be:
                 * public static void launchApplication(String launchName,
                 *     String launchMode, String[] args);
                 */
                fxLauncherMethod = fxLauncherClass.getMethod("launchApplication",
                        String.class, String.class, String[].class);

                // verify launcher signature as we do when validating the main method
                int mod = fxLauncherMethod.getModifiers();
                if (!Modifier.isStatic(mod)) {
                    abort(null, "java.launcher.javafx.error1");
                }
                if (fxLauncherMethod.getReturnType() != java.lang.Void.TYPE) {
                    abort(null, "java.launcher.javafx.error1");
                }
            } catch (NoSuchMethodException ex) {
                abort(ex, "java.launcher.cls.error5", ex);
            }

            fxLaunchName = what;
            switch (mode) {
                case LM_CLASS:
                    fxLaunchMode = JAVAFX_LAUNCH_MODE_CLASS;
                    break;
                case LM_JAR:
                    fxLaunchMode = JAVAFX_LAUNCH_MODE_JAR;
                    break;
                case LM_MODULE:
                    fxLaunchMode = JAVAFX_LAUNCH_MODE_MODULE;
                    break;
                default:
                    // should not have gotten this far...
                    throw new InternalError(mode + ": Unknown launch mode");
            }
        }

        public static void main(String... args) throws Exception {
            if (fxLauncherMethod == null
                    || fxLaunchMode == null
                    || fxLaunchName == null) {
                throw new RuntimeException("Invalid JavaFX launch parameters");
            }
            // launch appClass via fxLauncherMethod
            fxLauncherMethod.invoke(null,
                    new Object[] {fxLaunchName, fxLaunchMode, args});
        }
    }

    /**
     * Called by the launcher to list the observable modules.
     */
    static void listModules() {
        initOutput(System.out);

        ModuleBootstrap.limitedFinder().findAll().stream()
            .sorted(new JrtFirstComparator())
            .forEach(LauncherHelper::showModule);
    }

    /**
     * Called by the launcher to show the resolved modules
     */
    static void showResolvedModules() {
        initOutput(System.out);

        ModuleLayer bootLayer = ModuleLayer.boot();
        Configuration cf = bootLayer.configuration();

        cf.modules().stream()
            .map(ResolvedModule::reference)
            .sorted(new JrtFirstComparator())
            .forEach(LauncherHelper::showModule);
    }

    /**
     * Called by the launcher to describe a module
     */
    static void describeModule(String moduleName) {
        initOutput(System.out);

        ModuleFinder finder = ModuleBootstrap.limitedFinder();
        ModuleReference mref = finder.find(moduleName).orElse(null);
        if (mref == null) {
            abort(null, "java.launcher.module.error4", moduleName);
        }
        ModuleDescriptor md = mref.descriptor();

        // one-line summary
        showModule(mref);

        // unqualified exports (sorted by package)
        md.exports().stream()
            .filter(e -> !e.isQualified())
            .sorted(Comparator.comparing(Exports::source))
            .map(e -> Stream.concat(Stream.of(e.source()),
                                    toStringStream(e.modifiers()))
                    .collect(Collectors.joining(" ")))
            .forEach(sourceAndMods -> ostream.format("exports %s%n", sourceAndMods));

        // dependences
        for (Requires r : md.requires()) {
            String nameAndMods = Stream.concat(Stream.of(r.name()),
                                               toStringStream(r.modifiers()))
                    .collect(Collectors.joining(" "));
            ostream.format("requires %s", nameAndMods);
            finder.find(r.name())
                .map(ModuleReference::descriptor)
                .filter(ModuleDescriptor::isAutomatic)
                .ifPresent(any -> ostream.print(" automatic"));
            ostream.println();
        }

        // service use and provides
        for (String s : md.uses()) {
            ostream.format("uses %s%n", s);
        }
        for (Provides ps : md.provides()) {
            String names = ps.providers().stream().collect(Collectors.joining(" "));
            ostream.format("provides %s with %s%n", ps.service(), names);

        }

        // qualified exports
        for (Exports e : md.exports()) {
            if (e.isQualified()) {
                String who = e.targets().stream().collect(Collectors.joining(" "));
                ostream.format("qualified exports %s to %s%n", e.source(), who);
            }
        }

        // open packages
        for (Opens opens: md.opens()) {
            if (opens.isQualified())
                ostream.print("qualified ");
            String sourceAndMods = Stream.concat(Stream.of(opens.source()),
                                                 toStringStream(opens.modifiers()))
                    .collect(Collectors.joining(" "));
            ostream.format("opens %s", sourceAndMods);
            if (opens.isQualified()) {
                String who = opens.targets().stream().collect(Collectors.joining(" "));
                ostream.format(" to %s", who);
            }
            ostream.println();
        }

        // non-exported/non-open packages
        Set<String> concealed = new TreeSet<>(md.packages());
        md.exports().stream().map(Exports::source).forEach(concealed::remove);
        md.opens().stream().map(Opens::source).forEach(concealed::remove);
        concealed.forEach(p -> ostream.format("contains %s%n", p));
    }

    /**
     * Prints a single line with the module name, version and modifiers
     */
    private static void showModule(ModuleReference mref) {
        ModuleDescriptor md = mref.descriptor();
        ostream.print(md.toNameAndVersion());
        mref.location()
                .filter(uri -> !isJrt(uri))
                .ifPresent(uri -> ostream.format(" %s", uri));
        if (md.isOpen())
            ostream.print(" open");
        if (md.isAutomatic())
            ostream.print(" automatic");
        ostream.println();
    }

    /**
     * A ModuleReference comparator that considers modules in the run-time
     * image to be less than modules than not in the run-time image.
     */
    private static class JrtFirstComparator implements Comparator<ModuleReference> {
        private final Comparator<ModuleReference> real;

        JrtFirstComparator() {
            this.real = Comparator.comparing(ModuleReference::descriptor);
        }

        @Override
        public int compare(ModuleReference a, ModuleReference b) {
            if (isJrt(a)) {
                return isJrt(b) ? real.compare(a, b) : -1;
            } else {
                return isJrt(b) ? 1 : real.compare(a, b);
            }
        }
    }

    private static <T> Stream<String> toStringStream(Set<T> s) {
        return s.stream().map(e -> e.toString().toLowerCase(Locale.ROOT));
    }

    private static boolean isJrt(ModuleReference mref) {
        return isJrt(mref.location().orElse(null));
    }

    private static boolean isJrt(URI uri) {
        return (uri != null && uri.getScheme().equalsIgnoreCase("jrt"));
    }

}<|MERGE_RESOLUTION|>--- conflicted
+++ resolved
@@ -636,11 +636,7 @@
             String enableNativeAccess = mainAttrs.getValue(ENABLE_NATIVE_ACCESS);
             if (enableNativeAccess != null) {
                 if (!enableNativeAccess.equals("ALL-UNNAMED")) {
-<<<<<<< HEAD
-                    throw new IllegalArgumentException("Only ALL-UNNAMED allowed as value for " + ENABLE_NATIVE_ACCESS);
-=======
                     abort(null, "java.launcher.jar.error.illegal.ena.value", enableNativeAccess);
->>>>>>> 25af5aea
                 }
                 Modules.addEnableNativeAccessToAllUnnamed();
             }
