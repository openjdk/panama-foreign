--- conflicted
+++ resolved
@@ -61,10 +61,7 @@
 
     public enum Feature {
         SWITCH_PATTERN_MATCHING,
-<<<<<<< HEAD
-=======
         VIRTUAL_THREADS,
->>>>>>> 04f84d6c
         FOREIGN,
         /**
          * A key for testing.
