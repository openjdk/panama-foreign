--- conflicted
+++ resolved
@@ -54,11 +54,7 @@
             throw new OutOfMemoryError();
         }
         size += allocatedSize;
-<<<<<<< HEAD
-        return MemorySegment.allocateNative(byteSize, byteAlignment, session);
-=======
-        return session.allocate(bytesSize, bytesAlignment);
->>>>>>> fea1f25d
+        return session.allocate(byteSize, byteAlignment);
     }
 
     @Override
