/*
 *  Copyright (c) 2019, 2023, Oracle and/or its affiliates. All rights reserved.
 *  DO NOT ALTER OR REMOVE COPYRIGHT NOTICES OR THIS FILE HEADER.
 *
 *  This code is free software; you can redistribute it and/or modify it
 *  under the terms of the GNU General Public License version 2 only, as
 *  published by the Free Software Foundation.  Oracle designates this
 *  particular file as subject to the "Classpath" exception as provided
 *  by Oracle in the LICENSE file that accompanied this code.
 *
 *  This code is distributed in the hope that it will be useful, but WITHOUT
 *  ANY WARRANTY; without even the implied warranty of MERCHANTABILITY or
 *  FITNESS FOR A PARTICULAR PURPOSE.  See the GNU General Public License
 *  version 2 for more details (a copy is included in the LICENSE file that
 *  accompanied this code).
 *
 *  You should have received a copy of the GNU General Public License version
 *  2 along with this work; if not, write to the Free Software Foundation,
 *  Inc., 51 Franklin St, Fifth Floor, Boston, MA 02110-1301 USA.
 *
 *   Please contact Oracle, 500 Oracle Parkway, Redwood Shores, CA 94065 USA
 *  or visit www.oracle.com if you need additional information or have any
 *  questions.
 *
 */

package jdk.internal.foreign;

import java.lang.foreign.AddressLayout;
import java.lang.foreign.MemoryLayout;
import java.lang.foreign.MemorySegment;
import java.lang.foreign.StructLayout;
import java.lang.foreign.ValueLayout;
import java.lang.invoke.MethodHandle;
import java.lang.invoke.MethodHandles;
import java.lang.invoke.MethodType;
import java.lang.invoke.VarHandle;
import java.util.ArrayList;
import java.util.List;
import java.util.Map;
import java.util.concurrent.ConcurrentHashMap;
import java.util.function.Supplier;

import jdk.internal.access.SharedSecrets;
import jdk.internal.foreign.abi.SharedUtils;
import jdk.internal.misc.Unsafe;
import jdk.internal.vm.annotation.ForceInline;
import sun.invoke.util.Wrapper;

import static sun.security.action.GetPropertyAction.privilegedGetProperty;

/**
 * This class contains misc helper functions to support creation of memory segments.
 */
public final class Utils {

    public static final boolean IS_WINDOWS = privilegedGetProperty("os.name").startsWith("Windows");

    // Suppresses default constructor, ensuring non-instantiability.
    private Utils() {}

    private static final MethodHandle BYTE_TO_BOOL;
    private static final MethodHandle BOOL_TO_BYTE;
    private static final MethodHandle ADDRESS_TO_LONG;
    private static final MethodHandle LONG_TO_ADDRESS;

    static {
        try {
            MethodHandles.Lookup lookup = MethodHandles.lookup();
            BYTE_TO_BOOL = lookup.findStatic(Utils.class, "byteToBoolean",
                    MethodType.methodType(boolean.class, byte.class));
            BOOL_TO_BYTE = lookup.findStatic(Utils.class, "booleanToByte",
                    MethodType.methodType(byte.class, boolean.class));
            ADDRESS_TO_LONG = lookup.findStatic(SharedUtils.class, "unboxSegment",
                    MethodType.methodType(long.class, MemorySegment.class));
            LONG_TO_ADDRESS = lookup.findStatic(Utils.class, "longToAddress",
                    MethodType.methodType(MemorySegment.class, long.class, long.class, long.class));
        } catch (Throwable ex) {
            throw new ExceptionInInitializerError(ex);
        }
    }

    public static long alignUp(long n, long alignment) {
        return (n + alignment - 1) & -alignment;
    }

    public static MemorySegment alignUp(MemorySegment ms, long alignment) {
        long offset = ms.address();
        return ms.asSlice(alignUp(offset, alignment) - offset);
    }

    public static VarHandle makeSegmentViewVarHandle(ValueLayout layout) {
        final class VarHandleCache {
            private static final Map<ValueLayout, VarHandle> HANDLE_MAP = new ConcurrentHashMap<>();

            static VarHandle put(ValueLayout layout, VarHandle handle) {
                VarHandle prev = HANDLE_MAP.putIfAbsent(layout, handle);
                return prev != null ? prev : handle;
            }

            static VarHandle get(ValueLayout layout) {
                return HANDLE_MAP.get(layout);
            }
        }
        layout = layout.withoutName(); // name doesn't matter
        // keep the addressee layout as it's used below

        VarHandle handle = VarHandleCache.get(layout);
        if (handle != null) {
            return handle;
        }

        Class<?> baseCarrier = layout.carrier();
        if (layout.carrier() == MemorySegment.class) {
            baseCarrier = switch ((int) ValueLayout.ADDRESS.byteSize()) {
                case Long.BYTES -> long.class;
                case Integer.BYTES -> int.class;
                default -> throw new UnsupportedOperationException("Unsupported address layout");
            };
        } else if (layout.carrier() == boolean.class) {
            baseCarrier = byte.class;
        }

        handle = SharedSecrets.getJavaLangInvokeAccess().memorySegmentViewHandle(baseCarrier,
                layout.byteAlignment() - 1, layout.order());

        if (layout.carrier() == boolean.class) {
            handle = MethodHandles.filterValue(handle, BOOL_TO_BYTE, BYTE_TO_BOOL);
        } else if (layout instanceof AddressLayout addressLayout) {
            handle = MethodHandles.filterValue(handle,
                    MethodHandles.explicitCastArguments(ADDRESS_TO_LONG, MethodType.methodType(baseCarrier, MemorySegment.class)),
                    MethodHandles.explicitCastArguments(MethodHandles.insertArguments(LONG_TO_ADDRESS, 1,
                            pointeeByteSize(addressLayout), pointeeByteAlign(addressLayout)),
                            MethodType.methodType(MemorySegment.class, baseCarrier)));
        }
        return VarHandleCache.put(layout, handle);
    }

    public static boolean byteToBoolean(byte b) {
        return b != 0;
    }

    private static byte booleanToByte(boolean b) {
        return b ? (byte)1 : (byte)0;
    }

    @ForceInline
    public static MemorySegment longToAddress(long addr, long size, long align) {
        if (!isAligned(addr, align)) {
            throw new IllegalArgumentException("Invalid alignment constraint for address: " + toHexString(addr));
        }
        return SegmentFactories.makeNativeSegmentUnchecked(addr, size);
    }

    @ForceInline
    public static MemorySegment longToAddress(long addr, long size, long align, MemorySessionImpl scope) {
        if (!isAligned(addr, align)) {
            throw new IllegalArgumentException("Invalid alignment constraint for address: " + toHexString(addr));
        }
<<<<<<< HEAD
        return NativeMemorySegmentImpl.makeNativeSegmentUnchecked(addr, size, scope);
=======
        return SegmentFactories.makeNativeSegmentUnchecked(addr, size, scope);
>>>>>>> 25af5aea
    }

    @ForceInline
    public static boolean isAligned(long offset, long align) {
        return (offset & (align - 1)) == 0;
    }

    @ForceInline
    public static boolean isElementAligned(ValueLayout layout) {
        // Fast-path: if both size and alignment are powers of two, we can just
        // check if one is greater than the other.
        assert isPowerOfTwo(layout.byteSize());
        return layout.byteAlignment() <= layout.byteSize();
    }

    @ForceInline
    public static void checkElementAlignment(ValueLayout layout, String msg) {
        if (!isElementAligned(layout)) {
            throw new IllegalArgumentException(msg);
        }
    }

    @ForceInline
    public static void checkElementAlignment(MemoryLayout layout, String msg) {
        if (layout.byteSize() % layout.byteAlignment() != 0) {
            throw new IllegalArgumentException(msg);
        }
    }

    public static long pointeeByteSize(AddressLayout addressLayout) {
        return addressLayout.targetLayout()
                .map(MemoryLayout::byteSize)
                .orElse(0L);
    }

    public static long pointeeByteAlign(AddressLayout addressLayout) {
        return addressLayout.targetLayout()
                .map(MemoryLayout::byteAlignment)
                .orElse(1L);
    }

    public static void checkAllocationSizeAndAlign(long byteSize, long byteAlignment) {
        // size should be >= 0
        if (byteSize < 0) {
            throw new IllegalArgumentException("Invalid allocation size : " + byteSize);
        }

        checkAlign(byteAlignment);
    }

    public static void checkAlign(long byteAlignment) {
        // alignment should be > 0, and power of two
        if (byteAlignment <= 0 ||
                ((byteAlignment & (byteAlignment - 1)) != 0L)) {
            throw new IllegalArgumentException("Invalid alignment constraint : " + byteAlignment);
        }
    }

    private static long computePadding(long offset, long align) {
        boolean isAligned = offset == 0 || offset % align == 0;
        if (isAligned) {
            return 0;
        } else {
            long gap = offset % align;
            return align - gap;
        }
    }

    /**
     * {@return return a struct layout constructed from the given elements, with padding
     * computed automatically so that they are naturally aligned}.
     *
     * @param elements the structs' fields
     */
    public static StructLayout computePaddedStructLayout(MemoryLayout... elements) {
        long offset = 0L;
        List<MemoryLayout> layouts = new ArrayList<>();
        long align = 0;
        for (MemoryLayout l : elements) {
            long padding = computePadding(offset, l.byteAlignment());
            if (padding != 0) {
                layouts.add(MemoryLayout.paddingLayout(padding));
                offset += padding;
            }
            layouts.add(l);
            align = Math.max(align, l.byteAlignment());
            offset += l.byteSize();
        }
        long padding = computePadding(offset, align);
        if (padding != 0) {
            layouts.add(MemoryLayout.paddingLayout(padding));
        }
        return MemoryLayout.structLayout(layouts.toArray(MemoryLayout[]::new));
    }

    public static int byteWidthOfPrimitive(Class<?> primitive) {
        return Wrapper.forPrimitiveType(primitive).bitWidth() / 8;
    }

    public static boolean isPowerOfTwo(long value) {
        return (value & (value - 1)) == 0L;
    }

    public static <L extends MemoryLayout> L wrapOverflow(Supplier<L> layoutSupplier) {
        try {
            return layoutSupplier.get();
        } catch (ArithmeticException ex) {
            throw new IllegalArgumentException("Layout size exceeds Long.MAX_VALUE");
        }
    }

    public static boolean containsNullChars(String s) {
        return s.indexOf('\u0000') >= 0;
    }

    public static String toHexString(long value) {
        return "0x" + Long.toHexString(value);
    }

    public record BaseAndScale(int base, long scale) {

        public static final BaseAndScale BYTE =
                new BaseAndScale(Unsafe.ARRAY_BYTE_BASE_OFFSET, Unsafe.ARRAY_BYTE_INDEX_SCALE);
        public static final BaseAndScale CHAR =
                new BaseAndScale(Unsafe.ARRAY_CHAR_BASE_OFFSET, Unsafe.ARRAY_CHAR_INDEX_SCALE);
        public static final BaseAndScale SHORT =
                new BaseAndScale(Unsafe.ARRAY_SHORT_BASE_OFFSET, Unsafe.ARRAY_SHORT_INDEX_SCALE);
        public static final BaseAndScale INT =
                new BaseAndScale(Unsafe.ARRAY_INT_BASE_OFFSET, Unsafe.ARRAY_INT_INDEX_SCALE);
        public static final BaseAndScale FLOAT =
                new BaseAndScale(Unsafe.ARRAY_FLOAT_BASE_OFFSET, Unsafe.ARRAY_FLOAT_INDEX_SCALE);
        public static final BaseAndScale LONG =
                new BaseAndScale(Unsafe.ARRAY_LONG_BASE_OFFSET, Unsafe.ARRAY_LONG_INDEX_SCALE);
        public static final BaseAndScale DOUBLE =
                new BaseAndScale(Unsafe.ARRAY_DOUBLE_BASE_OFFSET, Unsafe.ARRAY_DOUBLE_INDEX_SCALE);

        public static BaseAndScale of(Object array) {
            return switch (array) {
                case byte[]   __ -> BaseAndScale.BYTE;
                case char[]   __ -> BaseAndScale.CHAR;
                case short[]  __ -> BaseAndScale.SHORT;
                case int[]    __ -> BaseAndScale.INT;
                case float[]  __ -> BaseAndScale.FLOAT;
                case long[]   __ -> BaseAndScale.LONG;
                case double[] __ -> BaseAndScale.DOUBLE;
                default -> throw new IllegalArgumentException("Not a supported array class: " + array.getClass().getSimpleName());
            };
        }

    }

}<|MERGE_RESOLUTION|>--- conflicted
+++ resolved
@@ -157,11 +157,7 @@
         if (!isAligned(addr, align)) {
             throw new IllegalArgumentException("Invalid alignment constraint for address: " + toHexString(addr));
         }
-<<<<<<< HEAD
-        return NativeMemorySegmentImpl.makeNativeSegmentUnchecked(addr, size, scope);
-=======
         return SegmentFactories.makeNativeSegmentUnchecked(addr, size, scope);
->>>>>>> 25af5aea
     }
 
     @ForceInline
