--- conflicted
+++ resolved
@@ -29,11 +29,7 @@
 import jdk.internal.foreign.abi.LinkerOptions;
 import jdk.internal.foreign.abi.aarch64.CallArranger;
 
-<<<<<<< HEAD
-import java.lang.foreign.MemorySession;
-=======
 import java.lang.foreign.SegmentScope;
->>>>>>> 8cefa3d2
 import java.lang.foreign.FunctionDescriptor;
 import java.lang.foreign.MemorySegment;
 import java.lang.foreign.VaList;
@@ -75,11 +71,7 @@
         return builder.build();
     }
 
-<<<<<<< HEAD
-    public static VaList newVaListOfAddress(long address, MemorySession session) {
-=======
     public static VaList newVaListOfAddress(long address, SegmentScope session) {
->>>>>>> 8cefa3d2
         return LinuxAArch64VaList.ofAddress(address, session);
     }
 
