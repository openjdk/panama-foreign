/*
 * Copyright (c) 2020, 2023, Oracle and/or its affiliates. All rights reserved.
 * Copyright (c) 2023, Institute of Software, Chinese Academy of Sciences.
 * All rights reserved.
 * DO NOT ALTER OR REMOVE COPYRIGHT NOTICES OR THIS FILE HEADER.
 *
 * This code is free software; you can redistribute it and/or modify it
 * under the terms of the GNU General Public License version 2 only, as
 * published by the Free Software Foundation.
 *
 * This code is distributed in the hope that it will be useful, but WITHOUT
 * ANY WARRANTY; without even the implied warranty of MERCHANTABILITY or
 * FITNESS FOR A PARTICULAR PURPOSE.  See the GNU General Public License
 * version 2 for more details (a copy is included in the LICENSE file that
 * accompanied this code).
 *
 * You should have received a copy of the GNU General Public License version
 * 2 along with this work; if not, write to the Free Software Foundation,
 * Inc., 51 Franklin St, Fifth Floor, Boston, MA 02110-1301 USA.
 *
 * Please contact Oracle, 500 Oracle Parkway, Redwood Shores, CA 94065 USA
 * or visit www.oracle.com if you need additional information or have any
 * questions.
 *
 */

package jdk.internal.foreign.abi.riscv64.linux;

import jdk.internal.foreign.abi.AbstractLinker;
import jdk.internal.foreign.abi.LinkerOptions;

import java.lang.foreign.FunctionDescriptor;
import java.lang.invoke.MethodHandle;
import java.lang.invoke.MethodType;

public final class LinuxRISCV64Linker extends AbstractLinker {

    public static LinuxRISCV64Linker getInstance() {
        final class Holder {
            private static final LinuxRISCV64Linker INSTANCE = new LinuxRISCV64Linker();
        }

        return Holder.INSTANCE;
    }

    private LinuxRISCV64Linker() {
        // Ensure there is only one instance
    }

    @Override
    protected MethodHandle arrangeDowncall(MethodType inferredMethodType, FunctionDescriptor function, LinkerOptions options) {
        return LinuxRISCV64CallArranger.arrangeDowncall(inferredMethodType, function, options);
    }

    @Override
<<<<<<< HEAD
    protected UpcallStubFactory arrangeUpcall(MethodType targetType, FunctionDescriptor function) {
        return LinuxRISCV64CallArranger.arrangeUpcall(targetType, function);
    }

    public static VaList newVaList(Consumer<VaList.Builder> actions, SegmentScope scope) {
        LinuxRISCV64VaList.Builder builder = LinuxRISCV64VaList.builder(scope);
        actions.accept(builder);
        return builder.build();
    }

    public static VaList newVaListOfAddress(long address, SegmentScope scope) {
        return LinuxRISCV64VaList.ofAddress(address, scope);
    }

    public static VaList emptyVaList() {
        return LinuxRISCV64VaList.empty();
=======
    protected UpcallStubFactory arrangeUpcall(MethodType targetType, FunctionDescriptor function, LinkerOptions options) {
        return LinuxRISCV64CallArranger.arrangeUpcall(targetType, function, options);
>>>>>>> 21ebfddd
    }
}<|MERGE_RESOLUTION|>--- conflicted
+++ resolved
@@ -53,26 +53,7 @@
     }
 
     @Override
-<<<<<<< HEAD
-    protected UpcallStubFactory arrangeUpcall(MethodType targetType, FunctionDescriptor function) {
-        return LinuxRISCV64CallArranger.arrangeUpcall(targetType, function);
-    }
-
-    public static VaList newVaList(Consumer<VaList.Builder> actions, SegmentScope scope) {
-        LinuxRISCV64VaList.Builder builder = LinuxRISCV64VaList.builder(scope);
-        actions.accept(builder);
-        return builder.build();
-    }
-
-    public static VaList newVaListOfAddress(long address, SegmentScope scope) {
-        return LinuxRISCV64VaList.ofAddress(address, scope);
-    }
-
-    public static VaList emptyVaList() {
-        return LinuxRISCV64VaList.empty();
-=======
     protected UpcallStubFactory arrangeUpcall(MethodType targetType, FunctionDescriptor function, LinkerOptions options) {
         return LinuxRISCV64CallArranger.arrangeUpcall(targetType, function, options);
->>>>>>> 21ebfddd
     }
 }