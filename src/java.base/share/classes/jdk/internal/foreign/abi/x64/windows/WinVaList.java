--- conflicted
+++ resolved
@@ -28,11 +28,7 @@
 import java.lang.foreign.GroupLayout;
 import java.lang.foreign.MemoryLayout;
 import java.lang.foreign.MemorySegment;
-<<<<<<< HEAD
-import java.lang.foreign.MemorySession;
-=======
 import java.lang.foreign.SegmentScope;
->>>>>>> 8cefa3d2
 import java.lang.foreign.SegmentAllocator;
 import java.lang.foreign.VaList;
 import java.lang.foreign.ValueLayout;
@@ -119,11 +115,7 @@
             res = switch (typeClass) {
                 case STRUCT_REFERENCE -> {
                     MemorySegment structAddr = (MemorySegment) VH_address.get(segment);
-<<<<<<< HEAD
-                    MemorySegment struct = MemorySegment.ofAddress(structAddr.address(), layout.byteSize(), segment.session());
-=======
                     MemorySegment struct = MemorySegment.ofAddress(structAddr.address(), layout.byteSize(), segment.scope());
->>>>>>> 8cefa3d2
                     MemorySegment seg = allocator.allocate(layout);
                     seg.copyFrom(struct);
                     yield seg;
@@ -149,11 +141,7 @@
     @Override
     public void skip(MemoryLayout... layouts) {
         Objects.requireNonNull(layouts);
-<<<<<<< HEAD
-        MemorySessionImpl.toSessionImpl(segment.session()).checkValidState();
-=======
         ((MemorySessionImpl) segment.scope()).checkValidState();
->>>>>>> 8cefa3d2
         for (MemoryLayout layout : layouts) {
             Objects.requireNonNull(layout);
             checkElement(layout);
@@ -161,11 +149,7 @@
         }
     }
 
-<<<<<<< HEAD
-    static WinVaList ofAddress(long address, MemorySession session) {
-=======
     static WinVaList ofAddress(long address, SegmentScope session) {
->>>>>>> 8cefa3d2
         return new WinVaList(MemorySegment.ofAddress(address, Long.MAX_VALUE, session));
     }
 
@@ -175,20 +159,13 @@
 
     @Override
     public VaList copy() {
-<<<<<<< HEAD
-        MemorySessionImpl.toSessionImpl(segment.session()).checkValidState();
-=======
         ((MemorySessionImpl) segment.scope()).checkValidState();
->>>>>>> 8cefa3d2
         return new WinVaList(segment);
     }
 
     @Override
     public MemorySegment segment() {
-<<<<<<< HEAD
-=======
         // make sure that returned segment cannot be accessed
->>>>>>> 8cefa3d2
         return segment.asSlice(0, 0);
     }
 
