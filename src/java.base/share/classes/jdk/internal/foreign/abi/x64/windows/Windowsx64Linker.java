/*
 * Copyright (c) 2020, 2023, Oracle and/or its affiliates. All rights reserved.
 * DO NOT ALTER OR REMOVE COPYRIGHT NOTICES OR THIS FILE HEADER.
 *
 * This code is free software; you can redistribute it and/or modify it
 * under the terms of the GNU General Public License version 2 only, as
 * published by the Free Software Foundation.  Oracle designates this
 * particular file as subject to the "Classpath" exception as provided
 * by Oracle in the LICENSE file that accompanied this code.
 *
 * This code is distributed in the hope that it will be useful, but WITHOUT
 * ANY WARRANTY; without even the implied warranty of MERCHANTABILITY or
 * FITNESS FOR A PARTICULAR PURPOSE.  See the GNU General Public License
 * version 2 for more details (a copy is included in the LICENSE file that
 * accompanied this code).
 *
 * You should have received a copy of the GNU General Public License version
 * 2 along with this work; if not, write to the Free Software Foundation,
 * Inc., 51 Franklin St, Fifth Floor, Boston, MA 02110-1301 USA.
 *
 * Please contact Oracle, 500 Oracle Parkway, Redwood Shores, CA 94065 USA
 * or visit www.oracle.com if you need additional information or have any
 * questions.
 */
package jdk.internal.foreign.abi.x64.windows;

import jdk.internal.foreign.abi.AbstractLinker;
import jdk.internal.foreign.abi.LinkerOptions;

import java.lang.foreign.FunctionDescriptor;
import java.lang.invoke.MethodHandle;
import java.lang.invoke.MethodType;

/**
 * ABI implementation based on Windows ABI AMD64 supplement v.0.99.6
 */
public final class Windowsx64Linker extends AbstractLinker {

    public static Windowsx64Linker getInstance() {
        final class Holder {
            private static final Windowsx64Linker INSTANCE = new Windowsx64Linker();
        }

        return Holder.INSTANCE;
    }

    private Windowsx64Linker() {
        // Ensure there is only one instance
    }

    @Override
    protected MethodHandle arrangeDowncall(MethodType inferredMethodType, FunctionDescriptor function, LinkerOptions options) {
        return CallArranger.arrangeDowncall(inferredMethodType, function, options);
    }

    @Override
<<<<<<< HEAD
    protected UpcallStubFactory arrangeUpcall(MethodType targetType, FunctionDescriptor function, LinkerOptions options) {
        return CallArranger.arrangeUpcall(targetType, function, options);
    }
=======
    protected UpcallStubFactory arrangeUpcall(MethodType targetType, FunctionDescriptor function) {
        return CallArranger.arrangeUpcall(targetType, function);
    }

    public static VaList newVaList(Consumer<VaList.Builder> actions, SegmentScope scope) {
        WinVaList.Builder builder = WinVaList.builder(scope);
        actions.accept(builder);
        return builder.build();
    }

    public static VaList newVaListOfAddress(long address, SegmentScope scope) {
        return WinVaList.ofAddress(address, scope);
    }

    public static VaList emptyVaList() {
        return WinVaList.empty();
    }
>>>>>>> 7d96468e
}<|MERGE_RESOLUTION|>--- conflicted
+++ resolved
@@ -54,27 +54,7 @@
     }
 
     @Override
-<<<<<<< HEAD
     protected UpcallStubFactory arrangeUpcall(MethodType targetType, FunctionDescriptor function, LinkerOptions options) {
         return CallArranger.arrangeUpcall(targetType, function, options);
     }
-=======
-    protected UpcallStubFactory arrangeUpcall(MethodType targetType, FunctionDescriptor function) {
-        return CallArranger.arrangeUpcall(targetType, function);
-    }
-
-    public static VaList newVaList(Consumer<VaList.Builder> actions, SegmentScope scope) {
-        WinVaList.Builder builder = WinVaList.builder(scope);
-        actions.accept(builder);
-        return builder.build();
-    }
-
-    public static VaList newVaListOfAddress(long address, SegmentScope scope) {
-        return WinVaList.ofAddress(address, scope);
-    }
-
-    public static VaList emptyVaList() {
-        return WinVaList.empty();
-    }
->>>>>>> 7d96468e
 }