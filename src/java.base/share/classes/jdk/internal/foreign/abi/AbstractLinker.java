/*
 * Copyright (c) 2022, 2023, Oracle and/or its affiliates. All rights reserved.
 * DO NOT ALTER OR REMOVE COPYRIGHT NOTICES OR THIS FILE HEADER.
 *
 * This code is free software; you can redistribute it and/or modify it
 * under the terms of the GNU General Public License version 2 only, as
 * published by the Free Software Foundation.  Oracle designates this
 * particular file as subject to the "Classpath" exception as provided
 * by Oracle in the LICENSE file that accompanied this code.
 *
 * This code is distributed in the hope that it will be useful, but WITHOUT
 * ANY WARRANTY; without even the implied warranty of MERCHANTABILITY or
 * FITNESS FOR A PARTICULAR PURPOSE.  See the GNU General Public License
 * version 2 for more details (a copy is included in the LICENSE file that
 * accompanied this code).
 *
 * You should have received a copy of the GNU General Public License version
 * 2 along with this work; if not, write to the Free Software Foundation,
 * Inc., 51 Franklin St, Fifth Floor, Boston, MA 02110-1301 USA.
 *
 * Please contact Oracle, 500 Oracle Parkway, Redwood Shores, CA 94065 USA
 * or visit www.oracle.com if you need additional information or have any
 * questions.
 */
package jdk.internal.foreign.abi;

import jdk.internal.foreign.SystemLookup;
import jdk.internal.foreign.Utils;
import jdk.internal.foreign.abi.aarch64.linux.LinuxAArch64Linker;
import jdk.internal.foreign.abi.aarch64.macos.MacOsAArch64Linker;
import jdk.internal.foreign.abi.aarch64.windows.WindowsAArch64Linker;
import jdk.internal.foreign.abi.fallback.FallbackLinker;
import jdk.internal.foreign.abi.riscv64.linux.LinuxRISCV64Linker;
import jdk.internal.foreign.abi.x64.sysv.SysVx64Linker;
import jdk.internal.foreign.abi.x64.windows.Windowsx64Linker;
import jdk.internal.foreign.layout.AbstractLayout;
import jdk.internal.reflect.CallerSensitive;
import jdk.internal.reflect.Reflection;
import jdk.internal.foreign.layout.ValueLayouts;

import java.lang.foreign.AddressLayout;
import java.lang.foreign.GroupLayout;
import java.lang.foreign.MemoryLayout;
import java.lang.foreign.Arena;
import java.lang.foreign.FunctionDescriptor;
import java.lang.foreign.Linker;
import java.lang.foreign.MemorySegment;
import java.lang.foreign.PaddingLayout;
import java.lang.foreign.SequenceLayout;
import java.lang.foreign.StructLayout;
import java.lang.foreign.UnionLayout;
import java.lang.foreign.ValueLayout;
import java.lang.invoke.MethodHandle;
import java.lang.invoke.MethodType;
import java.util.List;
import java.nio.ByteOrder;
import java.util.Objects;

public abstract sealed class AbstractLinker implements Linker permits LinuxAArch64Linker, MacOsAArch64Linker,
                                                                      SysVx64Linker, WindowsAArch64Linker,
                                                                      Windowsx64Linker, LinuxRISCV64Linker,
                                                                      FallbackLinker {

    public interface UpcallStubFactory {
        MemorySegment makeStub(MethodHandle target, Arena arena);
    }

    private record LinkRequest(FunctionDescriptor descriptor, LinkerOptions options) {}
    private final SoftReferenceCache<LinkRequest, MethodHandle> DOWNCALL_CACHE = new SoftReferenceCache<>();
    private final SoftReferenceCache<LinkRequest, UpcallStubFactory> UPCALL_CACHE = new SoftReferenceCache<>();

    @Override
    @CallerSensitive
    public final MethodHandle downcallHandle(MemorySegment symbol, FunctionDescriptor function, Option... options) {
        Reflection.ensureNativeAccess(Reflection.getCallerClass(), Linker.class, "downcallHandle");
        SharedUtils.checkSymbol(symbol);
        return downcallHandle(function, options).bindTo(symbol);
    }

    @Override
    @CallerSensitive
    public final MethodHandle downcallHandle(FunctionDescriptor function, Option... options) {
        Reflection.ensureNativeAccess(Reflection.getCallerClass(), Linker.class, "downcallHandle");
        Objects.requireNonNull(function);
        Objects.requireNonNull(options);
<<<<<<< HEAD
        checkIsSupportedDescriptor(function);
=======
        checkLayouts(function);
        function = stripNames(function);
>>>>>>> 518b4244
        LinkerOptions optionSet = LinkerOptions.forDowncall(function, options);

        return DOWNCALL_CACHE.get(new LinkRequest(function, optionSet), linkRequest ->  {
            FunctionDescriptor fd = linkRequest.descriptor();
            MethodType type = fd.toMethodType();
            MethodHandle handle = arrangeDowncall(type, fd, linkRequest.options());
            handle = SharedUtils.maybeInsertAllocator(fd, handle);
            return handle;
        });
    }
    protected abstract MethodHandle arrangeDowncall(MethodType inferredMethodType, FunctionDescriptor function, LinkerOptions options);

    @Override
    @CallerSensitive
    public final MemorySegment upcallStub(MethodHandle target, FunctionDescriptor function, Arena arena, Linker.Option... options) {
        Reflection.ensureNativeAccess(Reflection.getCallerClass(), Linker.class, "upcallStub");
        Objects.requireNonNull(arena);
        Objects.requireNonNull(target);
        Objects.requireNonNull(function);
<<<<<<< HEAD
        checkIsSupportedDescriptor(function);
=======
        checkLayouts(function);
>>>>>>> 518b4244
        SharedUtils.checkExceptions(target);
        function = stripNames(function);
        LinkerOptions optionSet = LinkerOptions.forUpcall(function, options);

        MethodType type = function.toMethodType();
        if (!type.equals(target.type())) {
            throw new IllegalArgumentException("Wrong method handle type: " + target.type());
        }

        UpcallStubFactory factory = UPCALL_CACHE.get(new LinkRequest(function, optionSet), linkRequest ->
            arrangeUpcall(type, linkRequest.descriptor(), linkRequest.options()));
        return factory.makeStub(target, arena);
    }

    protected abstract UpcallStubFactory arrangeUpcall(MethodType targetType, FunctionDescriptor function, LinkerOptions options);

    @Override
    public SystemLookup defaultLookup() {
        return SystemLookup.getInstance();
    }

<<<<<<< HEAD
    // Native linkers do not support sequence or padding layouts. They also do not support "packed" struct layouts, or
    // struct layouts containing additional padding. Such illegal layouts are ruled out here.
    private static void checkIsSupportedDescriptor(FunctionDescriptor descriptor) {
        descriptor.returnLayout().ifPresent(AbstractLinker::checkIsSupportedLayout);
        descriptor.argumentLayouts().forEach(AbstractLinker::checkIsSupportedLayout);
    }

    private static void checkIsSupportedLayout(MemoryLayout layout) {
        if (layout instanceof SequenceLayout || layout instanceof PaddingLayout) {
            throw new IllegalArgumentException("Unsupported layout: " + layout);
        } else {
            checkHasNaturalAlignmentRecursive(layout);
        }
=======
    /** {@return byte order used by this linker} */
    protected abstract ByteOrder linkerByteOrder();

    private void checkLayouts(FunctionDescriptor descriptor) {
        descriptor.returnLayout().ifPresent(this::checkLayoutsRecursive);
        descriptor.argumentLayouts().forEach(this::checkLayoutsRecursive);
>>>>>>> 518b4244
    }

    private void checkLayoutsRecursive(MemoryLayout layout) {
        checkHasNaturalAlignment(layout);
        if (layout instanceof ValueLayout vl) {
            checkByteOrder(vl);
        } else if (layout instanceof StructLayout sl) {
            long offset = 0;
            long lastUnpaddedOffset = 0;
            for (MemoryLayout member : sl.memberLayouts()) {
                // check element offset before recursing so that an error points at the
                // outermost layout first
                checkMemberOffset(sl, member, lastUnpaddedOffset, offset);
                checkLayoutsRecursive(member);

                offset += member.bitSize();
                if (!(member instanceof PaddingLayout)) {
                    lastUnpaddedOffset = offset;
                }
            }
            checkGroupSize(sl, lastUnpaddedOffset);
        } else if (layout instanceof UnionLayout ul) {
            long maxUnpaddedLayout = 0;
            for (MemoryLayout member : ul.memberLayouts()) {
                checkLayoutsRecursive(member);
                if (!(member instanceof PaddingLayout)) {
                    maxUnpaddedLayout = Long.max(maxUnpaddedLayout, member.bitSize());
                }
            }
            checkGroupSize(ul, maxUnpaddedLayout);
        } else if (layout instanceof SequenceLayout sl) {
            checkLayoutsRecursive(sl.elementLayout());
        }
    }

    // check for trailing padding
    private static void checkGroupSize(GroupLayout gl, long maxUnpaddedOffset) {
        long expectedSize = Utils.alignUp(maxUnpaddedOffset, gl.bitAlignment());
        if (gl.bitSize() != expectedSize) {
            throw new IllegalArgumentException("Layout '" + gl + "' has unexpected size: "
                    + gl.bitSize() + " != " + expectedSize);
        }
    }

    // checks both that there is no excess padding between 'memberLayout' and
    // the previous layout
    private static void checkMemberOffset(StructLayout parent, MemoryLayout memberLayout,
                                          long lastUnpaddedOffset, long offset) {
        long expectedOffset = Utils.alignUp(lastUnpaddedOffset, memberLayout.bitAlignment());
        if (expectedOffset != offset) {
            throw new IllegalArgumentException("Member layout '" + memberLayout + "', of '" + parent + "'" +
                    " found at unexpected offset: " + offset + " != " + expectedOffset);
        }
    }

    private static void checkHasNaturalAlignment(MemoryLayout layout) {
        if (!((AbstractLayout<?>) layout).hasNaturalAlignment()) {
            throw new IllegalArgumentException("Layout bit alignment must be natural alignment: " + layout);
        }
    }

    private static MemoryLayout stripNames(MemoryLayout ml) {
        // we don't care about transferring alignment and byte order here
        // since the linker already restricts those such that they will always be the same
        return switch (ml) {
            case StructLayout sl -> MemoryLayout.structLayout(stripNames(sl.memberLayouts()));
            case UnionLayout ul -> MemoryLayout.unionLayout(stripNames(ul.memberLayouts()));
            case SequenceLayout sl -> MemoryLayout.sequenceLayout(sl.elementCount(), stripNames(sl.elementLayout()));
            case AddressLayout al -> al.targetLayout()
                    .map(tl -> al.withoutName().withTargetLayout(stripNames(tl)))
                    .orElseGet(al::withoutName);
            default -> ml.withoutName(); // ValueLayout and PaddingLayout
        };
    }

    private static MemoryLayout[] stripNames(List<MemoryLayout> layouts) {
        return layouts.stream()
                .map(AbstractLinker::stripNames)
                .toArray(MemoryLayout[]::new);
    }

    private static FunctionDescriptor stripNames(FunctionDescriptor function) {
        return function.returnLayout()
                .map(rl -> FunctionDescriptor.of(stripNames(rl), stripNames(function.argumentLayouts())))
                .orElseGet(() -> FunctionDescriptor.ofVoid(stripNames(function.argumentLayouts())));
    }

    private void checkByteOrder(ValueLayout vl) {
        if (vl.order() != linkerByteOrder()) {
            throw new IllegalArgumentException("Layout does not have the right byte order: " + vl);
        }
    }
}<|MERGE_RESOLUTION|>--- conflicted
+++ resolved
@@ -36,7 +36,6 @@
 import jdk.internal.foreign.layout.AbstractLayout;
 import jdk.internal.reflect.CallerSensitive;
 import jdk.internal.reflect.Reflection;
-import jdk.internal.foreign.layout.ValueLayouts;
 
 import java.lang.foreign.AddressLayout;
 import java.lang.foreign.GroupLayout;
@@ -83,12 +82,8 @@
         Reflection.ensureNativeAccess(Reflection.getCallerClass(), Linker.class, "downcallHandle");
         Objects.requireNonNull(function);
         Objects.requireNonNull(options);
-<<<<<<< HEAD
-        checkIsSupportedDescriptor(function);
-=======
         checkLayouts(function);
         function = stripNames(function);
->>>>>>> 518b4244
         LinkerOptions optionSet = LinkerOptions.forDowncall(function, options);
 
         return DOWNCALL_CACHE.get(new LinkRequest(function, optionSet), linkRequest ->  {
@@ -108,11 +103,7 @@
         Objects.requireNonNull(arena);
         Objects.requireNonNull(target);
         Objects.requireNonNull(function);
-<<<<<<< HEAD
-        checkIsSupportedDescriptor(function);
-=======
         checkLayouts(function);
->>>>>>> 518b4244
         SharedUtils.checkExceptions(target);
         function = stripNames(function);
         LinkerOptions optionSet = LinkerOptions.forUpcall(function, options);
@@ -134,31 +125,23 @@
         return SystemLookup.getInstance();
     }
 
-<<<<<<< HEAD
-    // Native linkers do not support sequence or padding layouts. They also do not support "packed" struct layouts, or
-    // struct layouts containing additional padding. Such illegal layouts are ruled out here.
-    private static void checkIsSupportedDescriptor(FunctionDescriptor descriptor) {
-        descriptor.returnLayout().ifPresent(AbstractLinker::checkIsSupportedLayout);
-        descriptor.argumentLayouts().forEach(AbstractLinker::checkIsSupportedLayout);
-    }
-
-    private static void checkIsSupportedLayout(MemoryLayout layout) {
+    /** {@return byte order used by this linker} */
+    protected abstract ByteOrder linkerByteOrder();
+
+    private void checkLayouts(FunctionDescriptor descriptor) {
+        descriptor.returnLayout().ifPresent(this::checkLayout);
+        descriptor.argumentLayouts().forEach(this::checkLayout);
+    }
+
+    private void checkLayout(MemoryLayout layout) {
         if (layout instanceof SequenceLayout || layout instanceof PaddingLayout) {
             throw new IllegalArgumentException("Unsupported layout: " + layout);
         } else {
-            checkHasNaturalAlignmentRecursive(layout);
-        }
-=======
-    /** {@return byte order used by this linker} */
-    protected abstract ByteOrder linkerByteOrder();
-
-    private void checkLayouts(FunctionDescriptor descriptor) {
-        descriptor.returnLayout().ifPresent(this::checkLayoutsRecursive);
-        descriptor.argumentLayouts().forEach(this::checkLayoutsRecursive);
->>>>>>> 518b4244
-    }
-
-    private void checkLayoutsRecursive(MemoryLayout layout) {
+            checkLayoutRecursive(layout);
+        }
+    }
+
+    private void checkLayoutRecursive(MemoryLayout layout) {
         checkHasNaturalAlignment(layout);
         if (layout instanceof ValueLayout vl) {
             checkByteOrder(vl);
@@ -169,7 +152,7 @@
                 // check element offset before recursing so that an error points at the
                 // outermost layout first
                 checkMemberOffset(sl, member, lastUnpaddedOffset, offset);
-                checkLayoutsRecursive(member);
+                checkLayoutRecursive(member);
 
                 offset += member.bitSize();
                 if (!(member instanceof PaddingLayout)) {
@@ -180,14 +163,14 @@
         } else if (layout instanceof UnionLayout ul) {
             long maxUnpaddedLayout = 0;
             for (MemoryLayout member : ul.memberLayouts()) {
-                checkLayoutsRecursive(member);
+                checkLayoutRecursive(member);
                 if (!(member instanceof PaddingLayout)) {
                     maxUnpaddedLayout = Long.max(maxUnpaddedLayout, member.bitSize());
                 }
             }
             checkGroupSize(ul, maxUnpaddedLayout);
         } else if (layout instanceof SequenceLayout sl) {
-            checkLayoutsRecursive(sl.elementLayout());
+            checkLayoutRecursive(sl.elementLayout());
         }
     }
 
