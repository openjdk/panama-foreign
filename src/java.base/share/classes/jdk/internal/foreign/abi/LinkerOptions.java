--- conflicted
+++ resolved
@@ -93,8 +93,6 @@
         return fva != null;
     }
 
-<<<<<<< HEAD
-=======
     public boolean isTrivial() {
         IsTrivial it = getOption(IsTrivial.class);
         return it != null;
@@ -105,7 +103,6 @@
         return ueh != null ? ueh.handler() : null;
     }
 
->>>>>>> 82e8c9df
     @Override
     public boolean equals(Object o) {
         if (this == o) return true;
