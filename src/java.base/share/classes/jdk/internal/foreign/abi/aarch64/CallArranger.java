--- conflicted
+++ resolved
@@ -189,14 +189,9 @@
         return handle;
     }
 
-<<<<<<< HEAD
-    public UpcallStubFactory arrangeUpcall(MethodType mt, FunctionDescriptor cDesc) {
-        Bindings bindings = getBindings(mt, cDesc, true);
-=======
     public UpcallStubFactory arrangeUpcall(MethodType mt, FunctionDescriptor cDesc,
                                                           LinkerOptions options) {
         Bindings bindings = getBindings(mt, cDesc, true, options);
->>>>>>> 21ebfddd
         final boolean dropReturn = true; /* drop return, since we don't have bindings for it */
         return SharedUtils.arrangeUpcallHelper(mt, bindings.isInMemoryReturn, dropReturn, abiDescriptor(),
                 bindings.callingSequence);
