--- conflicted
+++ resolved
@@ -45,10 +45,6 @@
 import jdk.internal.foreign.abi.aarch64.windows.WindowsAArch64CallArranger;
 import jdk.internal.foreign.Utils;
 
-<<<<<<< HEAD
-import java.lang.foreign.SegmentScope;
-=======
->>>>>>> 2a22d914
 import java.lang.foreign.ValueLayout;
 import java.lang.invoke.MethodHandle;
 import java.lang.invoke.MethodType;
@@ -223,21 +219,12 @@
 
         private boolean hasRegister(int type) {
             return hasEnoughRegisters(type, 1);
-<<<<<<< HEAD
         }
 
         private boolean hasEnoughRegisters(int type, int count) {
             return nRegs[type] + count <= MAX_REGISTER_ARGUMENTS;
         }
 
-=======
-        }
-
-        private boolean hasEnoughRegisters(int type, int count) {
-            return nRegs[type] + count <= MAX_REGISTER_ARGUMENTS;
-        }
-
->>>>>>> 2a22d914
         private static Class<?> adjustCarrierForStack(Class<?> carrier) {
             if (carrier == float.class) {
                 carrier = int.class;
@@ -442,11 +429,7 @@
                     assert carrier == MemorySegment.class;
                     bindings.copy(layout)
                             .unboxAddress();
-<<<<<<< HEAD
-                    VMStorage storage = storageCalculator.nextStorage(StorageType.INTEGER, AArch64.C_POINTER);
-=======
                     VMStorage storage = storageCalculator.nextStorage(StorageType.INTEGER, SharedUtils.C_POINTER);
->>>>>>> 2a22d914
                     bindings.vmStore(storage, long.class);
                 }
                 case POINTER -> {
@@ -505,21 +488,13 @@
                 }
                 case STRUCT_REFERENCE -> {
                     assert carrier == MemorySegment.class;
-<<<<<<< HEAD
-                    VMStorage storage = storageCalculator.nextStorage(StorageType.INTEGER, AArch64.C_POINTER);
-=======
                     VMStorage storage = storageCalculator.nextStorage(StorageType.INTEGER, SharedUtils.C_POINTER);
->>>>>>> 2a22d914
                     bindings.vmLoad(storage, long.class)
                             .boxAddress(layout);
                 }
                 case POINTER -> {
-<<<<<<< HEAD
-                    VMStorage storage = storageCalculator.nextStorage(StorageType.INTEGER, (ValueLayout) layout);
-=======
                     AddressLayout addressLayout = (AddressLayout) layout;
                     VMStorage storage = storageCalculator.nextStorage(StorageType.INTEGER, addressLayout);
->>>>>>> 2a22d914
                     bindings.vmLoad(storage, long.class)
                             .boxAddressRaw(Utils.pointeeByteSize(addressLayout), Utils.pointeeByteAlign(addressLayout));
                 }
