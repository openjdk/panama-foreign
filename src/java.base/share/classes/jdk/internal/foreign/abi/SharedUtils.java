/*
 * Copyright (c) 2020, 2022, Oracle and/or its affiliates. All rights reserved.
 * DO NOT ALTER OR REMOVE COPYRIGHT NOTICES OR THIS FILE HEADER.
 *
 * This code is free software; you can redistribute it and/or modify it
 * under the terms of the GNU General Public License version 2 only, as
 * published by the Free Software Foundation.  Oracle designates this
 * particular file as subject to the "Classpath" exception as provided
 * by Oracle in the LICENSE file that accompanied this code.
 *
 * This code is distributed in the hope that it will be useful, but WITHOUT
 * ANY WARRANTY; without even the implied warranty of MERCHANTABILITY or
 * FITNESS FOR A PARTICULAR PURPOSE.  See the GNU General Public License
 * version 2 for more details (a copy is included in the LICENSE file that
 * accompanied this code).
 *
 * You should have received a copy of the GNU General Public License version
 * 2 along with this work; if not, write to the Free Software Foundation,
 * Inc., 51 Franklin St, Fifth Floor, Boston, MA 02110-1301 USA.
 *
 * Please contact Oracle, 500 Oracle Parkway, Redwood Shores, CA 94065 USA
 * or visit www.oracle.com if you need additional information or have any
 * questions.
 */
package jdk.internal.foreign.abi;

import jdk.internal.access.JavaLangAccess;
import jdk.internal.access.JavaLangInvokeAccess;
import jdk.internal.access.SharedSecrets;
import jdk.internal.foreign.CABI;
import jdk.internal.foreign.abi.aarch64.linux.LinuxAArch64Linker;
import jdk.internal.foreign.abi.aarch64.macos.MacOsAArch64Linker;
import jdk.internal.foreign.abi.x64.sysv.SysVx64Linker;
import jdk.internal.foreign.abi.x64.windows.Windowsx64Linker;
import jdk.internal.vm.annotation.ForceInline;

import java.lang.foreign.Linker;
import java.lang.foreign.FunctionDescriptor;
import java.lang.foreign.GroupLayout;
import java.lang.foreign.MemoryLayout;
import java.lang.foreign.MemorySegment;
<<<<<<< HEAD
import java.lang.foreign.MemorySession;
import java.lang.foreign.PaddingLayout;
=======
import java.lang.foreign.SegmentScope;
>>>>>>> 8cefa3d2
import java.lang.foreign.SegmentAllocator;
import java.lang.foreign.VaList;
import java.lang.foreign.ValueLayout;
import java.lang.invoke.MethodHandle;
import java.lang.invoke.MethodHandles;
import java.lang.invoke.MethodType;
import java.lang.invoke.VarHandle;
import java.lang.ref.Reference;
import java.nio.charset.StandardCharsets;
import java.util.Arrays;
import java.util.Map;
import java.util.NoSuchElementException;
import java.util.Objects;
import java.util.function.Consumer;
import java.util.stream.Collectors;
import java.util.stream.IntStream;

import static java.lang.foreign.ValueLayout.*;
import static java.lang.invoke.MethodHandles.*;
import static java.lang.invoke.MethodType.methodType;

public final class SharedUtils {

    private SharedUtils() {
    }

    private static final JavaLangAccess JLA = SharedSecrets.getJavaLangAccess();
    private static final JavaLangInvokeAccess JLIA = SharedSecrets.getJavaLangInvokeAccess();

    private static final MethodHandle MH_ALLOC_BUFFER;
    private static final MethodHandle MH_BUFFER_COPY;
    private static final MethodHandle MH_REACHABILITY_FENCE;

    static {
        try {
            MethodHandles.Lookup lookup = MethodHandles.lookup();
            MH_ALLOC_BUFFER = lookup.findVirtual(SegmentAllocator.class, "allocate",
                    methodType(MemorySegment.class, MemoryLayout.class));
            MH_BUFFER_COPY = lookup.findStatic(SharedUtils.class, "bufferCopy",
                    methodType(MemorySegment.class, MemorySegment.class, MemorySegment.class));
            MH_REACHABILITY_FENCE = lookup.findStatic(Reference.class, "reachabilityFence",
                    methodType(void.class, Object.class));
        } catch (ReflectiveOperationException e) {
            throw new BootstrapMethodError(e);
        }
    }

    // this allocator should be used when no allocation is expected
    public static final SegmentAllocator THROWING_ALLOCATOR = (size, align) -> {
        throw new IllegalStateException("Cannot get here");
    };

    public static long alignUp(long addr, long alignment) {
        return ((addr - 1) | (alignment - 1)) + 1;
    }

    /**
     * Takes a MethodHandle that takes an input buffer as a first argument (a MemorySegment), and returns nothing,
     * and adapts it to return a MemorySegment, by allocating a MemorySegment for the input
     * buffer, calling the target MethodHandle, and then returning the allocated MemorySegment.
     *
     * This allows viewing a MethodHandle that makes use of in memory return (IMR) as a MethodHandle that just returns
     * a MemorySegment without requiring a pre-allocated buffer as an explicit input.
     *
     * @param handle the target handle to adapt
     * @param cDesc the function descriptor of the native function (with actual return layout)
     * @return the adapted handle
     */
    public static MethodHandle adaptDowncallForIMR(MethodHandle handle, FunctionDescriptor cDesc, CallingSequence sequence) {
        if (handle.type().returnType() != void.class)
            throw new IllegalArgumentException("return expected to be void for in memory returns: " + handle.type());
        int imrAddrIdx = sequence.numLeadingParams();
        if (handle.type().parameterType(imrAddrIdx) != MemorySegment.class)
            throw new IllegalArgumentException("MemorySegment expected as third param: " + handle.type());
        if (cDesc.returnLayout().isEmpty())
            throw new IllegalArgumentException("Return layout needed: " + cDesc);

        MethodHandle ret = identity(MemorySegment.class); // (MemorySegment) MemorySegment
        handle = collectArguments(ret, 1, handle); // (MemorySegment, MemorySegment, SegmentAllocator, MemorySegment, ...) MemorySegment
        handle = mergeArguments(handle, 0, 1 + imrAddrIdx);  // (MemorySegment, MemorySegment, SegmentAllocator, ...) MemorySegment
        handle = collectArguments(handle, 0, insertArguments(MH_ALLOC_BUFFER, 1, cDesc.returnLayout().get())); // (SegmentAllocator, MemorySegment, SegmentAllocator, ...) MemorySegment
        handle = mergeArguments(handle, 0, 2);  // (SegmentAllocator, MemorySegment, ...) MemorySegment
        handle = swapArguments(handle, 0, 1); // (MemorySegment, SegmentAllocator, ...) MemorySegment
        return handle;
    }

    /**
     * Takes a MethodHandle that returns a MemorySegment, and adapts it to take an input buffer as a first argument
     * (a MemorySegment), and upon invocation, copies the contents of the returned MemorySegment into the input buffer
     * passed as the first argument.
     *
     * @param target the target handle to adapt
     * @return the adapted handle
     */
    public static MethodHandle adaptUpcallForIMR(MethodHandle target, boolean dropReturn) {
        if (target.type().returnType() != MemorySegment.class)
            throw new IllegalArgumentException("Must return MemorySegment for IMR");

        target = collectArguments(MH_BUFFER_COPY, 1, target); // (MemorySegment, ...) MemorySegment

        if (dropReturn) { // no handling for return value, need to drop it
            target = dropReturn(target);
        } else {
            // adjust return type so it matches the inferred type of the effective
            // function descriptor
            target = target.asType(target.type().changeReturnType(MemorySegment.class));
        }

        return target;
    }

    private static MemorySegment bufferCopy(MemorySegment dest, MemorySegment buffer) {
        return dest.copyFrom(buffer);
    }

    public static Class<?> primitiveCarrierForSize(long size, boolean useFloat) {
        if (useFloat) {
            if (size == 4) {
                return float.class;
            } else if (size == 8) {
                return double.class;
            }
        } else {
            if (size == 1) {
                return byte.class;
            } else if (size == 2) {
                return short.class;
            } else if (size <= 4) {
                return int.class;
            } else if (size <= 8) {
                return long.class;
            }
        }

        throw new IllegalArgumentException("No type for size: " + size + " isFloat=" + useFloat);
    }

    public static Linker getSystemLinker() {
        return switch (CABI.current()) {
            case WIN_64 -> Windowsx64Linker.getInstance();
            case SYS_V -> SysVx64Linker.getInstance();
            case LINUX_AARCH_64 -> LinuxAArch64Linker.getInstance();
            case MAC_OS_AARCH_64 -> MacOsAArch64Linker.getInstance();
        };
    }

    public static String toJavaStringInternal(MemorySegment segment, long start) {
        int len = strlen(segment, start);
        byte[] bytes = new byte[len];
        MemorySegment.copy(segment, JAVA_BYTE, start, bytes, 0, len);
        return new String(bytes, StandardCharsets.UTF_8);
    }

    private static int strlen(MemorySegment segment, long start) {
        // iterate until overflow (String can only hold a byte[], whose length can be expressed as an int)
        for (int offset = 0; offset >= 0; offset++) {
            byte curr = segment.get(JAVA_BYTE, start + offset);
            if (curr == 0) {
                return offset;
            }
        }
        throw new IllegalArgumentException("String too large");
    }

    static Map<VMStorage, Integer> indexMap(Binding.Move[] moves) {
        return IntStream.range(0, moves.length)
                        .boxed()
                        .collect(Collectors.toMap(i -> moves[i].storage(), i -> i));
    }

    static MethodHandle mergeArguments(MethodHandle mh, int sourceIndex, int destIndex) {
        MethodType oldType = mh.type();
        Class<?> sourceType = oldType.parameterType(sourceIndex);
        Class<?> destType = oldType.parameterType(destIndex);
        if (sourceType != destType) {
            // TODO meet?
            throw new IllegalArgumentException("Parameter types differ: " + sourceType + " != " + destType);
        }
        MethodType newType = oldType.dropParameterTypes(destIndex, destIndex + 1);
        int[] reorder = new int[oldType.parameterCount()];
        if (destIndex < sourceIndex) {
            sourceIndex--;
        }
        for (int i = 0, index = 0; i < reorder.length; i++) {
            if (i != destIndex) {
                reorder[i] = index++;
            } else {
                reorder[i] = sourceIndex;
            }
        }
        return permuteArguments(mh, newType, reorder);
    }


    static MethodHandle swapArguments(MethodHandle mh, int firstArg, int secondArg) {
        MethodType mtype = mh.type();
        int[] perms = new int[mtype.parameterCount()];
        MethodType swappedType = MethodType.methodType(mtype.returnType());
        for (int i = 0 ; i < perms.length ; i++) {
            int dst = i;
            if (i == firstArg) dst = secondArg;
            if (i == secondArg) dst = firstArg;
            perms[i] = dst;
            swappedType = swappedType.appendParameterTypes(mtype.parameterType(dst));
        }
        return permuteArguments(mh, swappedType, perms);
    }

    private static MethodHandle reachabilityFenceHandle(Class<?> type) {
        return MH_REACHABILITY_FENCE.asType(MethodType.methodType(void.class, type));
    }

    static void handleUncaughtException(Throwable t) {
        if (t != null) {
            t.printStackTrace();
            JLA.exit(1);
        }
    }

    static long unboxSegment(MemorySegment segment) {
        if (!segment.isNative()) {
            throw new IllegalArgumentException("Heap segment not allowed: " + segment);
        }
        return segment.address();
    }

    public static void checkExceptions(MethodHandle target) {
        Class<?>[] exceptions = JLIA.exceptionTypes(target);
        if (exceptions != null && exceptions.length != 0) {
            throw new IllegalArgumentException("Target handle may throw exceptions: " + Arrays.toString(exceptions));
        }
    }

    public static MethodHandle maybeInsertAllocator(FunctionDescriptor descriptor, MethodHandle handle) {
        if (descriptor.returnLayout().isEmpty() || !(descriptor.returnLayout().get() instanceof GroupLayout)) {
            // not returning segment, just insert a throwing allocator
            handle = insertArguments(handle, 1, THROWING_ALLOCATOR);
        }
        return handle;
    }

    @ForceInline
    public static void checkSymbol(MemorySegment symbol) {
        Objects.requireNonNull(symbol);
        if (symbol.equals(MemorySegment.NULL))
            throw new IllegalArgumentException("Symbol is NULL: " + symbol);
    }

    public static VaList newVaList(Consumer<VaList.Builder> actions, SegmentScope session) {
        return switch (CABI.current()) {
            case WIN_64 -> Windowsx64Linker.newVaList(actions, session);
            case SYS_V -> SysVx64Linker.newVaList(actions, session);
            case LINUX_AARCH_64 -> LinuxAArch64Linker.newVaList(actions, session);
            case MAC_OS_AARCH_64 -> MacOsAArch64Linker.newVaList(actions, session);
        };
    }

<<<<<<< HEAD
    public static VaList newVaListOfAddress(long address, MemorySession session) {
=======
    public static VaList newVaListOfAddress(long address, SegmentScope session) {
>>>>>>> 8cefa3d2
        return switch (CABI.current()) {
            case WIN_64 -> Windowsx64Linker.newVaListOfAddress(address, session);
            case SYS_V -> SysVx64Linker.newVaListOfAddress(address, session);
            case LINUX_AARCH_64 -> LinuxAArch64Linker.newVaListOfAddress(address, session);
            case MAC_OS_AARCH_64 -> MacOsAArch64Linker.newVaListOfAddress(address, session);
        };
    }

    public static VaList emptyVaList() {
        return switch (CABI.current()) {
            case WIN_64 -> Windowsx64Linker.emptyVaList();
            case SYS_V -> SysVx64Linker.emptyVaList();
            case LINUX_AARCH_64 -> LinuxAArch64Linker.emptyVaList();
            case MAC_OS_AARCH_64 -> MacOsAArch64Linker.emptyVaList();
        };
    }

    static void checkType(Class<?> actualType, Class<?> expectedType) {
        if (expectedType != actualType) {
            throw new IllegalArgumentException(
                    String.format("Invalid operand type: %s. %s expected", actualType, expectedType));
        }
    }

    public static NoSuchElementException newVaListNSEE(MemoryLayout layout) {
        return new NoSuchElementException("No such element: " + layout);
    }

    public static final class SimpleVaArg {
        public final MemoryLayout layout;
        public final Object value;

        public SimpleVaArg(MemoryLayout layout, Object value) {
            this.layout = layout;
            this.value = value;
        }

        public VarHandle varHandle() {
            return layout.varHandle();
        }
    }

    public static final class EmptyVaList implements VaList {

        private final MemorySegment address;

        public EmptyVaList(MemorySegment address) {
            this.address = address;
        }

        private static UnsupportedOperationException uoe() {
            return new UnsupportedOperationException("Empty VaList");
        }

        @Override
        public int nextVarg(ValueLayout.OfInt layout) {
            throw uoe();
        }

        @Override
        public long nextVarg(ValueLayout.OfLong layout) {
            throw uoe();
        }

        @Override
        public double nextVarg(ValueLayout.OfDouble layout) {
            throw uoe();
        }

        @Override
        public MemorySegment nextVarg(ValueLayout.OfAddress layout) {
            throw uoe();
        }

        @Override
        public MemorySegment nextVarg(GroupLayout layout, SegmentAllocator allocator) {
            throw uoe();
        }

        @Override
        public void skip(MemoryLayout... layouts) {
            throw uoe();
        }

        @Override
        public VaList copy() {
            return this;
        }

        @Override
        public MemorySegment segment() {
            return address;
        }
    }

    static void writeOverSized(MemorySegment ptr, Class<?> type, Object o) {
        // use VH_LONG for integers to zero out the whole register in the process
        if (type == long.class) {
            ptr.set(JAVA_LONG_UNALIGNED, 0, (long) o);
        } else if (type == int.class) {
            ptr.set(JAVA_LONG_UNALIGNED, 0, (int) o);
        } else if (type == short.class) {
            ptr.set(JAVA_LONG_UNALIGNED, 0, (short) o);
        } else if (type == char.class) {
            ptr.set(JAVA_LONG_UNALIGNED, 0, (char) o);
        } else if (type == byte.class) {
            ptr.set(JAVA_LONG_UNALIGNED, 0, (byte) o);
        } else if (type == float.class) {
            ptr.set(JAVA_FLOAT_UNALIGNED, 0, (float) o);
        } else if (type == double.class) {
            ptr.set(JAVA_DOUBLE_UNALIGNED, 0, (double) o);
        } else if (type == boolean.class) {
            boolean b = (boolean)o;
            ptr.set(JAVA_LONG_UNALIGNED, 0, b ? (long)1 : (long)0);
        } else {
            throw new IllegalArgumentException("Unsupported carrier: " + type);
        }
    }

    static void write(MemorySegment ptr, Class<?> type, Object o) {
        if (type == long.class) {
            ptr.set(JAVA_LONG_UNALIGNED, 0, (long) o);
        } else if (type == int.class) {
            ptr.set(JAVA_INT_UNALIGNED, 0, (int) o);
        } else if (type == short.class) {
            ptr.set(JAVA_SHORT_UNALIGNED, 0, (short) o);
        } else if (type == char.class) {
            ptr.set(JAVA_CHAR_UNALIGNED, 0, (char) o);
        } else if (type == byte.class) {
            ptr.set(JAVA_BYTE, 0, (byte) o);
        } else if (type == float.class) {
            ptr.set(JAVA_FLOAT_UNALIGNED, 0, (float) o);
        } else if (type == double.class) {
            ptr.set(JAVA_DOUBLE_UNALIGNED, 0, (double) o);
        } else if (type == boolean.class) {
            ptr.set(JAVA_BOOLEAN, 0, (boolean) o);
        } else {
            throw new IllegalArgumentException("Unsupported carrier: " + type);
        }
    }

    static Object read(MemorySegment ptr, Class<?> type) {
        if (type == long.class) {
            return ptr.get(JAVA_LONG_UNALIGNED, 0);
        } else if (type == int.class) {
            return ptr.get(JAVA_INT_UNALIGNED, 0);
        } else if (type == short.class) {
            return ptr.get(JAVA_SHORT_UNALIGNED, 0);
        } else if (type == char.class) {
            return ptr.get(JAVA_CHAR_UNALIGNED, 0);
        } else if (type == byte.class) {
            return ptr.get(JAVA_BYTE, 0);
        } else if (type == float.class) {
            return ptr.get(JAVA_FLOAT_UNALIGNED, 0);
        } else if (type == double.class) {
            return ptr.get(JAVA_DOUBLE_UNALIGNED, 0);
        } else if (type == boolean.class) {
            return ptr.get(JAVA_BOOLEAN, 0);
        } else {
            throw new IllegalArgumentException("Unsupported carrier: " + type);
        }
    }
}<|MERGE_RESOLUTION|>--- conflicted
+++ resolved
@@ -39,12 +39,7 @@
 import java.lang.foreign.GroupLayout;
 import java.lang.foreign.MemoryLayout;
 import java.lang.foreign.MemorySegment;
-<<<<<<< HEAD
-import java.lang.foreign.MemorySession;
-import java.lang.foreign.PaddingLayout;
-=======
 import java.lang.foreign.SegmentScope;
->>>>>>> 8cefa3d2
 import java.lang.foreign.SegmentAllocator;
 import java.lang.foreign.VaList;
 import java.lang.foreign.ValueLayout;
@@ -302,11 +297,7 @@
         };
     }
 
-<<<<<<< HEAD
-    public static VaList newVaListOfAddress(long address, MemorySession session) {
-=======
     public static VaList newVaListOfAddress(long address, SegmentScope session) {
->>>>>>> 8cefa3d2
         return switch (CABI.current()) {
             case WIN_64 -> Windowsx64Linker.newVaListOfAddress(address, session);
             case SYS_V -> SysVx64Linker.newVaListOfAddress(address, session);
