--- conflicted
+++ resolved
@@ -292,35 +292,22 @@
 
     public static VaList newVaList(Consumer<VaList.Builder> actions, SegmentScope scope) {
         return switch (CABI.current()) {
-<<<<<<< HEAD
-            case WIN_64 -> Windowsx64Linker.newVaList(actions, session);
-            case SYS_V -> SysVx64Linker.newVaList(actions, session);
-            case LINUX_AARCH_64 -> LinuxAArch64Linker.newVaList(actions, session);
-            case MAC_OS_AARCH_64 -> MacOsAArch64Linker.newVaList(actions, session);
-            case WIN_AARCH_64 -> WindowsAArch64Linker.newVaList(actions, session);
-=======
+
             case WIN_64 -> Windowsx64Linker.newVaList(actions, scope);
             case SYS_V -> SysVx64Linker.newVaList(actions, scope);
             case LINUX_AARCH_64 -> LinuxAArch64Linker.newVaList(actions, scope);
             case MAC_OS_AARCH_64 -> MacOsAArch64Linker.newVaList(actions, scope);
->>>>>>> 00b8ac5b
+            case WIN_AARCH_64 -> WindowsAArch64Linker.newVaList(actions, scope);
         };
     }
 
     public static VaList newVaListOfAddress(long address, SegmentScope scope) {
         return switch (CABI.current()) {
-<<<<<<< HEAD
-            case WIN_64 -> Windowsx64Linker.newVaListOfAddress(address, session);
-            case SYS_V -> SysVx64Linker.newVaListOfAddress(address, session);
-            case LINUX_AARCH_64 -> LinuxAArch64Linker.newVaListOfAddress(address, session);
-            case MAC_OS_AARCH_64 -> MacOsAArch64Linker.newVaListOfAddress(address, session);
-            case WIN_AARCH_64 -> WindowsAArch64Linker.newVaListOfAddress(address, session);
-=======
             case WIN_64 -> Windowsx64Linker.newVaListOfAddress(address, scope);
             case SYS_V -> SysVx64Linker.newVaListOfAddress(address, scope);
             case LINUX_AARCH_64 -> LinuxAArch64Linker.newVaListOfAddress(address, scope);
             case MAC_OS_AARCH_64 -> MacOsAArch64Linker.newVaListOfAddress(address, scope);
->>>>>>> 00b8ac5b
+            case WIN_AARCH_64 -> WindowsAArch64Linker.newVaListOfAddress(address, scope);
         };
     }
 
