--- conflicted
+++ resolved
@@ -161,28 +161,16 @@
         if (handle.type().returnType() != void.class)
             throw new IllegalArgumentException("return expected to be void for in memory returns: " + handle.type());
         if (handle.type().parameterType(2) != MemorySegment.class)
-<<<<<<< HEAD
-            throw new IllegalArgumentException("MemoryAddress expected as third param: " + handle.type());
-=======
             throw new IllegalArgumentException("MemorySegment expected as third param: " + handle.type());
->>>>>>> 218a003c
         if (cDesc.returnLayout().isEmpty())
             throw new IllegalArgumentException("Return layout needed: " + cDesc);
 
         MethodHandle ret = identity(MemorySegment.class); // (MemorySegment) MemorySegment
-<<<<<<< HEAD
-        handle = collectArguments(ret, 1, handle); // (MemorySegment, Addressable, SegmentAllocator, MemoryAddress, ...) MemorySegment
-        handle = mergeArguments(handle, 0, 3);  // (MemorySegment, Addressable, SegmentAllocator, ...) MemorySegment
-        handle = collectArguments(handle, 0, insertArguments(MH_ALLOC_BUFFER, 1, cDesc.returnLayout().get())); // (SegmentAllocator, Addressable, SegmentAllocator, ...) MemoryAddress
-        handle = mergeArguments(handle, 0, 2);  // (SegmentAllocator, Addressable, ...) MemoryAddress
-        handle = swapArguments(handle, 0, 1); // (Addressable, SegmentAllocator, ...) MemoryAddress
-=======
         handle = collectArguments(ret, 1, handle); // (MemorySegment, MemorySegment, SegmentAllocator, MemorySegment, ...) MemorySegment
         handle = mergeArguments(handle, 0, 3);  // (MemorySegment, MemorySegment, SegmentAllocator, ...) MemorySegment
         handle = collectArguments(handle, 0, insertArguments(MH_ALLOC_BUFFER, 1, cDesc.returnLayout().get())); // (SegmentAllocator, MemorySegment, SegmentAllocator, ...) MemorySegment
         handle = mergeArguments(handle, 0, 2);  // (SegmentAllocator, MemorySegment, ...) MemorySegment
         handle = swapArguments(handle, 0, 1); // (MemorySegment, SegmentAllocator, ...) MemorySegment
->>>>>>> 218a003c
         return handle;
     }
 
