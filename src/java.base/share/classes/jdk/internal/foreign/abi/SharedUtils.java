--- conflicted
+++ resolved
@@ -29,6 +29,7 @@
 import jdk.internal.access.SharedSecrets;
 import jdk.internal.foreign.CABI;
 import jdk.internal.foreign.MemoryAddressImpl;
+import jdk.internal.foreign.MemorySessionImpl;
 import jdk.internal.foreign.Scoped;
 import jdk.internal.foreign.abi.aarch64.linux.LinuxAArch64Linker;
 import jdk.internal.foreign.abi.aarch64.macos.MacOsAArch64Linker;
@@ -54,37 +55,16 @@
 import java.lang.invoke.VarHandle;
 import java.lang.ref.Reference;
 import java.nio.charset.StandardCharsets;
+import java.util.ArrayList;
 import java.util.Arrays;
+import java.util.List;
 import java.util.Map;
 import java.util.Objects;
 import java.util.function.Consumer;
+import java.util.function.UnaryOperator;
 import java.util.stream.Collectors;
 import java.util.stream.IntStream;
-<<<<<<< HEAD
-import jdk.internal.access.JavaLangAccess;
-import jdk.internal.access.JavaLangInvokeAccess;
-import jdk.internal.access.SharedSecrets;
-import jdk.internal.foreign.CABI;
-import jdk.internal.foreign.MemoryAddressImpl;
-import jdk.internal.foreign.Scoped;
-import jdk.internal.foreign.MemorySessionImpl;
-import jdk.internal.foreign.abi.aarch64.linux.LinuxAArch64Linker;
-import jdk.internal.foreign.abi.aarch64.macos.MacOsAArch64Linker;
-import jdk.internal.foreign.abi.x64.sysv.SysVx64Linker;
-import jdk.internal.foreign.abi.x64.windows.Windowsx64Linker;
-import jdk.internal.vm.annotation.ForceInline;
-import static java.lang.invoke.MethodHandles.collectArguments;
-import static java.lang.invoke.MethodHandles.dropArguments;
-import static java.lang.invoke.MethodHandles.dropReturn;
-import static java.lang.invoke.MethodHandles.foldArguments;
-import static java.lang.invoke.MethodHandles.identity;
-import static java.lang.invoke.MethodHandles.insertArguments;
-import static java.lang.invoke.MethodHandles.permuteArguments;
-import static java.lang.invoke.MethodHandles.tryFinally;
-import static java.lang.invoke.MethodType.methodType;
-=======
-
->>>>>>> 4c7b0da2
+
 import static java.lang.foreign.ValueLayout.ADDRESS;
 import static java.lang.foreign.ValueLayout.JAVA_BOOLEAN;
 import static java.lang.foreign.ValueLayout.JAVA_BYTE;
@@ -120,15 +100,6 @@
                     methodType(MemoryAddress.class));
             MH_BUFFER_COPY = lookup.findStatic(SharedUtils.class, "bufferCopy",
                     methodType(MemoryAddress.class, MemoryAddress.class, MemorySegment.class));
-<<<<<<< HEAD
-            MH_MAKE_CONTEXT_NO_ALLOCATOR = lookup.findStatic(Binding.Context.class, "ofSession",
-                    methodType(Binding.Context.class));
-            MH_MAKE_CONTEXT_BOUNDED_ALLOCATOR = lookup.findStatic(Binding.Context.class, "ofBoundedAllocator",
-                    methodType(Binding.Context.class, long.class));
-            MH_CLOSE_CONTEXT = lookup.findVirtual(Binding.Context.class, "close",
-                    methodType(void.class));
-=======
->>>>>>> 4c7b0da2
             MH_REACHBILITY_FENCE = lookup.findStatic(Reference.class, "reachabilityFence",
                     methodType(void.class, Object.class));
         } catch (ReflectiveOperationException e) {
@@ -354,143 +325,6 @@
         }
     }
 
-<<<<<<< HEAD
-    @ForceInline
-    @SuppressWarnings("fallthrough")
-    public static void acquire(Scoped[] args) {
-        MemorySessionImpl session4 = null;
-        MemorySessionImpl session3 = null;
-        MemorySessionImpl session2 = null;
-        MemorySessionImpl session1 = null;
-        MemorySessionImpl session0 = null;
-        switch (args.length) {
-            default:
-                // slow path, acquire all remaining addressable parameters in isolation
-                for (int i = 5 ; i < args.length ; i++) {
-                    acquire(args[i].sessionImpl());
-                }
-            // fast path, acquire only sessions not seen in other parameters
-            case 5:
-                session4 = args[4].sessionImpl();
-                acquire(session4);
-            case 4:
-                session3 = args[3].sessionImpl();
-                if (session3 != session4)
-                    acquire(session3);
-            case 3:
-                session2 = args[2].sessionImpl();
-                if (session2 != session3 && session2 != session4)
-                    acquire(session2);
-            case 2:
-                session1 = args[1].sessionImpl();
-                if (session1 != session2 && session1 != session3 && session1 != session4)
-                    acquire(session1);
-            case 1:
-                session0 = args[0].sessionImpl();
-                if (session0 != session1 && session0 != session2 && session0 != session3 && session0 != session4)
-                    acquire(session0);
-            case 0: break;
-        }
-    }
-
-    @ForceInline
-    @SuppressWarnings("fallthrough")
-    public static void release(Scoped[] args) {
-        MemorySessionImpl session4 = null;
-        MemorySessionImpl session3 = null;
-        MemorySessionImpl session2 = null;
-        MemorySessionImpl session1 = null;
-        MemorySessionImpl session0 = null;
-        switch (args.length) {
-            default:
-                // slow path, release all remaining addressable parameters in isolation
-                for (int i = 5 ; i < args.length ; i++) {
-                    release(args[i].sessionImpl());
-                }
-            // fast path, release only sessions not seen in other parameters
-            case 5:
-                session4 = args[4].sessionImpl();
-                release(session4);
-            case 4:
-                session3 = args[3].sessionImpl();
-                if (session3 != session4)
-                    release(session3);
-            case 3:
-                session2 = args[2].sessionImpl();
-                if (session2 != session3 && session2 != session4)
-                    release(session2);
-            case 2:
-                session1 = args[1].sessionImpl();
-                if (session1 != session2 && session1 != session3 && session1 != session4)
-                    release(session1);
-            case 1:
-                session0 = args[0].sessionImpl();
-                if (session0 != session1 && session0 != session2 && session0 != session3 && session0 != session4)
-                    release(session0);
-            case 0: break;
-        }
-    }
-
-    @ForceInline
-    private static void acquire(MemorySessionImpl session) {
-        session.acquire0();
-    }
-
-    @ForceInline
-    private static void release(MemorySessionImpl session) {
-        session.release0();
-    }
-
-    /*
-     * This method adds a try/finally block to a downcall method handle, to make sure that all by-reference
-     * parameters (including the target address of the native function) are kept alive for the duration of
-     * the downcall.
-     */
-    public static MethodHandle wrapDowncall(MethodHandle downcallHandle, FunctionDescriptor descriptor) {
-        boolean hasReturn = descriptor.returnLayout().isPresent();
-        MethodHandle tryBlock = downcallHandle;
-        MethodHandle cleanup = hasReturn ?
-                MethodHandles.identity(downcallHandle.type().returnType()) :
-                MethodHandles.empty(MethodType.methodType(void.class));
-        int addressableCount = 0;
-        List<UnaryOperator<MethodHandle>> adapters = new ArrayList<>();
-        for (int i = 0 ; i < downcallHandle.type().parameterCount() ; i++) {
-            Class<?> ptype = downcallHandle.type().parameterType(i);
-            if (ptype == Addressable.class || ptype == NativeSymbol.class) {
-                addressableCount++;
-            } else {
-                int pos = i;
-                adapters.add(mh -> dropArguments(mh, pos, ptype));
-            }
-        }
-
-        if (addressableCount > 0) {
-            cleanup = dropArguments(cleanup, 0, Throwable.class);
-
-            MethodType adapterType = MethodType.methodType(void.class);
-            for (int i = 0 ; i < addressableCount ; i++) {
-                adapterType = adapterType.appendParameterTypes(i == 0 ? NativeSymbol.class : Addressable.class);
-            }
-
-            MethodHandle acquireHandle = ACQUIRE_MH.asCollector(Scoped[].class, addressableCount).asType(adapterType);
-            MethodHandle releaseHandle = RELEASE_MH.asCollector(Scoped[].class, addressableCount).asType(adapterType);
-
-            for (UnaryOperator<MethodHandle> adapter : adapters) {
-                acquireHandle = adapter.apply(acquireHandle);
-                releaseHandle = adapter.apply(releaseHandle);
-            }
-
-            tryBlock = foldArguments(tryBlock, acquireHandle);
-            cleanup = collectArguments(cleanup, hasReturn ? 2 : 1, releaseHandle);
-
-            return tryFinally(tryBlock, cleanup);
-        } else {
-            return downcallHandle;
-        }
-    }
-
-=======
->>>>>>> 4c7b0da2
     public static void checkExceptions(MethodHandle target) {
         Class<?>[] exceptions = JLIA.exceptionTypes(target);
         if (exceptions != null && exceptions.length != 0) {
