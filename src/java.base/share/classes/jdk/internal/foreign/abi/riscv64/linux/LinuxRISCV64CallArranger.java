--- conflicted
+++ resolved
@@ -121,13 +121,8 @@
         return handle;
     }
 
-<<<<<<< HEAD
-    public static UpcallStubFactory arrangeUpcall(MethodType mt, FunctionDescriptor cDesc) {
-        Bindings bindings = getBindings(mt, cDesc, true);
-=======
     public static UpcallStubFactory arrangeUpcall(MethodType mt, FunctionDescriptor cDesc, LinkerOptions options) {
         Bindings bindings = getBindings(mt, cDesc, true, options);
->>>>>>> 21ebfddd
         final boolean dropReturn = true; /* drop return, since we don't have bindings for it */
         return SharedUtils.arrangeUpcallHelper(mt, bindings.isInMemoryReturn, dropReturn, CLinux,
                 bindings.callingSequence);
