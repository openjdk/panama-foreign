--- conflicted
+++ resolved
@@ -71,11 +71,7 @@
         return builder.build();
     }
 
-<<<<<<< HEAD
-    public static VaList newVaListOfAddress(long address, MemorySession session) {
-=======
     public static VaList newVaListOfAddress(long address, SegmentScope session) {
->>>>>>> 8cefa3d2
         return MacOsAArch64VaList.ofAddress(address, session);
     }
 
