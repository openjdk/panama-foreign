--- conflicted
+++ resolved
@@ -196,117 +196,6 @@
  */
 public sealed interface Binding {
 
-<<<<<<< HEAD
-    /**
-     * A binding context is used as an helper to carry out evaluation of certain bindings; for instance,
-     * it helps {@link Allocate} bindings, by providing the {@link SegmentAllocator} that should be used for
-     * the allocation operation, or {@link BoxAddress} bindings, by providing the {@link SegmentScope} that
-     * should be used to create an unsafe struct from a memory address.
-     */
-    class Context implements AutoCloseable {
-        private final SegmentAllocator allocator;
-        private final SegmentScope scope;
-
-        private Context(SegmentAllocator allocator, SegmentScope scope) {
-            this.allocator = allocator;
-            this.scope = scope;
-        }
-
-        public SegmentAllocator allocator() {
-            return allocator;
-        }
-
-        public SegmentScope scope() {
-            return scope;
-        }
-
-        @Override
-        public void close() {
-            throw new UnsupportedOperationException();
-        }
-
-        /**
-         * Create a binding context from given native scope.
-         */
-        public static Context ofBoundedAllocator(long size) {
-            Arena arena = Arena.openConfined();
-            return new Context(SegmentAllocator.slicingAllocator(MemorySegment.allocateNative(size, arena.scope())), arena.scope()) {
-                @Override
-                public void close() {
-                    arena.close();
-                }
-            };
-        }
-
-        /**
-         * Create a binding context from given segment allocator. The resulting context will throw when
-         * the context's scope is accessed.
-         */
-        public static Context ofAllocator(SegmentAllocator allocator) {
-            return new Context(allocator, null) {
-                @Override
-                public SegmentScope scope() {
-                    throw new UnsupportedOperationException();
-                }
-            };
-        }
-
-        /**
-         * Create a binding context from given scope. The resulting context will throw when
-         * the context's allocator is accessed.
-         */
-        public static Context ofScope() {
-            Arena arena = Arena.openConfined();
-            return new Context(null, arena.scope()) {
-                @Override
-                public SegmentAllocator allocator() { throw new UnsupportedOperationException(); }
-
-                @Override
-                public void close() {
-                    arena.close();
-                }
-            };
-        }
-
-        /**
-         * Dummy binding context. Throws exceptions when attempting to access scope, return a throwing allocator, and has
-         * an idempotent {@link #close()}.
-         */
-        public static final Context DUMMY = new Context(null, null) {
-            @Override
-            public SegmentAllocator allocator() {
-                return SharedUtils.THROWING_ALLOCATOR;
-            }
-
-            @Override
-            public SegmentScope scope() {
-                throw new UnsupportedOperationException();
-            }
-
-            @Override
-            public void close() {
-                // do nothing
-            }
-        };
-    }
-
-=======
-    enum Tag {
-        VM_STORE,
-        VM_LOAD,
-        BUFFER_STORE,
-        BUFFER_LOAD,
-        COPY_BUFFER,
-        ALLOC_BUFFER,
-        BOX_ADDRESS,
-        UNBOX_ADDRESS,
-        DUP,
-        CAST
-    }
-
-    Tag tag();
-
->>>>>>> 21ebfddd
     void verify(Deque<Class<?>> stack);
 
     void interpret(Deque<Object> stack, StoreFunc storeFunc,
