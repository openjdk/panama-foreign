/*
 * Copyright (c) 2020, 2022, Oracle and/or its affiliates. All rights reserved.
 * DO NOT ALTER OR REMOVE COPYRIGHT NOTICES OR THIS FILE HEADER.
 *
 * This code is free software; you can redistribute it and/or modify it
 * under the terms of the GNU General Public License version 2 only, as
 * published by the Free Software Foundation.  Oracle designates this
 * particular file as subject to the "Classpath" exception as provided
 * by Oracle in the LICENSE file that accompanied this code.
 *
 * This code is distributed in the hope that it will be useful, but WITHOUT
 * ANY WARRANTY; without even the implied warranty of MERCHANTABILITY or
 * FITNESS FOR A PARTICULAR PURPOSE.  See the GNU General Public License
 * version 2 for more details (a copy is included in the LICENSE file that
 * accompanied this code).
 *
 * You should have received a copy of the GNU General Public License version
 * 2 along with this work; if not, write to the Free Software Foundation,
 * Inc., 51 Franklin St, Fifth Floor, Boston, MA 02110-1301 USA.
 *
 * Please contact Oracle, 500 Oracle Parkway, Redwood Shores, CA 94065 USA
 * or visit www.oracle.com if you need additional information or have any
 * questions.
 */
package jdk.internal.foreign.abi;

<<<<<<< HEAD
import jdk.internal.foreign.MemorySessionImpl;
=======
>>>>>>> a7df48c8
import jdk.internal.foreign.Utils;
import jdk.internal.foreign.abi.BindingInterpreter.LoadFunc;
import jdk.internal.foreign.abi.BindingInterpreter.StoreFunc;

import java.lang.foreign.*;
import java.lang.invoke.MethodHandle;
import java.lang.invoke.MethodHandles;
import java.lang.invoke.MethodType;
import java.nio.ByteOrder;
import java.util.ArrayList;
import java.util.Deque;
import java.util.List;

import static java.lang.foreign.ValueLayout.JAVA_BYTE;
import static java.lang.foreign.ValueLayout.JAVA_INT_UNALIGNED;
import static java.lang.foreign.ValueLayout.JAVA_SHORT_UNALIGNED;

/**
 * The binding operators defined in the Binding class can be combined into argument and return value processing 'recipes'.
 *
 * The binding operators are interpreted using a stack-base interpreter. Operators can either consume operands from the
 * stack, or push them onto the stack.
 *
 * In the description of each binding we talk about 'boxing' and 'unboxing'.
 *  - Unboxing is the process of taking a Java value and decomposing it, and storing components into machine
 *    storage locations. As such, the binding interpreter stack starts with the Java value on it, and should end empty.
 *  - Boxing is the process of re-composing a Java value by pulling components from machine storage locations.
 *    If a MemorySegment is needed to store the result, one should be allocated using the ALLOCATE_BUFFER operator.
 *    The binding interpreter stack starts off empty, and ends with the value to be returned as the only value on it.
 * A binding operator can be interpreted differently based on whether we are boxing or unboxing a value. For example,
 * the CONVERT_ADDRESS operator 'unboxes' a MemoryAddress to a long, but 'boxes' a long to a MemoryAddress.
 *
 * Here are some examples of binding recipes derived from C declarations, and according to the Windows ABI (recipes are
 * ABI-specific). Note that each argument has it's own recipe, which is indicated by '[number]:' (though, the only
 * example that has multiple arguments is the one using varargs).
 *
 * --------------------
 *
 * void f(int i);
 *
 * Argument bindings:
 * 0: VM_STORE(rcx, int.class) // move an 'int' into the RCX register
 *
 * Return bindings:
 * none
 *
 * --------------------
 *
 * void f(int* i);
 *
 * Argument bindings:
 * 0: UNBOX_ADDRESS // the 'MemoryAddress' is converted into a 'long'
 *    VM_STORE(rcx, long.class) // the 'long' is moved into the RCX register
 *
 * Return bindings:
 * none
 *
 * --------------------
 *
 * int* f();
 *
 * Argument bindings:
 * none
 *
 * Return bindings:
 * 0: VM_LOAD(rax, long) // load a 'long' from the RAX register
 *    BOX_ADDRESS // convert the 'long' into a 'MemoryAddress'
 *
 * --------------------
 *
 * typedef struct { // fits into single register
 *   int x;
 *   int y;
 * } MyStruct;
 *
 * void f(MyStruct ms);
 *
 * Argument bindings:
 * 0: BUFFER_LOAD(0, long.class) // From the struct's memory region, load a 'long' from offset '0'
 *    VM_STORE(rcx, long.class) // and copy that into the RCX register
 *
 * Return bindings:
 * none
 *
 * --------------------
 *
 * typedef struct { // does not fit into single register
 *   long long x;
 *   long long y;
 * } MyStruct;
 *
 * void f(MyStruct ms);
 *
 * For the Windows ABI:
 *
 * Argument bindings:
 * 0: COPY(16, 8) // copy the memory region containing the struct
 *    BASE_ADDRESS // take the base address of the copy
 *    UNBOX_ADDRESS // converts the base address to a 'long'
 *    VM_STORE(rcx, long.class) // moves the 'long' into the RCX register
 *
 * Return bindings:
 * none
 *
 * For the SysV ABI:
 *
 * Argument bindings:
 * 0: DUP // duplicates the MemoryRegion operand
 *    BUFFER_LOAD(0, long.class) // loads a 'long' from offset '0'
 *    VM_STORE(rdx, long.class) // moves the long into the RDX register
 *    BUFFER_LOAD(8, long.class) // loads a 'long' from offset '8'
 *    VM_STORE(rcx, long.class) // moves the long into the RCX register
 *
 * Return bindings:
 * none
 *
 * --------------------
 *
 * typedef struct { // fits into single register
 *   int x;
 *   int y;
 * } MyStruct;
 *
 * MyStruct f();
 *
 * Argument bindings:
 * none
 *
 * Return bindings:
 * 0: ALLOCATE(GroupLayout(C_INT, C_INT)) // allocate a buffer with the memory layout of the struct
 *    DUP // duplicate the allocated buffer
 *    VM_LOAD(rax, long.class) // loads a 'long' from rax
 *    BUFFER_STORE(0, long.class) // stores a 'long' at offset 0
 *
 * --------------------
 *
 * typedef struct { // does not fit into single register
 *   long long x;
 *   long long y;
 * } MyStruct;
 *
 * MyStruct f();
 *
 * !! uses synthetic argument, which is a pointer to a pre-allocated buffer
 *
 * Argument bindings:
 * 0: UNBOX_ADDRESS // unbox the MemoryAddress synthetic argument
 *    VM_STORE(rcx, long.class) // moves the 'long' into the RCX register
 *
 * Return bindings:
 * none
 *
 * --------------------
 *
 * void f(int dummy, ...); // varargs
 *
 * f(0, 10f); // passing a float
 *
 * Argument bindings:
 * 0: VM_STORE(rcx, int.class) // moves the 'int dummy' into the RCX register
 *
 * 1: DUP // duplicates the '10f' argument
 *    VM_STORE(rdx, float.class) // move one copy into the RDX register
 *    VM_STORE(xmm1, float.class) // moves the other copy into the xmm2 register
 *
 * Return bindings:
 * none
 *
 * --------------------
 */
public interface Binding {

    enum Tag {
        VM_STORE,
        VM_LOAD,
        BUFFER_STORE,
        BUFFER_LOAD,
        COPY_BUFFER,
        ALLOC_BUFFER,
        BOX_ADDRESS,
        UNBOX_ADDRESS,
        DUP,
        CAST
    }

    Tag tag();

    void verify(Deque<Class<?>> stack);

    void interpret(Deque<Object> stack, StoreFunc storeFunc,
                   LoadFunc loadFunc, SegmentAllocator allocator);

    private static void checkType(Class<?> type) {
        if (!type.isPrimitive() || type == void.class)
            throw new IllegalArgumentException("Illegal type: " + type);
    }

    private static void checkOffset(long offset) {
        if (offset < 0)
            throw new IllegalArgumentException("Negative offset: " + offset);
    }

    private static void checkByteWidth(int byteWidth, Class<?> type) {
        if (byteWidth < 0 || byteWidth > Utils.byteWidthOfPrimitive(type))
            throw new IllegalArgumentException("Illegal byteWidth: " + byteWidth);
    }

    static VMStore vmStore(VMStorage storage, Class<?> type) {
        checkType(type);
        return new VMStore(storage, type);
    }

    static VMLoad vmLoad(VMStorage storage, Class<?> type) {
        checkType(type);
        return new VMLoad(storage, type);
    }

    static BufferStore bufferStore(long offset, Class<?> type) {
        return bufferStore(offset, type, Utils.byteWidthOfPrimitive(type));
    }

    static BufferStore bufferStore(long offset, Class<?> type, int byteWidth) {
        checkType(type);
        checkOffset(offset);
        checkByteWidth(byteWidth, type);
        return new BufferStore(offset, type, byteWidth);
    }

    static BufferLoad bufferLoad(long offset, Class<?> type) {
        return Binding.bufferLoad(offset, type, Utils.byteWidthOfPrimitive(type));
    }

    static BufferLoad bufferLoad(long offset, Class<?> type, int byteWidth) {
        checkType(type);
        checkOffset(offset);
        checkByteWidth(byteWidth, type);
        return new BufferLoad(offset, type, byteWidth);
    }

    static Copy copy(MemoryLayout layout) {
        return new Copy(layout.byteSize(), layout.byteAlignment());
    }

    static Allocate allocate(MemoryLayout layout) {
        return new Allocate(layout.byteSize(), layout.byteAlignment());
    }

    static BoxAddress boxAddressRaw(long size, long align) {
        return new BoxAddress(size, align, false);
    }

    static BoxAddress boxAddress(MemoryLayout layout) {
        return new BoxAddress(layout.byteSize(), layout.byteAlignment(), true);
    }

    static BoxAddress boxAddress(long byteSize) {
        return new BoxAddress(byteSize, 1, true);
    }

    static UnboxAddress unboxAddress() {
        return UnboxAddress.INSTANCE;
    }

    static Dup dup() {
        return Dup.INSTANCE;
    }

    static Binding cast(Class<?> fromType, Class<?> toType) {
        if (fromType == int.class) {
            if (toType == boolean.class) {
                return Cast.INT_TO_BOOLEAN;
            } else if (toType == byte.class) {
                return Cast.INT_TO_BYTE;
            } else if (toType == short.class) {
                return Cast.INT_TO_SHORT;
            } else if (toType == char.class) {
                return Cast.INT_TO_CHAR;
            }
        } else if (toType == int.class) {
            if (fromType == boolean.class) {
                return Cast.BOOLEAN_TO_INT;
            } else if (fromType == byte.class) {
                return Cast.BYTE_TO_INT;
            } else if (fromType == short.class) {
                return Cast.SHORT_TO_INT;
            } else if (fromType == char.class) {
                return Cast.CHAR_TO_INT;
            }
        }
        throw new IllegalArgumentException("Unknown conversion: " + fromType + " -> " + toType);
    }


    static Binding.Builder builder() {
        return new Binding.Builder();
    }

    /**
     * A builder helper class for generating lists of Bindings
     */
    class Builder {
        private final List<Binding> bindings = new ArrayList<>();

        private static boolean isSubIntType(Class<?> type) {
            return type == boolean.class || type == byte.class || type == short.class || type == char.class;
        }

        public Binding.Builder vmStore(VMStorage storage, Class<?> type) {
            if (isSubIntType(type)) {
                bindings.add(Binding.cast(type, int.class));
                type = int.class;
            }
            bindings.add(Binding.vmStore(storage, type));
            return this;
        }

        public Binding.Builder vmLoad(VMStorage storage, Class<?> type) {
            Class<?> loadType = type;
            if (isSubIntType(type)) {
                loadType = int.class;
            }
            bindings.add(Binding.vmLoad(storage, loadType));
            if (isSubIntType(type)) {
                bindings.add(Binding.cast(int.class, type));
            }
            return this;
        }

        public Binding.Builder bufferStore(long offset, Class<?> type) {
            bindings.add(Binding.bufferStore(offset, type));
            return this;
        }

        public Binding.Builder bufferStore(long offset, Class<?> type, int byteWidth) {
            bindings.add(Binding.bufferStore(offset, type, byteWidth));
            return this;
        }

        public Binding.Builder bufferLoad(long offset, Class<?> type) {
            bindings.add(Binding.bufferLoad(offset, type));
            return this;
        }

        public Binding.Builder bufferLoad(long offset, Class<?> type, int byteWidth) {
            bindings.add(Binding.bufferLoad(offset, type, byteWidth));
            return this;
        }

        public Binding.Builder copy(MemoryLayout layout) {
            bindings.add(Binding.copy(layout));
            return this;
        }

        public Binding.Builder allocate(MemoryLayout layout) {
            bindings.add(Binding.allocate(layout));
            return this;
        }

        public Binding.Builder boxAddressRaw(long size, long align) {
            bindings.add(Binding.boxAddressRaw(size, align));
            return this;
        }

        public Binding.Builder boxAddress(MemoryLayout layout) {
            bindings.add(Binding.boxAddress(layout));
            return this;
        }

        public Binding.Builder unboxAddress() {
            bindings.add(Binding.unboxAddress());
            return this;
        }

        public Binding.Builder dup() {
            bindings.add(Binding.dup());
            return this;
        }

        public List<Binding> build() {
            return List.copyOf(bindings);
        }
    }

    interface Move extends Binding {
        VMStorage storage();
        Class<?> type();
    }

    /**
     * VM_STORE([storage location], [type])
     * Pops a [type] from the operand stack, and moves it to [storage location]
     * The [type] must be one of byte, short, char, int, long, float, or double
     */
    record VMStore(VMStorage storage, Class<?> type) implements Move {
        @Override
        public Tag tag() {
            return Tag.VM_STORE;
        }

        @Override
        public void verify(Deque<Class<?>> stack) {
            Class<?> actualType = stack.pop();
            Class<?> expectedType = type();
            SharedUtils.checkType(actualType, expectedType);
        }

        @Override
        public void interpret(Deque<Object> stack, StoreFunc storeFunc,
                              LoadFunc loadFunc, SegmentAllocator allocator) {
            storeFunc.store(storage(), type(), stack.pop());
        }
    }

    /**
     * VM_LOAD([storage location], [type])
     * Loads a [type] from [storage location], and pushes it onto the operand stack.
     * The [type] must be one of byte, short, char, int, long, float, or double
     */
    record VMLoad(VMStorage storage, Class<?> type) implements Move {
        @Override
        public Tag tag() {
            return Tag.VM_LOAD;
        }

        @Override
        public void verify(Deque<Class<?>> stack) {
            stack.push(type());
        }

        @Override
        public void interpret(Deque<Object> stack, StoreFunc storeFunc,
                              LoadFunc loadFunc, SegmentAllocator allocator) {
            stack.push(loadFunc.load(storage(), type()));
        }
    }

    interface Dereference extends Binding {
        long offset();
        Class<?> type();
    }

    /**
     * BUFFER_STORE([offset into memory region], [type], [width])
     * Pops a [type] from the operand stack, then pops a MemorySegment from the operand stack.
     * Stores [width] bytes of the value contained in the [type] to [offset into memory region].
     * The [type] must be one of byte, short, char, int, long, float, or double
     */
    record BufferStore(long offset, Class<?> type, int byteWidth) implements Dereference {
        @Override
        public Tag tag() {
            return Tag.BUFFER_STORE;
        }

        @Override
        public void verify(Deque<Class<?>> stack) {
            Class<?> storeType = stack.pop();
            SharedUtils.checkType(storeType, type());
            Class<?> segmentType = stack.pop();
            SharedUtils.checkType(segmentType, MemorySegment.class);
        }

        @Override
        public void interpret(Deque<Object> stack, StoreFunc storeFunc,
                              LoadFunc loadFunc, SegmentAllocator allocator) {
            Object value = stack.pop();
            MemorySegment writeAddress = (MemorySegment) stack.pop();
            if (SharedUtils.isPowerOfTwo(byteWidth())) {
                // exact size match
                SharedUtils.write(writeAddress, offset(), type(), value);
            } else {
                // non-exact match, need to do chunked load
                long longValue = ((Number) value).longValue();
                // byteWidth is smaller than the width of 'type', so it will always be < 8 here
                int remaining = byteWidth();
                int chunkOffset = 0;
                do {
                    int chunkSize = Integer.highestOneBit(remaining); // next power of 2, in bytes
                    long writeOffset = offset() + SharedUtils.pickChunkOffset(chunkOffset, byteWidth(), chunkSize);
                    int shiftAmount = chunkOffset * Byte.SIZE;
                    switch (chunkSize) {
                        case 4 -> {
                            int writeChunk = (int) (((0xFFFF_FFFFL << shiftAmount) & longValue) >>> shiftAmount);
                            writeAddress.set(JAVA_INT_UNALIGNED, writeOffset, writeChunk);
                        }
                        case 2 -> {
                            short writeChunk = (short) (((0xFFFFL << shiftAmount) & longValue) >>> shiftAmount);
                            writeAddress.set(JAVA_SHORT_UNALIGNED, writeOffset, writeChunk);
                        }
                        case 1 -> {
                            byte writeChunk = (byte) (((0xFFL << shiftAmount) & longValue) >>> shiftAmount);
                            writeAddress.set(JAVA_BYTE, writeOffset, writeChunk);
                        }
                        default ->
                           throw new IllegalStateException("Unexpected chunk size for chunked write: " + chunkSize);
                    }
                    remaining -= chunkSize;
                    chunkOffset += chunkSize;
                } while (remaining != 0);
            }
        }
    }

    /**
     * BUFFER_LOAD([offset into memory region], [type], [width])
     * Pops a MemorySegment from the operand stack,
     * and then loads [width] bytes from it at [offset into memory region], into a [type].
     * The [type] must be one of byte, short, char, int, long, float, or double
     */
    record BufferLoad(long offset, Class<?> type, int byteWidth) implements Dereference {
        @Override
        public Tag tag() {
            return Tag.BUFFER_LOAD;
        }

        @Override
        public void verify(Deque<Class<?>> stack) {
            Class<?> actualType = stack.pop();
            SharedUtils.checkType(actualType, MemorySegment.class);
            Class<?> newType = type();
            stack.push(newType);
        }

        @Override
<<<<<<< HEAD
        public void interpret(Deque<Object> stack, BindingInterpreter.StoreFunc storeFunc,
                              BindingInterpreter.LoadFunc loadFunc, Context context) {
            MemorySegment readAddress = (MemorySegment) stack.pop();
            if (SharedUtils.isPowerOfTwo(byteWidth())) {
                // exact size match
                stack.push(SharedUtils.read(readAddress, offset(), type()));
            } else {
                // non-exact match, need to do chunked load
                long result = 0;
                // byteWidth is smaller than the width of 'type', so it will always be < 8 here
                int remaining = byteWidth();
                int chunkOffset = 0;
                do {
                    int chunkSize = Integer.highestOneBit(remaining); // next power of 2
                    long readOffset = offset() + SharedUtils.pickChunkOffset(chunkOffset, byteWidth(), chunkSize);
                    long readChunk = switch (chunkSize) {
                        case 4 -> Integer.toUnsignedLong(readAddress.get(JAVA_INT_UNALIGNED, readOffset));
                        case 2 -> Short.toUnsignedLong(readAddress.get(JAVA_SHORT_UNALIGNED, readOffset));
                        case 1 -> Byte.toUnsignedLong(readAddress.get(JAVA_BYTE, readOffset));
                        default ->
                            throw new IllegalStateException("Unexpected chunk size for chunked write: " + chunkSize);
                    };
                    result |= readChunk << (chunkOffset * Byte.SIZE);
                    remaining -= chunkSize;
                    chunkOffset += chunkSize;
                } while (remaining != 0);

                if (type() == int.class) { // 3 byte write
                    stack.push((int) result);
                } else if (type() == long.class) { // 5, 6, 7 byte write
                    stack.push(result);
                } else {
                    throw new IllegalStateException("Unexpected type for chunked load: " + type());
                }
            }
=======
        public void interpret(Deque<Object> stack, StoreFunc storeFunc,
                              LoadFunc loadFunc, SegmentAllocator allocator) {
            MemorySegment operand = (MemorySegment) stack.pop();
            MemorySegment readAddress = operand.asSlice(offset());
            stack.push(SharedUtils.read(readAddress, type()));
>>>>>>> a7df48c8
        }
    }

    /**
     * COPY([size], [alignment])
     *   Creates a new MemorySegment with the given [size] and [alignment],
     *     and copies contents from a MemorySegment popped from the top of the operand stack into this new buffer,
     *     and pushes the new buffer onto the operand stack
     */
    record Copy(long size, long alignment) implements Binding {
        private static MemorySegment copyBuffer(MemorySegment operand, long size, long alignment, SegmentAllocator allocator) {
            return allocator.allocate(size, alignment)
                            .copyFrom(operand.asSlice(0, size));
        }

        @Override
        public Tag tag() {
            return Tag.COPY_BUFFER;
        }

        @Override
        public void verify(Deque<Class<?>> stack) {
            Class<?> actualType = stack.pop();
            SharedUtils.checkType(actualType, MemorySegment.class);
            stack.push(MemorySegment.class);
        }

        @Override
        public void interpret(Deque<Object> stack, StoreFunc storeFunc,
                              LoadFunc loadFunc, SegmentAllocator allocator) {
            MemorySegment operand = (MemorySegment) stack.pop();
            MemorySegment copy = copyBuffer(operand, size, alignment, allocator);
            stack.push(copy);
        }
    }

    /**
     * ALLOCATE([size], [alignment])
     *   Creates a new MemorySegment with the give [size] and [alignment], and pushes it onto the operand stack.
     */
    record Allocate(long size, long alignment) implements Binding {
        private static MemorySegment allocateBuffer(long size, long alignment, SegmentAllocator allocator) {
            return allocator.allocate(size, alignment);
        }

        @Override
        public Tag tag() {
            return Tag.ALLOC_BUFFER;
        }

        @Override
        public void verify(Deque<Class<?>> stack) {
            stack.push(MemorySegment.class);
        }

        @Override
        public void interpret(Deque<Object> stack, StoreFunc storeFunc,
                              LoadFunc loadFunc, SegmentAllocator allocator) {
            stack.push(allocateBuffer(size, alignment, allocator));
        }
    }

    /**
     * UNBOX_ADDRESS()
     * Pops a 'MemoryAddress' from the operand stack, converts it to a 'long',
     * with the given size, and pushes that onto the operand stack
     */
    record UnboxAddress() implements Binding {
        static final UnboxAddress INSTANCE = new UnboxAddress();

        @Override
        public Tag tag() {
            return Tag.UNBOX_ADDRESS;
        }

        @Override
        public void verify(Deque<Class<?>> stack) {
            Class<?> actualType = stack.pop();
            SharedUtils.checkType(actualType, MemorySegment.class);
            stack.push(long.class);
        }

        @Override
        public void interpret(Deque<Object> stack, StoreFunc storeFunc,
                              LoadFunc loadFunc, SegmentAllocator allocator) {
            stack.push(SharedUtils.unboxSegment((MemorySegment)stack.pop()));
        }
    }

    /**
     * BOX_ADDRESS()
     * Pops a 'long' from the operand stack, converts it to a 'MemorySegment', with the given size and memory scope
     * (either the context scope, or the global scope), and pushes that onto the operand stack.
     */
    record BoxAddress(long size, long align, boolean needsScope) implements Binding {

        @Override
        public Tag tag() {
            return Tag.BOX_ADDRESS;
        }

        @Override
        public void verify(Deque<Class<?>> stack) {
            Class<?> actualType = stack.pop();
            SharedUtils.checkType(actualType, long.class);
            stack.push(MemorySegment.class);
        }

        @Override
        public void interpret(Deque<Object> stack, StoreFunc storeFunc,
                              LoadFunc loadFunc, SegmentAllocator allocator) {
            MemorySegment segment = Utils.longToAddress((long) stack.pop(), size, align);
            if (needsScope) {
                segment = segment.reinterpret(((Arena) allocator).scope(), null);
            }
            stack.push(segment);
        }
    }

    /**
     * DUP()
     *   Duplicates the value on the top of the operand stack (without popping it!),
     *   and pushes the duplicate onto the operand stack
     */
    record Dup() implements Binding {
        static final Dup INSTANCE = new Dup();

        @Override
        public Tag tag() {
            return Tag.DUP;
        }

        @Override
        public void verify(Deque<Class<?>> stack) {
            stack.push(stack.peekLast());
        }

        @Override
        public void interpret(Deque<Object> stack, StoreFunc storeFunc,
                              LoadFunc loadFunc, SegmentAllocator allocator) {
            stack.push(stack.peekLast());
        }
    }

    /**
     * CAST([fromType], [toType])
     *   Pop a [fromType] from the stack, convert it to [toType], and push the resulting
     *   value onto the stack.
     *
     */
    enum Cast implements Binding {
        INT_TO_BOOLEAN(int.class, boolean.class) {
            @Override
            public void interpret(Deque<Object> stack, StoreFunc storeFunc,
                                  LoadFunc loadFunc, SegmentAllocator allocator) {
                // implement least significant byte non-zero test
                int arg = (int) stack.pop();
                boolean result = Utils.byteToBoolean((byte) arg);
                stack.push(result);
            }
        },
        INT_TO_BYTE(int.class, byte.class),
        INT_TO_CHAR(int.class, char.class),
        INT_TO_SHORT(int.class, short.class),
        BOOLEAN_TO_INT(boolean.class, int.class),
        BYTE_TO_INT(byte.class, int.class),
        CHAR_TO_INT(char.class, int.class),
        SHORT_TO_INT(short.class, int.class);

        private final Class<?> fromType;
        private final Class<?> toType;

        Cast(Class<?> fromType, Class<?> toType) {
            this.fromType = fromType;
            this.toType = toType;
        }

        public Class<?> fromType() {
            return fromType;
        }

        public Class<?> toType() {
            return toType;
        }

        @Override
        public Tag tag() {
            return Tag.CAST;
        }

        @Override
        public void verify(Deque<Class<?>> stack) {
            Class<?> actualType = stack.pop();
            SharedUtils.checkType(actualType, fromType);
            stack.push(toType);
        }

        @Override
        public void interpret(Deque<Object> stack, StoreFunc storeFunc,
                              LoadFunc loadFunc, SegmentAllocator allocator) {
            Object arg = stack.pop();
            MethodHandle converter = MethodHandles.explicitCastArguments(MethodHandles.identity(toType),
                    MethodType.methodType(toType, fromType));
            try {
                Object result = converter.invoke(arg);
                stack.push(result);
            } catch (Throwable e) {
                throw new InternalError(e);
            }
        }
    }
}<|MERGE_RESOLUTION|>--- conflicted
+++ resolved
@@ -24,10 +24,6 @@
  */
 package jdk.internal.foreign.abi;
 
-<<<<<<< HEAD
-import jdk.internal.foreign.MemorySessionImpl;
-=======
->>>>>>> a7df48c8
 import jdk.internal.foreign.Utils;
 import jdk.internal.foreign.abi.BindingInterpreter.LoadFunc;
 import jdk.internal.foreign.abi.BindingInterpreter.StoreFunc;
@@ -551,9 +547,8 @@
         }
 
         @Override
-<<<<<<< HEAD
-        public void interpret(Deque<Object> stack, BindingInterpreter.StoreFunc storeFunc,
-                              BindingInterpreter.LoadFunc loadFunc, Context context) {
+        public void interpret(Deque<Object> stack, StoreFunc storeFunc,
+                              LoadFunc loadFunc, SegmentAllocator allocator) {
             MemorySegment readAddress = (MemorySegment) stack.pop();
             if (SharedUtils.isPowerOfTwo(byteWidth())) {
                 // exact size match
@@ -587,13 +582,6 @@
                     throw new IllegalStateException("Unexpected type for chunked load: " + type());
                 }
             }
-=======
-        public void interpret(Deque<Object> stack, StoreFunc storeFunc,
-                              LoadFunc loadFunc, SegmentAllocator allocator) {
-            MemorySegment operand = (MemorySegment) stack.pop();
-            MemorySegment readAddress = operand.asSlice(offset());
-            stack.push(SharedUtils.read(readAddress, type()));
->>>>>>> a7df48c8
         }
     }
 
