--- conflicted
+++ resolved
@@ -25,10 +25,7 @@
 package jdk.internal.foreign.abi;
 
 import jdk.internal.foreign.NativeMemorySegmentImpl;
-<<<<<<< HEAD
-=======
 import jdk.internal.foreign.Utils;
->>>>>>> 8cefa3d2
 
 import java.lang.foreign.Arena;
 import java.lang.foreign.MemoryLayout;
@@ -200,11 +197,7 @@
     /**
      * A binding context is used as an helper to carry out evaluation of certain bindings; for instance,
      * it helps {@link Allocate} bindings, by providing the {@link SegmentAllocator} that should be used for
-<<<<<<< HEAD
-     * the allocation operation, or {@link BoxAddress} bindings, by providing the {@link MemorySession} that
-=======
      * the allocation operation, or {@link BoxAddress} bindings, by providing the {@link SegmentScope} that
->>>>>>> 8cefa3d2
      * should be used to create an unsafe struct from a memory address.
      */
     class Context implements AutoCloseable {
@@ -234,11 +227,7 @@
          */
         public static Context ofBoundedAllocator(long size) {
             Arena arena = Arena.openConfined();
-<<<<<<< HEAD
-            return new Context(SegmentAllocator.slicingAllocator(MemorySegment.allocateNative(size, arena.session())), arena.session()) {
-=======
             return new Context(SegmentAllocator.slicingAllocator(MemorySegment.allocateNative(size, arena.scope())), arena.scope()) {
->>>>>>> 8cefa3d2
                 @Override
                 public void close() {
                     arena.close();
@@ -265,11 +254,7 @@
          */
         public static Context ofSession() {
             Arena arena = Arena.openConfined();
-<<<<<<< HEAD
-            return new Context(null, arena.session()) {
-=======
             return new Context(null, arena.scope()) {
->>>>>>> 8cefa3d2
                 @Override
                 public SegmentAllocator allocator() { throw new UnsupportedOperationException(); }
 
@@ -383,9 +368,6 @@
     }
 
     static Binding cast(Class<?> fromType, Class<?> toType) {
-<<<<<<< HEAD
-        return new Cast(fromType, toType);
-=======
         if (fromType == int.class) {
             if (toType == boolean.class) {
                 return Cast.INT_TO_BOOLEAN;
@@ -408,7 +390,6 @@
             }
         }
         throw new IllegalArgumentException("Unknown conversion: " + fromType + " -> " + toType);
->>>>>>> 8cefa3d2
     }
 
 
@@ -717,13 +698,8 @@
         @Override
         public void interpret(Deque<Object> stack, BindingInterpreter.StoreFunc storeFunc,
                               BindingInterpreter.LoadFunc loadFunc, Context context) {
-<<<<<<< HEAD
-            MemorySession session = needsSession ?
-                    context.session() : MemorySession.global();
-=======
             SegmentScope session = needsSession ?
                     context.session() : SegmentScope.global();
->>>>>>> 8cefa3d2
             stack.push(NativeMemorySegmentImpl.makeNativeSegmentUnchecked((long) stack.pop(), size, session));
         }
     }
@@ -750,8 +726,6 @@
         public void interpret(Deque<Object> stack, BindingInterpreter.StoreFunc storeFunc,
                               BindingInterpreter.LoadFunc loadFunc, Context context) {
             stack.push(stack.peekLast());
-<<<<<<< HEAD
-=======
         }
     }
 
@@ -786,17 +760,15 @@
         Cast(Class<?> fromType, Class<?> toType) {
             this.fromType = fromType;
             this.toType = toType;
->>>>>>> 8cefa3d2
-        }
-
-<<<<<<< HEAD
-    /**
-     * CAST([fromType], [toType])
-     *   Pop a [fromType] from the stack, convert it to [toType], and push the resulting
-     *   value onto the stack.
-     *
-     */
-    record Cast(Class<?> fromType, Class<?> toType) implements Binding {
+        }
+
+        public Class<?> fromType() {
+            return fromType;
+        }
+
+        public Class<?> toType() {
+            return toType;
+        }
 
         @Override
         public Tag tag() {
@@ -811,29 +783,6 @@
         }
 
         @Override
-=======
-        public Class<?> fromType() {
-            return fromType;
-        }
-
-        public Class<?> toType() {
-            return toType;
-        }
-
-        @Override
-        public Tag tag() {
-            return Tag.CAST;
-        }
-
-        @Override
-        public void verify(Deque<Class<?>> stack) {
-            Class<?> actualType = stack.pop();
-            SharedUtils.checkType(actualType, fromType);
-            stack.push(toType);
-        }
-
-        @Override
->>>>>>> 8cefa3d2
         public void interpret(Deque<Object> stack, BindingInterpreter.StoreFunc storeFunc,
                               BindingInterpreter.LoadFunc loadFunc, Context context) {
             Object arg = stack.pop();
