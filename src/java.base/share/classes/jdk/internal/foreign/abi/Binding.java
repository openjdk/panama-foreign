/*
 * Copyright (c) 2020, 2022, Oracle and/or its affiliates. All rights reserved.
 * DO NOT ALTER OR REMOVE COPYRIGHT NOTICES OR THIS FILE HEADER.
 *
 * This code is free software; you can redistribute it and/or modify it
 * under the terms of the GNU General Public License version 2 only, as
 * published by the Free Software Foundation.  Oracle designates this
 * particular file as subject to the "Classpath" exception as provided
 * by Oracle in the LICENSE file that accompanied this code.
 *
 * This code is distributed in the hope that it will be useful, but WITHOUT
 * ANY WARRANTY; without even the implied warranty of MERCHANTABILITY or
 * FITNESS FOR A PARTICULAR PURPOSE.  See the GNU General Public License
 * version 2 for more details (a copy is included in the LICENSE file that
 * accompanied this code).
 *
 * You should have received a copy of the GNU General Public License version
 * 2 along with this work; if not, write to the Free Software Foundation,
 * Inc., 51 Franklin St, Fifth Floor, Boston, MA 02110-1301 USA.
 *
 * Please contact Oracle, 500 Oracle Parkway, Redwood Shores, CA 94065 USA
 * or visit www.oracle.com if you need additional information or have any
 * questions.
 */
package jdk.internal.foreign.abi;

import jdk.internal.foreign.NativeMemorySegmentImpl;

import java.lang.foreign.MemoryLayout;
import java.lang.foreign.MemorySegment;
import java.lang.foreign.MemorySession;
import java.lang.foreign.SegmentAllocator;
import java.util.ArrayList;
import java.util.Deque;
import java.util.List;

/**
 * The binding operators defined in the Binding class can be combined into argument and return value processing 'recipes'.
 *
 * The binding operators are interpreted using a stack-base interpreter. Operators can either consume operands from the
 * stack, or push them onto the stack.
 *
 * In the description of each binding we talk about 'boxing' and 'unboxing'.
 *  - Unboxing is the process of taking a Java value and decomposing it, and storing components into machine
 *    storage locations. As such, the binding interpreter stack starts with the Java value on it, and should end empty.
 *  - Boxing is the process of re-composing a Java value by pulling components from machine storage locations.
 *    If a MemorySegment is needed to store the result, one should be allocated using the ALLOCATE_BUFFER operator.
 *    The binding interpreter stack starts off empty, and ends with the value to be returned as the only value on it.
 * A binding operator can be interpreted differently based on whether we are boxing or unboxing a value. For example,
 * the CONVERT_ADDRESS operator 'unboxes' a MemoryAddress to a long, but 'boxes' a long to a MemoryAddress.
 *
 * Here are some examples of binding recipes derived from C declarations, and according to the Windows ABI (recipes are
 * ABI-specific). Note that each argument has it's own recipe, which is indicated by '[number]:' (though, the only
 * example that has multiple arguments is the one using varargs).
 *
 * --------------------
 *
 * void f(int i);
 *
 * Argument bindings:
 * 0: VM_STORE(rcx, int.class) // move an 'int' into the RCX register
 *
 * Return bindings:
 * none
 *
 * --------------------
 *
 * void f(int* i);
 *
 * Argument bindings:
 * 0: UNBOX_ADDRESS // the 'MemoryAddress' is converted into a 'long'
 *    VM_STORE(rcx, long.class) // the 'long' is moved into the RCX register
 *
 * Return bindings:
 * none
 *
 * --------------------
 *
 * int* f();
 *
 * Argument bindings:
 * none
 *
 * Return bindings:
 * 0: VM_LOAD(rax, long) // load a 'long' from the RAX register
 *    BOX_ADDRESS // convert the 'long' into a 'MemoryAddress'
 *
 * --------------------
 *
 * typedef struct { // fits into single register
 *   int x;
 *   int y;
 * } MyStruct;
 *
 * void f(MyStruct ms);
 *
 * Argument bindings:
 * 0: BUFFER_LOAD(0, long.class) // From the struct's memory region, load a 'long' from offset '0'
 *    VM_STORE(rcx, long.class) // and copy that into the RCX register
 *
 * Return bindings:
 * none
 *
 * --------------------
 *
 * typedef struct { // does not fit into single register
 *   long long x;
 *   long long y;
 * } MyStruct;
 *
 * void f(MyStruct ms);
 *
 * For the Windows ABI:
 *
 * Argument bindings:
 * 0: COPY(16, 8) // copy the memory region containing the struct
 *    BASE_ADDRESS // take the base address of the copy
 *    UNBOX_ADDRESS // converts the base address to a 'long'
 *    VM_STORE(rcx, long.class) // moves the 'long' into the RCX register
 *
 * Return bindings:
 * none
 *
 * For the SysV ABI:
 *
 * Argument bindings:
 * 0: DUP // duplicates the MemoryRegion operand
 *    BUFFER_LOAD(0, long.class) // loads a 'long' from offset '0'
 *    VM_STORE(rdx, long.class) // moves the long into the RDX register
 *    BUFFER_LOAD(8, long.class) // loads a 'long' from offset '8'
 *    VM_STORE(rcx, long.class) // moves the long into the RCX register
 *
 * Return bindings:
 * none
 *
 * --------------------
 *
 * typedef struct { // fits into single register
 *   int x;
 *   int y;
 * } MyStruct;
 *
 * MyStruct f();
 *
 * Argument bindings:
 * none
 *
 * Return bindings:
 * 0: ALLOCATE(GroupLayout(C_INT, C_INT)) // allocate a buffer with the memory layout of the struct
 *    DUP // duplicate the allocated buffer
 *    VM_LOAD(rax, long.class) // loads a 'long' from rax
 *    BUFFER_STORE(0, long.class) // stores a 'long' at offset 0
 *
 * --------------------
 *
 * typedef struct { // does not fit into single register
 *   long long x;
 *   long long y;
 * } MyStruct;
 *
 * MyStruct f();
 *
 * !! uses synthetic argument, which is a pointer to a pre-allocated buffer
 *
 * Argument bindings:
 * 0: UNBOX_ADDRESS // unbox the MemoryAddress synthetic argument
 *    VM_STORE(rcx, long.class) // moves the 'long' into the RCX register
 *
 * Return bindings:
 * none
 *
 * --------------------
 *
 * void f(int dummy, ...); // varargs
 *
 * f(0, 10f); // passing a float
 *
 * Argument bindings:
 * 0: VM_STORE(rcx, int.class) // moves the 'int dummy' into the RCX register
 *
 * 1: DUP // duplicates the '10f' argument
 *    VM_STORE(rdx, float.class) // move one copy into the RDX register
 *    VM_STORE(xmm1, float.class) // moves the other copy into the xmm2 register
 *
 * Return bindings:
 * none
 *
 * --------------------
 */
public interface Binding {

    /**
     * A binding context is used as an helper to carry out evaluation of certain bindings; for instance,
     * it helps {@link Allocate} bindings, by providing the {@link SegmentAllocator} that should be used for
     * the allocation operation, or {@link BoxAddress} bindings, by providing the {@link MemorySession} that
     * should be used to create an unsafe struct from a memory address.
     */
    class Context implements AutoCloseable {
        private final SegmentAllocator allocator;
        private final MemorySession session;

        private Context(SegmentAllocator allocator, MemorySession session) {
            this.allocator = allocator;
            this.session = session;
        }

        public SegmentAllocator allocator() {
            return allocator;
        }

        public MemorySession session() {
            return session;
        }

        @Override
        public void close() {
            session().close();
        }

        /**
         * Create a binding context from given native scope.
         */
        public static Context ofBoundedAllocator(long size) {
            MemorySession scope = MemorySession.openConfined();
            return new Context(SegmentAllocator.newNativeArena(size, scope), scope);
        }

        /**
         * Create a binding context from given segment allocator. The resulting context will throw when
         * the context's scope is accessed.
         */
        public static Context ofAllocator(SegmentAllocator allocator) {
            return new Context(allocator, null) {
                @Override
                public MemorySession session() {
                    throw new UnsupportedOperationException();
                }
            };
        }

        /**
         * Create a binding context from given scope. The resulting context will throw when
         * the context's allocator is accessed.
         */
        public static Context ofSession() {
            MemorySession scope = MemorySession.openConfined();
            return new Context(null, scope) {
                @Override
                public SegmentAllocator allocator() { throw new UnsupportedOperationException(); }
            };
        }

        /**
         * Dummy binding context. Throws exceptions when attempting to access scope, return a throwing allocator, and has
         * an idempotent {@link #close()}.
         */
        public static final Context DUMMY = new Context(null, null) {
            @Override
            public SegmentAllocator allocator() {
                return SharedUtils.THROWING_ALLOCATOR;
            }

            @Override
            public MemorySession session() {
                throw new UnsupportedOperationException();
            }

            @Override
            public void close() {
                // do nothing
            }
        };
    }

    enum Tag {
        VM_STORE,
        VM_LOAD,
        BUFFER_STORE,
        BUFFER_LOAD,
        COPY_BUFFER,
        ALLOC_BUFFER,
        BOX_ADDRESS,
        UNBOX_ADDRESS,
        DUP
    }

    Tag tag();

    void verify(Deque<Class<?>> stack);

    void interpret(Deque<Object> stack, BindingInterpreter.StoreFunc storeFunc,
                   BindingInterpreter.LoadFunc loadFunc, Context context);

    private static void checkType(Class<?> type) {
        if (!type.isPrimitive() || type == void.class)
            throw new IllegalArgumentException("Illegal type: " + type);
    }

    private static void checkOffset(long offset) {
        if (offset < 0)
            throw new IllegalArgumentException("Negative offset: " + offset);
    }

    static VMStore vmStore(VMStorage storage, Class<?> type) {
        checkType(type);
        return new VMStore(storage, type);
    }

    static VMLoad vmLoad(VMStorage storage, Class<?> type) {
        checkType(type);
        return new VMLoad(storage, type);
    }

    static BufferStore bufferStore(long offset, Class<?> type) {
        checkType(type);
        checkOffset(offset);
        return new BufferStore(offset, type);
    }

    static BufferLoad bufferLoad(long offset, Class<?> type) {
        checkType(type);
        checkOffset(offset);
        return new BufferLoad(offset, type);
    }

    static Copy copy(MemoryLayout layout) {
        return new Copy(layout.byteSize(), layout.byteAlignment());
    }

    static Allocate allocate(MemoryLayout layout) {
        return new Allocate(layout.byteSize(), layout.byteAlignment());
    }

    static BoxAddress boxAddressRaw(long size) {
        return new BoxAddress(size, false);
    }

    static BoxAddress boxAddress(MemoryLayout layout) {
        return new BoxAddress(layout.byteSize(), true);
    }

    static BoxAddress boxAddress(long byteSize) {
        return new BoxAddress(byteSize, true);
    }

    static UnboxAddress unboxAddress() {
        return UnboxAddress.INSTANCE;
    }

    static Dup dup() {
        return Dup.INSTANCE;
    }


    static Binding.Builder builder() {
        return new Binding.Builder();
    }

    /**
     * A builder helper class for generating lists of Bindings
     */
    class Builder {
        private final List<Binding> bindings = new ArrayList<>();

        public Binding.Builder vmStore(VMStorage storage, Class<?> type) {
            bindings.add(Binding.vmStore(storage, type));
            return this;
        }

        public Binding.Builder vmLoad(VMStorage storage, Class<?> type) {
            bindings.add(Binding.vmLoad(storage, type));
            return this;
        }

        public Binding.Builder bufferStore(long offset, Class<?> type) {
            bindings.add(Binding.bufferStore(offset, type));
            return this;
        }

        public Binding.Builder bufferLoad(long offset, Class<?> type) {
            bindings.add(Binding.bufferLoad(offset, type));
            return this;
        }

        public Binding.Builder copy(MemoryLayout layout) {
            bindings.add(Binding.copy(layout));
            return this;
        }

        public Binding.Builder allocate(MemoryLayout layout) {
            bindings.add(Binding.allocate(layout));
            return this;
        }

        public Binding.Builder boxAddressRaw(long size) {
            bindings.add(Binding.boxAddressRaw(size));
            return this;
        }

        public Binding.Builder boxAddress(MemoryLayout layout) {
            bindings.add(Binding.boxAddress(layout));
            return this;
        }

        public Binding.Builder unboxAddress() {
            bindings.add(Binding.unboxAddress());
            return this;
        }

        public Binding.Builder dup() {
            bindings.add(Binding.dup());
            return this;
        }

        public List<Binding> build() {
            return List.copyOf(bindings);
        }
    }

    interface Move extends Binding {
        VMStorage storage();
        Class<?> type();
    }

    /**
     * VM_STORE([storage location], [type])
     * Pops a [type] from the operand stack, and moves it to [storage location]
     * The [type] must be one of byte, short, char, int, long, float, or double
     */
    record VMStore(VMStorage storage, Class<?> type) implements Move {
        @Override
        public Tag tag() {
            return Tag.VM_STORE;
        }

        @Override
        public void verify(Deque<Class<?>> stack) {
            Class<?> actualType = stack.pop();
            Class<?> expectedType = type();
            SharedUtils.checkType(actualType, expectedType);
        }

        @Override
        public void interpret(Deque<Object> stack, BindingInterpreter.StoreFunc storeFunc,
                              BindingInterpreter.LoadFunc loadFunc, Context context) {
            storeFunc.store(storage(), type(), stack.pop());
        }
    }

    /**
     * VM_LOAD([storage location], [type])
     * Loads a [type] from [storage location], and pushes it onto the operand stack.
     * The [type] must be one of byte, short, char, int, long, float, or double
     */
    record VMLoad(VMStorage storage, Class<?> type) implements Move {
        @Override
        public Tag tag() {
            return Tag.VM_LOAD;
        }

        @Override
        public void verify(Deque<Class<?>> stack) {
            stack.push(type());
        }

        @Override
        public void interpret(Deque<Object> stack, BindingInterpreter.StoreFunc storeFunc,
                              BindingInterpreter.LoadFunc loadFunc, Context context) {
            stack.push(loadFunc.load(storage(), type()));
        }
    }

    interface Dereference extends Binding {
        long offset();
        Class<?> type();
    }

    /**
     * BUFFER_STORE([offset into memory region], [type])
     * Pops a [type] from the operand stack, then pops a MemorySegment from the operand stack.
     * Stores the [type] to [offset into memory region].
     * The [type] must be one of byte, short, char, int, long, float, or double
     */
    record BufferStore(long offset, Class<?> type) implements Dereference {
        @Override
        public Tag tag() {
            return Tag.BUFFER_STORE;
        }

        @Override
        public void verify(Deque<Class<?>> stack) {
            Class<?> storeType = stack.pop();
            SharedUtils.checkType(storeType, type());
            Class<?> segmentType = stack.pop();
            SharedUtils.checkType(segmentType, MemorySegment.class);
        }

        @Override
        public void interpret(Deque<Object> stack, BindingInterpreter.StoreFunc storeFunc,
                              BindingInterpreter.LoadFunc loadFunc, Context context) {
            Object value = stack.pop();
            MemorySegment operand = (MemorySegment) stack.pop();
            MemorySegment writeAddress = operand.asSlice(offset());
            SharedUtils.write(writeAddress, type(), value);
        }
    }

    /**
     * BUFFER_LOAD([offset into memory region], [type])
     * Pops a [type], and then a MemorySegment from the operand stack,
     * and then stores [type] to [offset into memory region] of the MemorySegment.
     * The [type] must be one of byte, short, char, int, long, float, or double
     */
    record BufferLoad(long offset, Class<?> type) implements Dereference {
        @Override
        public Tag tag() {
            return Tag.BUFFER_LOAD;
        }

        @Override
        public void verify(Deque<Class<?>> stack) {
            Class<?> actualType = stack.pop();
            SharedUtils.checkType(actualType, MemorySegment.class);
            Class<?> newType = type();
            stack.push(newType);
        }

        @Override
        public void interpret(Deque<Object> stack, BindingInterpreter.StoreFunc storeFunc,
                              BindingInterpreter.LoadFunc loadFunc, Context context) {
            MemorySegment operand = (MemorySegment) stack.pop();
            MemorySegment readAddress = operand.asSlice(offset());
            stack.push(SharedUtils.read(readAddress, type()));
        }
    }

    /**
     * COPY([size], [alignment])
     *   Creates a new MemorySegment with the given [size] and [alignment],
     *     and copies contents from a MemorySegment popped from the top of the operand stack into this new buffer,
     *     and pushes the new buffer onto the operand stack
     */
    record Copy(long size, long alignment) implements Binding {
        private static MemorySegment copyBuffer(MemorySegment operand, long size, long alignment, Context context) {
            return context.allocator().allocate(size, alignment)
                            .copyFrom(operand.asSlice(0, size));
        }

        @Override
        public Tag tag() {
            return Tag.COPY_BUFFER;
        }

        @Override
        public void verify(Deque<Class<?>> stack) {
            Class<?> actualType = stack.pop();
            SharedUtils.checkType(actualType, MemorySegment.class);
            stack.push(MemorySegment.class);
        }

        @Override
        public void interpret(Deque<Object> stack, BindingInterpreter.StoreFunc storeFunc,
                              BindingInterpreter.LoadFunc loadFunc, Context context) {
            MemorySegment operand = (MemorySegment) stack.pop();
            MemorySegment copy = copyBuffer(operand, size, alignment, context);
            stack.push(copy);
        }
    }

    /**
     * ALLOCATE([size], [alignment])
     *   Creates a new MemorySegment with the give [size] and [alignment], and pushes it onto the operand stack.
     */
    record Allocate(long size, long alignment) implements Binding {
        private static MemorySegment allocateBuffer(long size, long alignment, Context context) {
            return context.allocator().allocate(size, alignment);
        }

        @Override
        public Tag tag() {
            return Tag.ALLOC_BUFFER;
        }

        @Override
        public void verify(Deque<Class<?>> stack) {
            stack.push(MemorySegment.class);
        }

        @Override
        public void interpret(Deque<Object> stack, BindingInterpreter.StoreFunc storeFunc,
                              BindingInterpreter.LoadFunc loadFunc, Context context) {
            stack.push(allocateBuffer(size, alignment, context));
        }
    }

    /**
     * UNBOX_ADDRESS()
     * Pops a 'MemoryAddress' from the operand stack, converts it to a 'long',
     * with the given size, and pushes that onto the operand stack
     */
    record UnboxAddress() implements Binding {
        static final UnboxAddress INSTANCE = new UnboxAddress();

        @Override
        public Tag tag() {
            return Tag.UNBOX_ADDRESS;
        }

        @Override
        public void verify(Deque<Class<?>> stack) {
            Class<?> actualType = stack.pop();
            SharedUtils.checkType(actualType, MemorySegment.class);
            stack.push(long.class);
        }

        @Override
        public void interpret(Deque<Object> stack, BindingInterpreter.StoreFunc storeFunc,
                              BindingInterpreter.LoadFunc loadFunc, Context context) {
            stack.push(((MemorySegment)stack.pop()).address());
        }
    }

    /**
     * BOX_ADDRESS()
     * Pops a 'long' from the operand stack, converts it to a 'MemorySegment', with the given size and memory session
<<<<<<< HEAD
     * (either the context session, or the global session), and pushes that onto the operand stack. 
=======
     * (either the context session, or the global session), and pushes that onto the operand stack.
>>>>>>> 218a003c
     */
    record BoxAddress(long size, boolean needsSession) implements Binding {

        @Override
        public Tag tag() {
            return Tag.BOX_ADDRESS;
        }

        @Override
        public void verify(Deque<Class<?>> stack) {
            Class<?> actualType = stack.pop();
            SharedUtils.checkType(actualType, long.class);
            stack.push(MemorySegment.class);
        }

        @Override
        public void interpret(Deque<Object> stack, BindingInterpreter.StoreFunc storeFunc,
                              BindingInterpreter.LoadFunc loadFunc, Context context) {
            MemorySession session = needsSession ?
                    context.session() : MemorySession.global();
            stack.push(NativeMemorySegmentImpl.makeNativeSegmentUnchecked((long) stack.pop(), size, session));
        }
    }

    /**
     * DUP()
     *   Duplicates the value on the top of the operand stack (without popping it!),
     *   and pushes the duplicate onto the operand stack
     */
    record Dup() implements Binding {
        static final Dup INSTANCE = new Dup();

        @Override
        public Tag tag() {
            return Tag.DUP;
        }

        @Override
        public void verify(Deque<Class<?>> stack) {
            stack.push(stack.peekLast());
        }

        @Override
        public void interpret(Deque<Object> stack, BindingInterpreter.StoreFunc storeFunc,
                              BindingInterpreter.LoadFunc loadFunc, Context context) {
            stack.push(stack.peekLast());
        }
    }
}<|MERGE_RESOLUTION|>--- conflicted
+++ resolved
@@ -623,11 +623,7 @@
     /**
      * BOX_ADDRESS()
      * Pops a 'long' from the operand stack, converts it to a 'MemorySegment', with the given size and memory session
-<<<<<<< HEAD
-     * (either the context session, or the global session), and pushes that onto the operand stack. 
-=======
      * (either the context session, or the global session), and pushes that onto the operand stack.
->>>>>>> 218a003c
      */
     record BoxAddress(long size, boolean needsSession) implements Binding {
 
