--- conflicted
+++ resolved
@@ -547,13 +547,8 @@
         }
 
         @Override
-<<<<<<< HEAD
-        public void interpret(Deque<Object> stack, BindingInterpreter.StoreFunc storeFunc,
-                              BindingInterpreter.LoadFunc loadFunc, Context context) {
-=======
-        public void interpret(Deque<Object> stack, StoreFunc storeFunc,
-                              LoadFunc loadFunc, SegmentAllocator allocator) {
->>>>>>> 2a22d914
+        public void interpret(Deque<Object> stack, StoreFunc storeFunc,
+                              LoadFunc loadFunc, SegmentAllocator allocator) {
             MemorySegment readAddress = (MemorySegment) stack.pop();
             if (SharedUtils.isPowerOfTwo(byteWidth())) {
                 // exact size match
