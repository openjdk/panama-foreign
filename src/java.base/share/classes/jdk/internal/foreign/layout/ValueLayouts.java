/*
 *  Copyright (c) 2019, 2023, Oracle and/or its affiliates. All rights reserved.
 *  DO NOT ALTER OR REMOVE COPYRIGHT NOTICES OR THIS FILE HEADER.
 *
 *  This code is free software; you can redistribute it and/or modify it
 *  under the terms of the GNU General Public License version 2 only, as
 *  published by the Free Software Foundation.  Oracle designates this
 *  particular file as subject to the "Classpath" exception as provided
 *  by Oracle in the LICENSE file that accompanied this code.
 *
 *  This code is distributed in the hope that it will be useful, but WITHOUT
 *  ANY WARRANTY; without even the implied warranty of MERCHANTABILITY or
 *  FITNESS FOR A PARTICULAR PURPOSE.  See the GNU General Public License
 *  version 2 for more details (a copy is included in the LICENSE file that
 *  accompanied this code).
 *
 *  You should have received a copy of the GNU General Public License version
 *  2 along with this work; if not, write to the Free Software Foundation,
 *  Inc., 51 Franklin St, Fifth Floor, Boston, MA 02110-1301 USA.
 *
 *   Please contact Oracle, 500 Oracle Parkway, Redwood Shores, CA 94065 USA
 *  or visit www.oracle.com if you need additional information or have any
 *  questions.
 *
 */
package jdk.internal.foreign.layout;

import jdk.internal.foreign.Utils;
import jdk.internal.misc.Unsafe;
import jdk.internal.reflect.CallerSensitive;
import jdk.internal.reflect.Reflection;
import jdk.internal.vm.annotation.ForceInline;
import jdk.internal.vm.annotation.Stable;
import sun.invoke.util.Wrapper;

import java.lang.foreign.MemoryLayout;
import java.lang.foreign.MemorySegment;
import java.lang.foreign.ValueLayout;
import java.lang.invoke.VarHandle;
import java.nio.ByteOrder;
import java.util.ArrayList;
import java.util.List;
import java.util.Objects;
import java.util.Optional;

/**
 * A value layout. A value layout is used to model the memory layout associated with values of basic data types, such as <em>integral</em> types
 * (either signed or unsigned) and <em>floating-point</em> types. Each value layout has a size, an alignment (in bits),
 * a {@linkplain ByteOrder byte order}, and a <em>carrier</em>, that is, the Java type that should be used when
 * {@linkplain MemorySegment#get(ValueLayout.OfInt, long) accessing} a memory region using the value layout.
 * <p>
 * This class defines useful value layout constants for Java primitive types and addresses.
 * The layout constants in this class make implicit alignment and byte-ordering assumption: all layout
 * constants in this class are byte-aligned, and their byte order is set to the {@linkplain ByteOrder#nativeOrder() platform default},
 * thus making it easy to work with other APIs, such as arrays and {@link java.nio.ByteBuffer}.
 *
 * @implSpec This class and its subclasses are immutable, thread-safe and <a href="{@docRoot}/java.base/java/lang/doc-files/ValueBased.html">value-based</a>.
 */
public final class ValueLayouts {

    private ValueLayouts() {
    }

    abstract sealed static class AbstractValueLayout<V extends AbstractValueLayout<V> & ValueLayout> extends AbstractLayout<V> {

        static final int ADDRESS_SIZE_BITS = Unsafe.ADDRESS_SIZE * 8;

        private final Class<?> carrier;
        private final ByteOrder order;
        @Stable
        private VarHandle handle;

        AbstractValueLayout(Class<?> carrier, ByteOrder order, long bitSize) {
            this(carrier, order, bitSize, bitSize, Optional.empty());
        }

        AbstractValueLayout(Class<?> carrier, ByteOrder order, long bitSize, long bitAlignment, Optional<String> name) {
            super(bitSize, bitAlignment, name);
            this.carrier = carrier;
            this.order = order;
            assertCarrierSize(carrier, bitSize);
        }

        /**
         * {@return the value's byte order}
         */
        public final ByteOrder order() {
            return order;
        }

        /**
         * Returns a value layout with the same carrier, alignment constraints and name as this value layout,
         * but with the specified byte order.
         *
         * @param order the desired byte order.
         * @return a value layout with the given byte order.
         */
        abstract V withOrder(ByteOrder order);

        @Override
        public String toString() {
            char descriptor = carrier.descriptorString().charAt(0);
            if (order == ByteOrder.LITTLE_ENDIAN) {
                descriptor = Character.toLowerCase(descriptor);
            }
            return decorateLayoutString(String.format("%s%d", descriptor, bitSize()));
        }

        @Override
        public boolean equals(Object other) {
            return this == other ||
                    other instanceof AbstractValueLayout<?> otherValue &&
<<<<<<< HEAD
                            super.equals(other) &&
                            carrier.equals(otherValue.carrier) &&
                            order.equals(otherValue.order);
=======
                    super.equals(other) &&
                    carrier.equals(otherValue.carrier) &&
                    order.equals(otherValue.order);
>>>>>>> e51a2eca
        }

        public final VarHandle arrayElementVarHandle(int... shape) {
            Objects.requireNonNull(shape);
            MemoryLayout layout = self();
            List<MemoryLayout.PathElement> path = new ArrayList<>();
            for (int i = shape.length; i > 0; i--) {
                int size = shape[i - 1];
                if (size < 0) throw new IllegalArgumentException("Invalid shape size: " + size);
                layout = MemoryLayout.sequenceLayout(size, layout);
                path.add(MemoryLayout.PathElement.sequenceElement());
            }
            layout = MemoryLayout.sequenceLayout(layout);
            path.add(MemoryLayout.PathElement.sequenceElement());
            return layout.varHandle(path.toArray(new MemoryLayout.PathElement[0]));
        }

        /**
         * {@return the carrier associated with this value layout}
         */
        public final Class<?> carrier() {
            return carrier;
        }

        @Override
        public int hashCode() {
            return Objects.hash(super.hashCode(), order, carrier);
        }

        @Override
        abstract V dup(long bitAlignment, Optional<String> name);

        static void assertCarrierSize(Class<?> carrier, long bitSize) {
            assert isValidCarrier(carrier);
            assert carrier != MemorySegment.class
                    // MemorySegment bitSize must always equal ADDRESS_SIZE_BITS
                    || bitSize == ADDRESS_SIZE_BITS;
            assert !carrier.isPrimitive() ||
                    // Primitive class bitSize must always correspond
                    bitSize == (carrier == boolean.class ? 8 : Wrapper.forPrimitiveType(carrier).bitWidth());
        }

        static boolean isValidCarrier(Class<?> carrier) {
            // void.class is not valid
            return carrier == boolean.class
                    || carrier == byte.class
                    || carrier == short.class
                    || carrier == char.class
                    || carrier == int.class
                    || carrier == long.class
                    || carrier == float.class
                    || carrier == double.class
                    || carrier == MemorySegment.class;
        }

        @ForceInline
        public final VarHandle accessHandle() {
            if (handle == null) {
                // this store to stable field is safe, because return value of 'makeMemoryAccessVarHandle' has stable identity
                handle = Utils.makeSegmentViewVarHandle(self());
            }
            return handle;
        }

        @SuppressWarnings("unchecked")
        final V self() {
            return (V) this;
        }
    }

    public static final class OfBooleanImpl extends AbstractValueLayout<OfBooleanImpl> implements ValueLayout.OfBoolean {

        private OfBooleanImpl(ByteOrder order) {
            super(boolean.class, order, 8);
        }

        private OfBooleanImpl(ByteOrder order, long bitAlignment, Optional<String> name) {
            super(boolean.class, order, 8, bitAlignment, name);
        }

        @Override
        OfBooleanImpl dup(long bitAlignment, Optional<String> name) {
            return new OfBooleanImpl(order(), bitAlignment, name);
        }

        @Override
        public OfBooleanImpl withOrder(ByteOrder order) {
            Objects.requireNonNull(order);
            return new OfBooleanImpl(order, bitAlignment(), name());
        }

        public static OfBoolean of(ByteOrder order) {
            return new OfBooleanImpl(order);
        }
    }

    public static final class OfByteImpl extends AbstractValueLayout<OfByteImpl> implements ValueLayout.OfByte {

        private OfByteImpl(ByteOrder order) {
            super(byte.class, order, 8);
        }

        private OfByteImpl(ByteOrder order, long bitAlignment, Optional<String> name) {
            super(byte.class, order, 8, bitAlignment, name);
        }

        @Override
        OfByteImpl dup(long bitAlignment, Optional<String> name) {
            return new OfByteImpl(order(), bitAlignment, name);
        }

        @Override
        public OfByteImpl withOrder(ByteOrder order) {
            Objects.requireNonNull(order);
            return new OfByteImpl(order, bitAlignment(), name());
        }

        public static OfByte of(ByteOrder order) {
            return new OfByteImpl(order);
        }
    }

    public static final class OfCharImpl extends AbstractValueLayout<OfCharImpl> implements ValueLayout.OfChar {

        private OfCharImpl(ByteOrder order) {
            super(char.class, order, 16);
        }

        private OfCharImpl(ByteOrder order, long bitAlignment, Optional<String> name) {
            super(char.class, order, 16, bitAlignment, name);
        }

        @Override
        OfCharImpl dup(long bitAlignment, Optional<String> name) {
            return new OfCharImpl(order(), bitAlignment, name);
        }

        @Override
        public OfCharImpl withOrder(ByteOrder order) {
            Objects.requireNonNull(order);
            return new OfCharImpl(order, bitAlignment(), name());
        }

        public static OfChar of(ByteOrder order) {
            return new OfCharImpl(order);
        }
    }

    public static final class OfShortImpl extends AbstractValueLayout<OfShortImpl> implements ValueLayout.OfShort {

        private OfShortImpl(ByteOrder order) {
            super(short.class, order, 16);
        }

        private OfShortImpl(ByteOrder order, long bitAlignment, Optional<String> name) {
            super(short.class, order, 16, bitAlignment, name);
        }

        @Override
        OfShortImpl dup(long bitAlignment, Optional<String> name) {
            return new OfShortImpl(order(), bitAlignment, name);
        }

        @Override
        public OfShortImpl withOrder(ByteOrder order) {
            Objects.requireNonNull(order);
            return new OfShortImpl(order, bitAlignment(), name());
        }

        public static OfShort of(ByteOrder order) {
            return new OfShortImpl(order);
        }
    }

    public static final class OfIntImpl extends AbstractValueLayout<OfIntImpl> implements ValueLayout.OfInt {

        private OfIntImpl(ByteOrder order) {
            super(int.class, order, 32);
        }

        private OfIntImpl(ByteOrder order, long bitAlignment, Optional<String> name) {
            super(int.class, order, 32, bitAlignment, name);
        }

        @Override
        OfIntImpl dup(long bitAlignment, Optional<String> name) {
            return new OfIntImpl(order(), bitAlignment, name);
        }

        @Override
        public OfIntImpl withOrder(ByteOrder order) {
            Objects.requireNonNull(order);
            return new OfIntImpl(order, bitAlignment(), name());
        }

        public static OfInt of(ByteOrder order) {
            return new OfIntImpl(order);
        }
    }

    public static final class OfFloatImpl extends AbstractValueLayout<OfFloatImpl> implements ValueLayout.OfFloat {

        private OfFloatImpl(ByteOrder order) {
            super(float.class, order, 32);
        }

        private OfFloatImpl(ByteOrder order, long bitAlignment, Optional<String> name) {
            super(float.class, order, 32, bitAlignment, name);
        }

        @Override
        OfFloatImpl dup(long bitAlignment, Optional<String> name) {
            return new OfFloatImpl(order(), bitAlignment, name);
        }

        @Override
        public OfFloatImpl withOrder(ByteOrder order) {
            Objects.requireNonNull(order);
            return new OfFloatImpl(order, bitAlignment(), name());
        }

        public static OfFloat of(ByteOrder order) {
            return new OfFloatImpl(order);
        }
    }

    public static final class OfLongImpl extends AbstractValueLayout<OfLongImpl> implements ValueLayout.OfLong {

        private OfLongImpl(ByteOrder order) {
            super(long.class, order, 64);
        }

        private OfLongImpl(ByteOrder order, long bitAlignment, Optional<String> name) {
            super(long.class, order, 64, bitAlignment, name);
        }

        @Override
        OfLongImpl dup(long bitAlignment, Optional<String> name) {
            return new OfLongImpl(order(), bitAlignment, name);
        }

        @Override
        public OfLongImpl withOrder(ByteOrder order) {
            Objects.requireNonNull(order);
            return new OfLongImpl(order, bitAlignment(), name());
        }

        public static OfLong of(ByteOrder order) {
            return new OfLongImpl(order);
        }
    }

    public static final class OfDoubleImpl extends AbstractValueLayout<OfDoubleImpl> implements ValueLayout.OfDouble {

        private OfDoubleImpl(ByteOrder order) {
            super(double.class, order, 64);
        }

        private OfDoubleImpl(ByteOrder order, long bitAlignment, Optional<String> name) {
            super(double.class, order, 64, bitAlignment, name);
        }

        @Override
        OfDoubleImpl dup(long bitAlignment, Optional<String> name) {
            return new OfDoubleImpl(order(), bitAlignment, name);
        }

        @Override
        public OfDoubleImpl withOrder(ByteOrder order) {
            Objects.requireNonNull(order);
            return new OfDoubleImpl(order, bitAlignment(), name());
        }

        public static OfDouble of(ByteOrder order) {
            return new OfDoubleImpl(order);
        }

    }

    public static final class OfAddressImpl extends AbstractValueLayout<OfAddressImpl> implements ValueLayout.OfAddress {

        private final MemoryLayout targetLayout;

        private OfAddressImpl(ByteOrder order) {
            super(MemorySegment.class, order, ADDRESS_SIZE_BITS);
            this.targetLayout = null;
        }

        private OfAddressImpl(ByteOrder order, long size, long bitAlignment, MemoryLayout targetLayout, Optional<String> name) {
            super(MemorySegment.class, order, size, bitAlignment, name);
            this.targetLayout = targetLayout;
        }

        @Override
        OfAddressImpl dup(long alignment, Optional<String> name) {
            return new OfAddressImpl(order(), bitSize(), alignment, targetLayout, name);
        }

        @Override
        public OfAddressImpl withOrder(ByteOrder order) {
            Objects.requireNonNull(order);
            return new OfAddressImpl(order, bitSize(), bitAlignment(), targetLayout, name());
        }

        @Override
        public boolean equals(Object other) {
            return super.equals(other) &&
                    Objects.equals(((OfAddressImpl)other).targetLayout, this.targetLayout);
        }

        @Override
        public int hashCode() {
            return Objects.hash(super.hashCode(), targetLayout);
        }

        @Override
        @CallerSensitive
        public OfAddress withTargetLayout(MemoryLayout layout) {
            Reflection.ensureNativeAccess(Reflection.getCallerClass(), OfAddress.class, "withTargetLayout");
            Objects.requireNonNull(layout);
            return new OfAddressImpl(order(), bitSize(), bitAlignment(), layout, name());
        }

        @Override
        public Optional<MemoryLayout> targetLayout() {
            return Optional.ofNullable(targetLayout);
        }

        public static OfAddress of(ByteOrder order) {
            return new OfAddressImpl(order);
        }

        @Override
        public String toString() {
            char descriptor = 'A';
            if (order() == ByteOrder.LITTLE_ENDIAN) {
                descriptor = Character.toLowerCase(descriptor);
            }
            String str = decorateLayoutString(String.format("%s%d", descriptor, bitSize()));
            if (targetLayout != null) {
                str += ":" + targetLayout;
            }
            return str;
        }
    }

}<|MERGE_RESOLUTION|>--- conflicted
+++ resolved
@@ -110,15 +110,9 @@
         public boolean equals(Object other) {
             return this == other ||
                     other instanceof AbstractValueLayout<?> otherValue &&
-<<<<<<< HEAD
                             super.equals(other) &&
                             carrier.equals(otherValue.carrier) &&
                             order.equals(otherValue.order);
-=======
-                    super.equals(other) &&
-                    carrier.equals(otherValue.carrier) &&
-                    order.equals(otherValue.order);
->>>>>>> e51a2eca
         }
 
         public final VarHandle arrayElementVarHandle(int... shape) {
