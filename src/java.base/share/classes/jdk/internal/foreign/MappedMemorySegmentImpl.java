--- conflicted
+++ resolved
@@ -43,11 +43,7 @@
 
     static ScopedMemoryAccess SCOPED_MEMORY_ACCESS = ScopedMemoryAccess.getScopedMemoryAccess();
 
-<<<<<<< HEAD
-    public MappedMemorySegmentImpl(long min, UnmapperProxy unmapper, long length, int mask, MemorySessionImpl session) {
-=======
-    MappedMemorySegmentImpl(long min, UnmapperProxy unmapper, long length, int mask, MemorySession session) {
->>>>>>> b1020d11
+    public MappedMemorySegmentImpl(long min, UnmapperProxy unmapper, long length, int mask, MemorySession session) {
         super(min, length, mask, session);
         this.unmapper = unmapper;
     }
@@ -97,60 +93,7 @@
         SCOPED_MEMORY_ACCESS.force(sessionImpl(), unmapper.fileDescriptor(), min, unmapper.isSync(), 0, length);
     }
 
-<<<<<<< HEAD
     public static class EmptyMappedMemorySegmentImpl extends MappedMemorySegmentImpl {
-=======
-    // factories
-
-    public static MemorySegment makeMappedSegment(Path path, long bytesOffset, long bytesSize, FileChannel.MapMode mapMode, MemorySession session) throws IOException {
-        Objects.requireNonNull(path);
-        Objects.requireNonNull(mapMode);
-        MemorySessionImpl sessionImpl = MemorySessionImpl.toSessionImpl(session);
-        sessionImpl.checkValidStateSlow();
-        if (bytesSize < 0) throw new IllegalArgumentException("Requested bytes size must be >= 0.");
-        if (bytesOffset < 0) throw new IllegalArgumentException("Requested bytes offset must be >= 0.");
-        FileSystem fs = path.getFileSystem();
-        if (fs != FileSystems.getDefault() ||
-                fs.getClass().getModule() != Object.class.getModule()) {
-            throw new IllegalArgumentException("Unsupported file system");
-        }
-        try (FileChannel channelImpl = FileChannel.open(path, openOptions(mapMode))) {
-            UnmapperProxy unmapperProxy = ((FileChannelImpl)channelImpl).mapInternal(mapMode, bytesOffset, bytesSize);
-            int modes = DEFAULT_MODES;
-            if (mapMode == FileChannel.MapMode.READ_ONLY) {
-                modes |= READ_ONLY;
-            }
-            if (unmapperProxy != null) {
-                AbstractMemorySegmentImpl segment = new MappedMemorySegmentImpl(unmapperProxy.address(), unmapperProxy, bytesSize,
-                        modes, session);
-                sessionImpl.addOrCleanupIfFail(new MemorySessionImpl.ResourceList.ResourceCleanup() {
-                    @Override
-                    public void cleanup() {
-                        unmapperProxy.unmap();
-                    }
-                });
-                return segment;
-            } else {
-                return new EmptyMappedMemorySegmentImpl(modes, session);
-            }
-        }
-    }
-
-    private static OpenOption[] openOptions(FileChannel.MapMode mapMode) {
-        if (mapMode == FileChannel.MapMode.READ_ONLY ||
-            mapMode == ExtendedMapMode.READ_ONLY_SYNC) {
-            return new OpenOption[] { StandardOpenOption.READ };
-        } else if (mapMode == FileChannel.MapMode.READ_WRITE ||
-                   mapMode == FileChannel.MapMode.PRIVATE ||
-                   mapMode == ExtendedMapMode.READ_WRITE_SYNC) {
-            return new OpenOption[] { StandardOpenOption.READ, StandardOpenOption.WRITE };
-        } else {
-            throw new UnsupportedOperationException("Unsupported map mode: " + mapMode);
-        }
-    }
-
-    static class EmptyMappedMemorySegmentImpl extends MappedMemorySegmentImpl {
->>>>>>> b1020d11
 
         public EmptyMappedMemorySegmentImpl(int modes, MemorySession session) {
             super(0, null, 0, modes, session);
