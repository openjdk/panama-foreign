/*
 * Copyright (c) 2015, 2020, Oracle and/or its affiliates. All rights reserved.
 * DO NOT ALTER OR REMOVE COPYRIGHT NOTICES OR THIS FILE HEADER.
 *
 * This code is free software; you can redistribute it and/or modify it
 * under the terms of the GNU General Public License version 2 only, as
 * published by the Free Software Foundation.  Oracle designates this
 * particular file as subject to the "Classpath" exception as provided
 * by Oracle in the LICENSE file that accompanied this code.
 *
 * This code is distributed in the hope that it will be useful, but WITHOUT
 * ANY WARRANTY; without even the implied warranty of MERCHANTABILITY or
 * FITNESS FOR A PARTICULAR PURPOSE.  See the GNU General Public License
 * version 2 for more details (a copy is included in the LICENSE file that
 * accompanied this code).
 *
 * You should have received a copy of the GNU General Public License version
 * 2 along with this work; if not, write to the Free Software Foundation,
 * Inc., 51 Franklin St, Fifth Floor, Boston, MA 02110-1301 USA.
 *
 * Please contact Oracle, 500 Oracle Parkway, Redwood Shores, CA 94065 USA
 * or visit www.oracle.com if you need additional information or have any
 * questions.
 */

package jdk.internal.access;

import jdk.internal.invoke.NativeEntryPoint;

import java.lang.invoke.MethodHandle;
import java.lang.invoke.MethodHandles.Lookup;
import java.lang.invoke.MethodType;
import java.lang.invoke.VarHandle;
import java.lang.reflect.Constructor;
import java.lang.reflect.Field;
import java.nio.ByteOrder;
import java.util.List;
import java.util.Map;
import java.util.stream.Stream;

public interface JavaLangInvokeAccess {
    /**
     * Create a new MemberName instance. Used by {@code StackFrameInfo}.
     */
    Object newMemberName();

    /**
     * Returns the name for the given MemberName. Used by {@code StackFrameInfo}.
     */
    String getName(Object mname);

    /**
     * Returns the {@code MethodType} for the given MemberName.
     * Used by {@code StackFrameInfo}.
     */
    MethodType getMethodType(Object mname);

    /**
     * Returns the descriptor for the given MemberName.
     * Used by {@code StackFrameInfo}.
     */
    String getMethodDescriptor(Object mname);

    /**
     * Returns {@code true} if the given MemberName is a native method.
     * Used by {@code StackFrameInfo}.
     */
    boolean isNative(Object mname);

    /**
     * Returns the declaring class for the given MemberName.
     * Used by {@code StackFrameInfo}.
     */
    Class<?> getDeclaringClass(Object mname);

    /**
     * Returns a map of class name in internal forms to its corresponding
     * class bytes per the given stream of LF_RESOLVE and SPECIES_RESOLVE
     * trace logs. Used by GenerateJLIClassesPlugin to enable generation
     * of such classes during the jlink phase.
     */
    Map<String, byte[]> generateHolderClasses(Stream<String> traces);

    /**
     * Returns a var handle view of a given memory address.
     * Used by {@code jdk.internal.foreign.LayoutPath} and
     * {@code jdk.incubator.foreign.MemoryHandles}.
     */
    VarHandle memoryAccessVarHandle(Class<?> carrier, boolean skipAlignmentMaskCheck, long alignmentMask,
                                    ByteOrder order);

    /**
     * Var handle carrier combinator.
     * Used by {@code jdk.incubator.foreign.MemoryHandles}.
     */
    VarHandle filterValue(VarHandle target, MethodHandle filterToTarget, MethodHandle filterFromTarget);

    /**
     * Var handle filter coordinates combinator.
     * Used by {@code jdk.incubator.foreign.MemoryHandles}.
     */
    VarHandle filterCoordinates(VarHandle target, int pos, MethodHandle... filters);

    /**
     * Var handle drop coordinates combinator.
     * Used by {@code jdk.incubator.foreign.MemoryHandles}.
     */
    VarHandle dropCoordinates(VarHandle target, int pos, Class<?>... valueTypes);

    /**
     * Var handle permute coordinates combinator.
     * Used by {@code jdk.incubator.foreign.MemoryHandles}.
     */
    VarHandle permuteCoordinates(VarHandle target, List<Class<?>> newCoordinates, int... reorder);

    /**
     * Var handle collect coordinates combinator.
     * Used by {@code jdk.incubator.foreign.MemoryHandles}.
     */
    VarHandle collectCoordinates(VarHandle target, int pos, MethodHandle filter);

    /**
     * Var handle insert coordinates combinator.
     * Used by {@code jdk.incubator.foreign.MemoryHandles}.
     */
    VarHandle insertCoordinates(VarHandle target, int pos, Object... values);

    /**
     * Returns a native method handle with given arguments as fallback and steering info.
     *
     * Will allow JIT to intrinsify.
     *
     * @param nep the native entry point
     * @return the native method handle
     */
    MethodHandle nativeMethodHandle(NativeEntryPoint nep);

    /**
     * A best-effort method that tries to find any exceptions thrown by the given method handle.
     * @param handle the handle to check
     * @return an array of exceptions, or {@code null}.
     */
<<<<<<< HEAD
    void ensureCustomized(MethodHandle mh);

    /**
     * Produces a method handle unreflecting from a {@code Constructor} with
     * the trusted lookup
     */
    MethodHandle unreflectConstructor(Constructor<?> ctor) throws IllegalAccessException;

    /**
     * Produces a method handle unreflecting from a {@code Field} with
     * the trusted lookup
     */
    MethodHandle unreflectField(Field field, boolean isSetter) throws IllegalAccessException;

    /**
     * Produces a method handle of a virtual method with the trusted lookup.
     */
    MethodHandle findVirtual(Class<?> defc, String name, MethodType type) throws IllegalAccessException;

    /**
     * Produces a method handle of a static method with the trusted lookup.
     */
    MethodHandle findStatic(Class<?> defc, String name, MethodType type) throws IllegalAccessException;

    /**
     * Returns a method handle of an invoker class injected for core reflection
     * implementation with the following signature:
     *     reflect_invoke_V(MethodHandle mh, Object target, Object[] args)
     *
     * The invoker class is a hidden class which has the same
     * defining class loader, runtime package, and protection domain
     * as the given caller class.
     */
    MethodHandle reflectiveInvoker(Class<?> caller);

    /**
     * Defines a hidden class of the given name and bytes with class data.
     * The given bytes is trusted.
     */
    Lookup defineHiddenClassWithClassData(Lookup caller, String name, byte[] bytes, Object classData, boolean initialize);
=======
    Class<?>[] exceptionTypes(MethodHandle handle);
>>>>>>> 0d35f42d
}<|MERGE_RESOLUTION|>--- conflicted
+++ resolved
@@ -140,8 +140,7 @@
      * @param handle the handle to check
      * @return an array of exceptions, or {@code null}.
      */
-<<<<<<< HEAD
-    void ensureCustomized(MethodHandle mh);
+    Class<?>[] exceptionTypes(MethodHandle handle);
 
     /**
      * Produces a method handle unreflecting from a {@code Constructor} with
@@ -181,7 +180,4 @@
      * The given bytes is trusted.
      */
     Lookup defineHiddenClassWithClassData(Lookup caller, String name, byte[] bytes, Object classData, boolean initialize);
-=======
-    Class<?>[] exceptionTypes(MethodHandle handle);
->>>>>>> 0d35f42d
 }