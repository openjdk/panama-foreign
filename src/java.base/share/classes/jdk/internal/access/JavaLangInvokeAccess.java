--- conflicted
+++ resolved
@@ -140,10 +140,7 @@
      * @param handle the handle to check
      * @return an array of exceptions, or {@code null}.
      */
-<<<<<<< HEAD
     Class<?>[] exceptionTypes(MethodHandle handle);
-=======
-    void ensureCustomized(MethodHandle mh);
 
     /**
      * Produces a method handle unreflecting from a {@code Constructor} with
@@ -183,5 +180,4 @@
      * The given bytes is trusted.
      */
     Lookup defineHiddenClassWithClassData(Lookup caller, String name, byte[] bytes, Object classData, boolean initialize);
->>>>>>> 12cee54c
 }