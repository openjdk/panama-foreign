--- conflicted
+++ resolved
@@ -1581,6 +1581,11 @@
             }
 
             @Override
+            public void ensureCustomized(MethodHandle mh) {
+                mh.customize();
+            }
+
+            @Override
             public VarHandle memoryAccessVarHandle(Class<?> carrier, boolean skipAlignmentMaskCheck, long alignmentMask,
                                                    ByteOrder order) {
                 return VarHandles.makeMemoryAddressViewHandle(carrier, skipAlignmentMaskCheck, alignmentMask, order);
@@ -1620,6 +1625,7 @@
             public VarHandle insertCoordinates(VarHandle target, int pos, Object... values) {
                 return VarHandles.insertCoordinates(target, pos, values);
             }
+
 
             @Override
             public MethodHandle unreflectConstructor(Constructor<?> ctor) throws IllegalAccessException {
@@ -2271,7 +2277,6 @@
 
     // Indexes into constant method handles:
     static final int
-<<<<<<< HEAD
             MH_cast                  =              0,
             MH_selectAlternative     =              1,
             MH_countedLoopPred       =              2,
@@ -2282,18 +2287,6 @@
             MH_Array_newInstance     =              7,
             MH_VarHandles_handleCheckedExceptions = 8,
             MH_LIMIT                 =              9;
-=======
-            MH_cast                               = 0,
-            MH_selectAlternative                  = 1,
-            MH_countedLoopPred                    = 2,
-            MH_countedLoopStep                    = 3,
-            MH_initIterator                       = 4,
-            MH_iteratePred                        = 5,
-            MH_iterateNext                        = 6,
-            MH_Array_newInstance                  = 7,
-            MH_VarHandles_handleCheckedExceptions = 8,
-            MH_LIMIT                              = 9;
->>>>>>> 77dbcdb8
 
     static MethodHandle getConstantHandle(int idx) {
         MethodHandle handle = HANDLES[idx];
