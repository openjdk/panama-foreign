--- conflicted
+++ resolved
@@ -356,45 +356,6 @@
         noCheckedExceptions(filterToTarget);
         noCheckedExceptions(filterFromTarget);
 
-<<<<<<< HEAD
-        //check that from/to filters have right signatures
-        if (filterFromTarget.type().parameterCount() != 1) {
-            throw newIllegalArgumentException("filterFromTarget filter type has wrong arity", filterFromTarget.type());
-        } else if (filterToTarget.type().parameterCount() != 1) {
-            throw newIllegalArgumentException("filterToTarget filter type has wrong arity", filterFromTarget.type());
-        } else if (filterFromTarget.type().parameterType(0) != filterToTarget.type().returnType() ||
-                filterToTarget.type().parameterType(0) != filterFromTarget.type().returnType()) {
-            throw newIllegalArgumentException("filterFromTarget and filterToTarget filter types do not match", filterFromTarget.type(), filterToTarget.type());
-        } else if (target.varType() != filterFromTarget.type().parameterType(0)) {
-            throw newIllegalArgumentException("filterFromTarget filter type does not match target var handle type", filterFromTarget.type(), target.varType());
-        } else if (target.varType() != filterToTarget.type().returnType()) {
-            throw newIllegalArgumentException("filterFromTarget filter type does not match target var handle type", filterToTarget.type(), target.varType());
-        }
-
-        return new IndirectVarHandle(target, filterFromTarget.type().returnType(), target.coordinateTypes().toArray(new Class<?>[0]),
-                (mode, modeHandle) -> {
-                    int lastParameterPos = modeHandle.type().parameterCount() - 1;
-                    return switch (mode.at) {
-                        case GET -> MethodHandles.filterReturnValue(modeHandle, filterFromTarget);
-                        case SET -> MethodHandles.filterArgument(modeHandle, lastParameterPos, filterToTarget);
-                        case GET_AND_UPDATE -> {
-                            MethodHandle adapter = MethodHandles.filterReturnValue(modeHandle, filterFromTarget);
-                            yield MethodHandles.filterArgument(adapter, lastParameterPos, filterToTarget);
-                        }
-                        case COMPARE_AND_EXCHANGE -> {
-                            MethodHandle adapter = MethodHandles.filterReturnValue(modeHandle, filterFromTarget);
-                            adapter = MethodHandles.filterArgument(adapter, lastParameterPos, filterToTarget);
-                            yield MethodHandles.filterArgument(adapter, lastParameterPos - 1, filterToTarget);
-                        }
-                        case COMPARE_AND_SET -> {
-                            MethodHandle adapter = MethodHandles.filterArgument(modeHandle, lastParameterPos, filterToTarget);
-                            yield MethodHandles.filterArgument(adapter, lastParameterPos - 1, filterToTarget);
-                        }
-                    };
-                });
-    }
-
-=======
         List<Class<?>> newCoordinates = new ArrayList<>();
         List<Class<?>> additionalCoordinates = new ArrayList<>();
         newCoordinates.addAll(target.coordinateTypes());
@@ -486,7 +447,6 @@
                 perms);
     }
 
->>>>>>> cd397502
     public static VarHandle filterCoordinates(VarHandle target, int pos, MethodHandle... filters) {
         Objects.nonNull(target);
         Objects.nonNull(filters);
@@ -636,19 +596,6 @@
     private static void noCheckedExceptions(MethodHandle handle) {
         if (handle instanceof DirectMethodHandle) {
             DirectMethodHandle directHandle = (DirectMethodHandle)handle;
-<<<<<<< HEAD
-            MethodHandleInfo info = MethodHandles.Lookup.IMPL_LOOKUP.revealDirect(directHandle);
-            Class<?>[] exceptionTypes = switch (info.getReferenceKind()) {
-                case MethodHandleInfo.REF_invokeInterface, MethodHandleInfo.REF_invokeSpecial,
-                        MethodHandleInfo.REF_invokeStatic, MethodHandleInfo.REF_invokeVirtual ->
-                        info.reflectAs(Method.class, MethodHandles.Lookup.IMPL_LOOKUP).getExceptionTypes();
-                case MethodHandleInfo.REF_newInvokeSpecial ->
-                        info.reflectAs(Constructor.class, MethodHandles.Lookup.IMPL_LOOKUP).getExceptionTypes();
-                case MethodHandleInfo.REF_getField, MethodHandleInfo.REF_getStatic,
-                        MethodHandleInfo.REF_putField, MethodHandleInfo.REF_putStatic -> null;
-                default -> throw new AssertionError("Cannot get here");
-            };
-=======
             byte refKind = directHandle.member.getReferenceKind();
             MethodHandleInfo info = new InfoFromMemberName(
                     MethodHandles.Lookup.IMPL_LOOKUP,
@@ -666,7 +613,6 @@
             } else {
                 throw new AssertionError("Cannot get here");
             }
->>>>>>> cd397502
             if (exceptionTypes != null) {
                 if (Stream.of(exceptionTypes).anyMatch(VarHandles::isCheckedException)) {
                     throw newIllegalArgumentException("Cannot adapt a var handle with a method handle which throws checked exceptions");
