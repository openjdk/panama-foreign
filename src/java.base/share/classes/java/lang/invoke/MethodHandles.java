/*
 * Copyright (c) 2008, 2022, Oracle and/or its affiliates. All rights reserved.
 * DO NOT ALTER OR REMOVE COPYRIGHT NOTICES OR THIS FILE HEADER.
 *
 * This code is free software; you can redistribute it and/or modify it
 * under the terms of the GNU General Public License version 2 only, as
 * published by the Free Software Foundation.  Oracle designates this
 * particular file as subject to the "Classpath" exception as provided
 * by Oracle in the LICENSE file that accompanied this code.
 *
 * This code is distributed in the hope that it will be useful, but WITHOUT
 * ANY WARRANTY; without even the implied warranty of MERCHANTABILITY or
 * FITNESS FOR A PARTICULAR PURPOSE.  See the GNU General Public License
 * version 2 for more details (a copy is included in the LICENSE file that
 * accompanied this code).
 *
 * You should have received a copy of the GNU General Public License version
 * 2 along with this work; if not, write to the Free Software Foundation,
 * Inc., 51 Franklin St, Fifth Floor, Boston, MA 02110-1301 USA.
 *
 * Please contact Oracle, 500 Oracle Parkway, Redwood Shores, CA 94065 USA
 * or visit www.oracle.com if you need additional information or have any
 * questions.
 */

package java.lang.invoke;

import jdk.internal.access.SharedSecrets;
import jdk.internal.foreign.Utils;
import jdk.internal.javac.PreviewFeature;
import jdk.internal.misc.Unsafe;
import jdk.internal.misc.VM;
import jdk.internal.org.objectweb.asm.ClassReader;
import jdk.internal.org.objectweb.asm.Opcodes;
import jdk.internal.org.objectweb.asm.Type;
import jdk.internal.reflect.CallerSensitive;
import jdk.internal.reflect.CallerSensitiveAdapter;
import jdk.internal.reflect.Reflection;
import jdk.internal.vm.annotation.ForceInline;
import sun.invoke.util.ValueConversions;
import sun.invoke.util.VerifyAccess;
import sun.invoke.util.Wrapper;
import sun.reflect.misc.ReflectUtil;
import sun.security.util.SecurityConstants;

import java.lang.constant.ConstantDescs;
import java.lang.foreign.GroupLayout;
import java.lang.foreign.MemoryAddress;
<<<<<<< HEAD
=======
import java.lang.foreign.MemoryLayout;
>>>>>>> 04f84d6c
import java.lang.foreign.ValueLayout;
import java.lang.invoke.LambdaForm.BasicType;
import java.lang.reflect.Constructor;
import java.lang.reflect.Field;
import java.lang.reflect.Member;
import java.lang.reflect.Method;
import java.lang.reflect.Modifier;
import java.nio.ByteOrder;
import java.security.ProtectionDomain;
import java.util.ArrayList;
import java.util.Arrays;
import java.util.BitSet;
import java.util.Iterator;
import java.util.List;
import java.util.Objects;
import java.util.Set;
import java.util.concurrent.ConcurrentHashMap;
import java.util.stream.Stream;

import static java.lang.invoke.LambdaForm.BasicType.V_TYPE;
import static java.lang.invoke.MethodHandleImpl.Intrinsic;
import static java.lang.invoke.MethodHandleNatives.Constants.*;
import static java.lang.invoke.MethodHandleStatics.UNSAFE;
import static java.lang.invoke.MethodHandleStatics.newIllegalArgumentException;
import static java.lang.invoke.MethodHandleStatics.newInternalError;
import static java.lang.invoke.MethodType.methodType;

/**
 * This class consists exclusively of static methods that operate on or return
 * method handles. They fall into several categories:
 * <ul>
 * <li>Lookup methods which help create method handles for methods and fields.
 * <li>Combinator methods, which combine or transform pre-existing method handles into new ones.
 * <li>Other factory methods to create method handles that emulate other common JVM operations or control flow patterns.
 * </ul>
 * A lookup, combinator, or factory method will fail and throw an
 * {@code IllegalArgumentException} if the created method handle's type
 * would have <a href="MethodHandle.html#maxarity">too many parameters</a>.
 *
 * @author John Rose, JSR 292 EG
 * @since 1.7
 */
public class MethodHandles {

    private MethodHandles() { }  // do not instantiate

    static final MemberName.Factory IMPL_NAMES = MemberName.getFactory();

    // See IMPL_LOOKUP below.

    //// Method handle creation from ordinary methods.

    /**
     * Returns a {@link Lookup lookup object} with
     * full capabilities to emulate all supported bytecode behaviors of the caller.
     * These capabilities include {@linkplain Lookup#hasFullPrivilegeAccess() full privilege access} to the caller.
     * Factory methods on the lookup object can create
     * <a href="MethodHandleInfo.html#directmh">direct method handles</a>
     * for any member that the caller has access to via bytecodes,
     * including protected and private fields and methods.
     * This lookup object is created by the original lookup class
     * and has the {@link Lookup#ORIGINAL ORIGINAL} bit set.
     * This lookup object is a <em>capability</em> which may be delegated to trusted agents.
     * Do not store it in place where untrusted code can access it.
     * <p>
     * This method is caller sensitive, which means that it may return different
     * values to different callers.
     * In cases where {@code MethodHandles.lookup} is called from a context where
     * there is no caller frame on the stack (e.g. when called directly
     * from a JNI attached thread), {@code IllegalCallerException} is thrown.
     * To obtain a {@link Lookup lookup object} in such a context, use an auxiliary class that will
     * implicitly be identified as the caller, or use {@link MethodHandles#publicLookup()}
     * to obtain a low-privileged lookup instead.
     * @return a lookup object for the caller of this method, with
     * {@linkplain Lookup#ORIGINAL original} and
     * {@linkplain Lookup#hasFullPrivilegeAccess() full privilege access}.
     * @throws IllegalCallerException if there is no caller frame on the stack.
     */
    @CallerSensitive
    @ForceInline // to ensure Reflection.getCallerClass optimization
    public static Lookup lookup() {
        final Class<?> c = Reflection.getCallerClass();
        if (c == null) {
            throw new IllegalCallerException("no caller frame");
        }
        return new Lookup(c);
    }

    /**
     * This lookup method is the alternate implementation of
     * the lookup method with a leading caller class argument which is
     * non-caller-sensitive.  This method is only invoked by reflection
     * and method handle.
     */
    @CallerSensitiveAdapter
    private static Lookup lookup(Class<?> caller) {
        if (caller.getClassLoader() == null) {
            throw newInternalError("calling lookup() reflectively is not supported: "+caller);
        }
        return new Lookup(caller);
    }

    /**
     * Returns a {@link Lookup lookup object} which is trusted minimally.
     * The lookup has the {@code UNCONDITIONAL} mode.
     * It can only be used to create method handles to public members of
     * public classes in packages that are exported unconditionally.
     * <p>
     * As a matter of pure convention, the {@linkplain Lookup#lookupClass() lookup class}
     * of this lookup object will be {@link java.lang.Object}.
     *
     * @apiNote The use of Object is conventional, and because the lookup modes are
     * limited, there is no special access provided to the internals of Object, its package
     * or its module.  This public lookup object or other lookup object with
     * {@code UNCONDITIONAL} mode assumes readability. Consequently, the lookup class
     * is not used to determine the lookup context.
     *
     * <p style="font-size:smaller;">
     * <em>Discussion:</em>
     * The lookup class can be changed to any other class {@code C} using an expression of the form
     * {@link Lookup#in publicLookup().in(C.class)}.
     * A public lookup object is always subject to
     * <a href="MethodHandles.Lookup.html#secmgr">security manager checks</a>.
     * Also, it cannot access
     * <a href="MethodHandles.Lookup.html#callsens">caller sensitive methods</a>.
     * @return a lookup object which is trusted minimally
     *
     * @revised 9
     */
    public static Lookup publicLookup() {
        return Lookup.PUBLIC_LOOKUP;
    }

    /**
     * Returns a {@link Lookup lookup} object on a target class to emulate all supported
     * bytecode behaviors, including <a href="MethodHandles.Lookup.html#privacc">private access</a>.
     * The returned lookup object can provide access to classes in modules and packages,
     * and members of those classes, outside the normal rules of Java access control,
     * instead conforming to the more permissive rules for modular <em>deep reflection</em>.
     * <p>
     * A caller, specified as a {@code Lookup} object, in module {@code M1} is
     * allowed to do deep reflection on module {@code M2} and package of the target class
     * if and only if all of the following conditions are {@code true}:
     * <ul>
     * <li>If there is a security manager, its {@code checkPermission} method is
     * called to check {@code ReflectPermission("suppressAccessChecks")} and
     * that must return normally.
     * <li>The caller lookup object must have {@linkplain Lookup#hasFullPrivilegeAccess()
     * full privilege access}.  Specifically:
     *   <ul>
     *     <li>The caller lookup object must have the {@link Lookup#MODULE MODULE} lookup mode.
     *         (This is because otherwise there would be no way to ensure the original lookup
     *         creator was a member of any particular module, and so any subsequent checks
     *         for readability and qualified exports would become ineffective.)
     *     <li>The caller lookup object must have {@link Lookup#PRIVATE PRIVATE} access.
     *         (This is because an application intending to share intra-module access
     *         using {@link Lookup#MODULE MODULE} alone will inadvertently also share
     *         deep reflection to its own module.)
     *   </ul>
     * <li>The target class must be a proper class, not a primitive or array class.
     * (Thus, {@code M2} is well-defined.)
     * <li>If the caller module {@code M1} differs from
     * the target module {@code M2} then both of the following must be true:
     *   <ul>
     *     <li>{@code M1} {@link Module#canRead reads} {@code M2}.</li>
     *     <li>{@code M2} {@link Module#isOpen(String,Module) opens} the package
     *         containing the target class to at least {@code M1}.</li>
     *   </ul>
     * </ul>
     * <p>
     * If any of the above checks is violated, this method fails with an
     * exception.
     * <p>
     * Otherwise, if {@code M1} and {@code M2} are the same module, this method
     * returns a {@code Lookup} on {@code targetClass} with
     * {@linkplain Lookup#hasFullPrivilegeAccess() full privilege access}
     * with {@code null} previous lookup class.
     * <p>
     * Otherwise, {@code M1} and {@code M2} are two different modules.  This method
     * returns a {@code Lookup} on {@code targetClass} that records
     * the lookup class of the caller as the new previous lookup class with
     * {@code PRIVATE} access but no {@code MODULE} access.
     * <p>
     * The resulting {@code Lookup} object has no {@code ORIGINAL} access.
     *
     * @param targetClass the target class
     * @param caller the caller lookup object
     * @return a lookup object for the target class, with private access
     * @throws IllegalArgumentException if {@code targetClass} is a primitive type or void or array class
     * @throws NullPointerException if {@code targetClass} or {@code caller} is {@code null}
     * @throws SecurityException if denied by the security manager
     * @throws IllegalAccessException if any of the other access checks specified above fails
     * @since 9
     * @see Lookup#dropLookupMode
     * @see <a href="MethodHandles.Lookup.html#cross-module-lookup">Cross-module lookups</a>
     */
    public static Lookup privateLookupIn(Class<?> targetClass, Lookup caller) throws IllegalAccessException {
        if (caller.allowedModes == Lookup.TRUSTED) {
            return new Lookup(targetClass);
        }

        @SuppressWarnings("removal")
        SecurityManager sm = System.getSecurityManager();
        if (sm != null) sm.checkPermission(SecurityConstants.ACCESS_PERMISSION);
        if (targetClass.isPrimitive())
            throw new IllegalArgumentException(targetClass + " is a primitive class");
        if (targetClass.isArray())
            throw new IllegalArgumentException(targetClass + " is an array class");
        // Ensure that we can reason accurately about private and module access.
        int requireAccess = Lookup.PRIVATE|Lookup.MODULE;
        if ((caller.lookupModes() & requireAccess) != requireAccess)
            throw new IllegalAccessException("caller does not have PRIVATE and MODULE lookup mode");

        // previous lookup class is never set if it has MODULE access
        assert caller.previousLookupClass() == null;

        Class<?> callerClass = caller.lookupClass();
        Module callerModule = callerClass.getModule();  // M1
        Module targetModule = targetClass.getModule();  // M2
        Class<?> newPreviousClass = null;
        int newModes = Lookup.FULL_POWER_MODES & ~Lookup.ORIGINAL;

        if (targetModule != callerModule) {
            if (!callerModule.canRead(targetModule))
                throw new IllegalAccessException(callerModule + " does not read " + targetModule);
            if (targetModule.isNamed()) {
                String pn = targetClass.getPackageName();
                assert !pn.isEmpty() : "unnamed package cannot be in named module";
                if (!targetModule.isOpen(pn, callerModule))
                    throw new IllegalAccessException(targetModule + " does not open " + pn + " to " + callerModule);
            }

            // M2 != M1, set previous lookup class to M1 and drop MODULE access
            newPreviousClass = callerClass;
            newModes &= ~Lookup.MODULE;
        }
        return Lookup.newLookup(targetClass, newPreviousClass, newModes);
    }

    /**
     * Returns the <em>class data</em> associated with the lookup class
     * of the given {@code caller} lookup object, or {@code null}.
     *
     * <p> A hidden class with class data can be created by calling
     * {@link Lookup#defineHiddenClassWithClassData(byte[], Object, boolean, Lookup.ClassOption...)
     * Lookup::defineHiddenClassWithClassData}.
     * This method will cause the static class initializer of the lookup
     * class of the given {@code caller} lookup object be executed if
     * it has not been initialized.
     *
     * <p> A hidden class created by {@link Lookup#defineHiddenClass(byte[], boolean, Lookup.ClassOption...)
     * Lookup::defineHiddenClass} and non-hidden classes have no class data.
     * {@code null} is returned if this method is called on the lookup object
     * on these classes.
     *
     * <p> The {@linkplain Lookup#lookupModes() lookup modes} for this lookup
     * must have {@linkplain Lookup#ORIGINAL original access}
     * in order to retrieve the class data.
     *
     * @apiNote
     * This method can be called as a bootstrap method for a dynamically computed
     * constant.  A framework can create a hidden class with class data, for
     * example that can be {@code Class} or {@code MethodHandle} object.
     * The class data is accessible only to the lookup object
     * created by the original caller but inaccessible to other members
     * in the same nest.  If a framework passes security sensitive objects
     * to a hidden class via class data, it is recommended to load the value
     * of class data as a dynamically computed constant instead of storing
     * the class data in private static field(s) which are accessible to
     * other nestmates.
     *
     * @param <T> the type to cast the class data object to
     * @param caller the lookup context describing the class performing the
     * operation (normally stacked by the JVM)
     * @param name must be {@link ConstantDescs#DEFAULT_NAME}
     *             ({@code "_"})
     * @param type the type of the class data
     * @return the value of the class data if present in the lookup class;
     * otherwise {@code null}
     * @throws IllegalArgumentException if name is not {@code "_"}
     * @throws IllegalAccessException if the lookup context does not have
     * {@linkplain Lookup#ORIGINAL original} access
     * @throws ClassCastException if the class data cannot be converted to
     * the given {@code type}
     * @throws NullPointerException if {@code caller} or {@code type} argument
     * is {@code null}
     * @see Lookup#defineHiddenClassWithClassData(byte[], Object, boolean, Lookup.ClassOption...)
     * @see MethodHandles#classDataAt(Lookup, String, Class, int)
     * @since 16
     * @jvms 5.5 Initialization
     */
     public static <T> T classData(Lookup caller, String name, Class<T> type) throws IllegalAccessException {
         Objects.requireNonNull(caller);
         Objects.requireNonNull(type);
         if (!ConstantDescs.DEFAULT_NAME.equals(name)) {
             throw new IllegalArgumentException("name must be \"_\": " + name);
         }

         if ((caller.lookupModes() & Lookup.ORIGINAL) != Lookup.ORIGINAL)  {
             throw new IllegalAccessException(caller + " does not have ORIGINAL access");
         }

         Object classdata = classData(caller.lookupClass());
         if (classdata == null) return null;

         try {
             return BootstrapMethodInvoker.widenAndCast(classdata, type);
         } catch (RuntimeException|Error e) {
             throw e; // let CCE and other runtime exceptions through
         } catch (Throwable e) {
             throw new InternalError(e);
         }
    }

    /*
     * Returns the class data set by the VM in the Class::classData field.
     *
     * This is also invoked by LambdaForms as it cannot use condy via
     * MethodHandles::classData due to bootstrapping issue.
     */
    static Object classData(Class<?> c) {
        UNSAFE.ensureClassInitialized(c);
        return SharedSecrets.getJavaLangAccess().classData(c);
    }

    /**
     * Returns the element at the specified index in the
     * {@linkplain #classData(Lookup, String, Class) class data},
     * if the class data associated with the lookup class
     * of the given {@code caller} lookup object is a {@code List}.
     * If the class data is not present in this lookup class, this method
     * returns {@code null}.
     *
     * <p> A hidden class with class data can be created by calling
     * {@link Lookup#defineHiddenClassWithClassData(byte[], Object, boolean, Lookup.ClassOption...)
     * Lookup::defineHiddenClassWithClassData}.
     * This method will cause the static class initializer of the lookup
     * class of the given {@code caller} lookup object be executed if
     * it has not been initialized.
     *
     * <p> A hidden class created by {@link Lookup#defineHiddenClass(byte[], boolean, Lookup.ClassOption...)
     * Lookup::defineHiddenClass} and non-hidden classes have no class data.
     * {@code null} is returned if this method is called on the lookup object
     * on these classes.
     *
     * <p> The {@linkplain Lookup#lookupModes() lookup modes} for this lookup
     * must have {@linkplain Lookup#ORIGINAL original access}
     * in order to retrieve the class data.
     *
     * @apiNote
     * This method can be called as a bootstrap method for a dynamically computed
     * constant.  A framework can create a hidden class with class data, for
     * example that can be {@code List.of(o1, o2, o3....)} containing more than
     * one object and use this method to load one element at a specific index.
     * The class data is accessible only to the lookup object
     * created by the original caller but inaccessible to other members
     * in the same nest.  If a framework passes security sensitive objects
     * to a hidden class via class data, it is recommended to load the value
     * of class data as a dynamically computed constant instead of storing
     * the class data in private static field(s) which are accessible to other
     * nestmates.
     *
     * @param <T> the type to cast the result object to
     * @param caller the lookup context describing the class performing the
     * operation (normally stacked by the JVM)
     * @param name must be {@link java.lang.constant.ConstantDescs#DEFAULT_NAME}
     *             ({@code "_"})
     * @param type the type of the element at the given index in the class data
     * @param index index of the element in the class data
     * @return the element at the given index in the class data
     * if the class data is present; otherwise {@code null}
     * @throws IllegalArgumentException if name is not {@code "_"}
     * @throws IllegalAccessException if the lookup context does not have
     * {@linkplain Lookup#ORIGINAL original} access
     * @throws ClassCastException if the class data cannot be converted to {@code List}
     * or the element at the specified index cannot be converted to the given type
     * @throws IndexOutOfBoundsException if the index is out of range
     * @throws NullPointerException if {@code caller} or {@code type} argument is
     * {@code null}; or if unboxing operation fails because
     * the element at the given index is {@code null}
     *
     * @since 16
     * @see #classData(Lookup, String, Class)
     * @see Lookup#defineHiddenClassWithClassData(byte[], Object, boolean, Lookup.ClassOption...)
     */
    public static <T> T classDataAt(Lookup caller, String name, Class<T> type, int index)
            throws IllegalAccessException
    {
        @SuppressWarnings("unchecked")
        List<Object> classdata = (List<Object>)classData(caller, name, List.class);
        if (classdata == null) return null;

        try {
            Object element = classdata.get(index);
            return BootstrapMethodInvoker.widenAndCast(element, type);
        } catch (RuntimeException|Error e) {
            throw e; // let specified exceptions and other runtime exceptions/errors through
        } catch (Throwable e) {
            throw new InternalError(e);
        }
    }

    /**
     * Performs an unchecked "crack" of a
     * <a href="MethodHandleInfo.html#directmh">direct method handle</a>.
     * The result is as if the user had obtained a lookup object capable enough
     * to crack the target method handle, called
     * {@link java.lang.invoke.MethodHandles.Lookup#revealDirect Lookup.revealDirect}
     * on the target to obtain its symbolic reference, and then called
     * {@link java.lang.invoke.MethodHandleInfo#reflectAs MethodHandleInfo.reflectAs}
     * to resolve the symbolic reference to a member.
     * <p>
     * If there is a security manager, its {@code checkPermission} method
     * is called with a {@code ReflectPermission("suppressAccessChecks")} permission.
     * @param <T> the desired type of the result, either {@link Member} or a subtype
     * @param target a direct method handle to crack into symbolic reference components
     * @param expected a class object representing the desired result type {@code T}
     * @return a reference to the method, constructor, or field object
     * @throws    SecurityException if the caller is not privileged to call {@code setAccessible}
     * @throws    NullPointerException if either argument is {@code null}
     * @throws    IllegalArgumentException if the target is not a direct method handle
     * @throws    ClassCastException if the member is not of the expected type
     * @since 1.8
     */
    public static <T extends Member> T reflectAs(Class<T> expected, MethodHandle target) {
        @SuppressWarnings("removal")
        SecurityManager smgr = System.getSecurityManager();
        if (smgr != null)  smgr.checkPermission(SecurityConstants.ACCESS_PERMISSION);
        Lookup lookup = Lookup.IMPL_LOOKUP;  // use maximally privileged lookup
        return lookup.revealDirect(target).reflectAs(expected, lookup);
    }

    /**
     * A <em>lookup object</em> is a factory for creating method handles,
     * when the creation requires access checking.
     * Method handles do not perform
     * access checks when they are called, but rather when they are created.
     * Therefore, method handle access
     * restrictions must be enforced when a method handle is created.
     * The caller class against which those restrictions are enforced
     * is known as the {@linkplain #lookupClass() lookup class}.
     * <p>
     * A lookup class which needs to create method handles will call
     * {@link MethodHandles#lookup() MethodHandles.lookup} to create a factory for itself.
     * When the {@code Lookup} factory object is created, the identity of the lookup class is
     * determined, and securely stored in the {@code Lookup} object.
     * The lookup class (or its delegates) may then use factory methods
     * on the {@code Lookup} object to create method handles for access-checked members.
     * This includes all methods, constructors, and fields which are allowed to the lookup class,
     * even private ones.
     *
     * <h2><a id="lookups"></a>Lookup Factory Methods</h2>
     * The factory methods on a {@code Lookup} object correspond to all major
     * use cases for methods, constructors, and fields.
     * Each method handle created by a factory method is the functional
     * equivalent of a particular <em>bytecode behavior</em>.
     * (Bytecode behaviors are described in section {@jvms 5.4.3.5} of
     * the Java Virtual Machine Specification.)
     * Here is a summary of the correspondence between these factory methods and
     * the behavior of the resulting method handles:
     * <table class="striped">
     * <caption style="display:none">lookup method behaviors</caption>
     * <thead>
     * <tr>
     *     <th scope="col"><a id="equiv"></a>lookup expression</th>
     *     <th scope="col">member</th>
     *     <th scope="col">bytecode behavior</th>
     * </tr>
     * </thead>
     * <tbody>
     * <tr>
     *     <th scope="row">{@link java.lang.invoke.MethodHandles.Lookup#findGetter lookup.findGetter(C.class,"f",FT.class)}</th>
     *     <td>{@code FT f;}</td><td>{@code (T) this.f;}</td>
     * </tr>
     * <tr>
     *     <th scope="row">{@link java.lang.invoke.MethodHandles.Lookup#findStaticGetter lookup.findStaticGetter(C.class,"f",FT.class)}</th>
     *     <td>{@code static}<br>{@code FT f;}</td><td>{@code (FT) C.f;}</td>
     * </tr>
     * <tr>
     *     <th scope="row">{@link java.lang.invoke.MethodHandles.Lookup#findSetter lookup.findSetter(C.class,"f",FT.class)}</th>
     *     <td>{@code FT f;}</td><td>{@code this.f = x;}</td>
     * </tr>
     * <tr>
     *     <th scope="row">{@link java.lang.invoke.MethodHandles.Lookup#findStaticSetter lookup.findStaticSetter(C.class,"f",FT.class)}</th>
     *     <td>{@code static}<br>{@code FT f;}</td><td>{@code C.f = arg;}</td>
     * </tr>
     * <tr>
     *     <th scope="row">{@link java.lang.invoke.MethodHandles.Lookup#findVirtual lookup.findVirtual(C.class,"m",MT)}</th>
     *     <td>{@code T m(A*);}</td><td>{@code (T) this.m(arg*);}</td>
     * </tr>
     * <tr>
     *     <th scope="row">{@link java.lang.invoke.MethodHandles.Lookup#findStatic lookup.findStatic(C.class,"m",MT)}</th>
     *     <td>{@code static}<br>{@code T m(A*);}</td><td>{@code (T) C.m(arg*);}</td>
     * </tr>
     * <tr>
     *     <th scope="row">{@link java.lang.invoke.MethodHandles.Lookup#findSpecial lookup.findSpecial(C.class,"m",MT,this.class)}</th>
     *     <td>{@code T m(A*);}</td><td>{@code (T) super.m(arg*);}</td>
     * </tr>
     * <tr>
     *     <th scope="row">{@link java.lang.invoke.MethodHandles.Lookup#findConstructor lookup.findConstructor(C.class,MT)}</th>
     *     <td>{@code C(A*);}</td><td>{@code new C(arg*);}</td>
     * </tr>
     * <tr>
     *     <th scope="row">{@link java.lang.invoke.MethodHandles.Lookup#unreflectGetter lookup.unreflectGetter(aField)}</th>
     *     <td>({@code static})?<br>{@code FT f;}</td><td>{@code (FT) aField.get(thisOrNull);}</td>
     * </tr>
     * <tr>
     *     <th scope="row">{@link java.lang.invoke.MethodHandles.Lookup#unreflectSetter lookup.unreflectSetter(aField)}</th>
     *     <td>({@code static})?<br>{@code FT f;}</td><td>{@code aField.set(thisOrNull, arg);}</td>
     * </tr>
     * <tr>
     *     <th scope="row">{@link java.lang.invoke.MethodHandles.Lookup#unreflect lookup.unreflect(aMethod)}</th>
     *     <td>({@code static})?<br>{@code T m(A*);}</td><td>{@code (T) aMethod.invoke(thisOrNull, arg*);}</td>
     * </tr>
     * <tr>
     *     <th scope="row">{@link java.lang.invoke.MethodHandles.Lookup#unreflectConstructor lookup.unreflectConstructor(aConstructor)}</th>
     *     <td>{@code C(A*);}</td><td>{@code (C) aConstructor.newInstance(arg*);}</td>
     * </tr>
     * <tr>
     *     <th scope="row">{@link java.lang.invoke.MethodHandles.Lookup#unreflectSpecial lookup.unreflectSpecial(aMethod,this.class)}</th>
     *     <td>{@code T m(A*);}</td><td>{@code (T) super.m(arg*);}</td>
     * </tr>
     * <tr>
     *     <th scope="row">{@link java.lang.invoke.MethodHandles.Lookup#findClass lookup.findClass("C")}</th>
     *     <td>{@code class C { ... }}</td><td>{@code C.class;}</td>
     * </tr>
     * </tbody>
     * </table>
     *
     * Here, the type {@code C} is the class or interface being searched for a member,
     * documented as a parameter named {@code refc} in the lookup methods.
     * The method type {@code MT} is composed from the return type {@code T}
     * and the sequence of argument types {@code A*}.
     * The constructor also has a sequence of argument types {@code A*} and
     * is deemed to return the newly-created object of type {@code C}.
     * Both {@code MT} and the field type {@code FT} are documented as a parameter named {@code type}.
     * The formal parameter {@code this} stands for the self-reference of type {@code C};
     * if it is present, it is always the leading argument to the method handle invocation.
     * (In the case of some {@code protected} members, {@code this} may be
     * restricted in type to the lookup class; see below.)
     * The name {@code arg} stands for all the other method handle arguments.
     * In the code examples for the Core Reflection API, the name {@code thisOrNull}
     * stands for a null reference if the accessed method or field is static,
     * and {@code this} otherwise.
     * The names {@code aMethod}, {@code aField}, and {@code aConstructor} stand
     * for reflective objects corresponding to the given members declared in type {@code C}.
     * <p>
     * The bytecode behavior for a {@code findClass} operation is a load of a constant class,
     * as if by {@code ldc CONSTANT_Class}.
     * The behavior is represented, not as a method handle, but directly as a {@code Class} constant.
     * <p>
     * In cases where the given member is of variable arity (i.e., a method or constructor)
     * the returned method handle will also be of {@linkplain MethodHandle#asVarargsCollector variable arity}.
     * In all other cases, the returned method handle will be of fixed arity.
     * <p style="font-size:smaller;">
     * <em>Discussion:</em>
     * The equivalence between looked-up method handles and underlying
     * class members and bytecode behaviors
     * can break down in a few ways:
     * <ul style="font-size:smaller;">
     * <li>If {@code C} is not symbolically accessible from the lookup class's loader,
     * the lookup can still succeed, even when there is no equivalent
     * Java expression or bytecoded constant.
     * <li>Likewise, if {@code T} or {@code MT}
     * is not symbolically accessible from the lookup class's loader,
     * the lookup can still succeed.
     * For example, lookups for {@code MethodHandle.invokeExact} and
     * {@code MethodHandle.invoke} will always succeed, regardless of requested type.
     * <li>If there is a security manager installed, it can forbid the lookup
     * on various grounds (<a href="MethodHandles.Lookup.html#secmgr">see below</a>).
     * By contrast, the {@code ldc} instruction on a {@code CONSTANT_MethodHandle}
     * constant is not subject to security manager checks.
     * <li>If the looked-up method has a
     * <a href="MethodHandle.html#maxarity">very large arity</a>,
     * the method handle creation may fail with an
     * {@code IllegalArgumentException}, due to the method handle type having
     * <a href="MethodHandle.html#maxarity">too many parameters.</a>
     * </ul>
     *
     * <h2><a id="access"></a>Access checking</h2>
     * Access checks are applied in the factory methods of {@code Lookup},
     * when a method handle is created.
     * This is a key difference from the Core Reflection API, since
     * {@link java.lang.reflect.Method#invoke java.lang.reflect.Method.invoke}
     * performs access checking against every caller, on every call.
     * <p>
     * All access checks start from a {@code Lookup} object, which
     * compares its recorded lookup class against all requests to
     * create method handles.
     * A single {@code Lookup} object can be used to create any number
     * of access-checked method handles, all checked against a single
     * lookup class.
     * <p>
     * A {@code Lookup} object can be shared with other trusted code,
     * such as a metaobject protocol.
     * A shared {@code Lookup} object delegates the capability
     * to create method handles on private members of the lookup class.
     * Even if privileged code uses the {@code Lookup} object,
     * the access checking is confined to the privileges of the
     * original lookup class.
     * <p>
     * A lookup can fail, because
     * the containing class is not accessible to the lookup class, or
     * because the desired class member is missing, or because the
     * desired class member is not accessible to the lookup class, or
     * because the lookup object is not trusted enough to access the member.
     * In the case of a field setter function on a {@code final} field,
     * finality enforcement is treated as a kind of access control,
     * and the lookup will fail, except in special cases of
     * {@link Lookup#unreflectSetter Lookup.unreflectSetter}.
     * In any of these cases, a {@code ReflectiveOperationException} will be
     * thrown from the attempted lookup.  The exact class will be one of
     * the following:
     * <ul>
     * <li>NoSuchMethodException &mdash; if a method is requested but does not exist
     * <li>NoSuchFieldException &mdash; if a field is requested but does not exist
     * <li>IllegalAccessException &mdash; if the member exists but an access check fails
     * </ul>
     * <p>
     * In general, the conditions under which a method handle may be
     * looked up for a method {@code M} are no more restrictive than the conditions
     * under which the lookup class could have compiled, verified, and resolved a call to {@code M}.
     * Where the JVM would raise exceptions like {@code NoSuchMethodError},
     * a method handle lookup will generally raise a corresponding
     * checked exception, such as {@code NoSuchMethodException}.
     * And the effect of invoking the method handle resulting from the lookup
     * is <a href="MethodHandles.Lookup.html#equiv">exactly equivalent</a>
     * to executing the compiled, verified, and resolved call to {@code M}.
     * The same point is true of fields and constructors.
     * <p style="font-size:smaller;">
     * <em>Discussion:</em>
     * Access checks only apply to named and reflected methods,
     * constructors, and fields.
     * Other method handle creation methods, such as
     * {@link MethodHandle#asType MethodHandle.asType},
     * do not require any access checks, and are used
     * independently of any {@code Lookup} object.
     * <p>
     * If the desired member is {@code protected}, the usual JVM rules apply,
     * including the requirement that the lookup class must either be in the
     * same package as the desired member, or must inherit that member.
     * (See the Java Virtual Machine Specification, sections {@jvms
     * 4.9.2}, {@jvms 5.4.3.5}, and {@jvms 6.4}.)
     * In addition, if the desired member is a non-static field or method
     * in a different package, the resulting method handle may only be applied
     * to objects of the lookup class or one of its subclasses.
     * This requirement is enforced by narrowing the type of the leading
     * {@code this} parameter from {@code C}
     * (which will necessarily be a superclass of the lookup class)
     * to the lookup class itself.
     * <p>
     * The JVM imposes a similar requirement on {@code invokespecial} instruction,
     * that the receiver argument must match both the resolved method <em>and</em>
     * the current class.  Again, this requirement is enforced by narrowing the
     * type of the leading parameter to the resulting method handle.
     * (See the Java Virtual Machine Specification, section {@jvms 4.10.1.9}.)
     * <p>
     * The JVM represents constructors and static initializer blocks as internal methods
     * with special names ({@code "<init>"} and {@code "<clinit>"}).
     * The internal syntax of invocation instructions allows them to refer to such internal
     * methods as if they were normal methods, but the JVM bytecode verifier rejects them.
     * A lookup of such an internal method will produce a {@code NoSuchMethodException}.
     * <p>
     * If the relationship between nested types is expressed directly through the
     * {@code NestHost} and {@code NestMembers} attributes
     * (see the Java Virtual Machine Specification, sections {@jvms
     * 4.7.28} and {@jvms 4.7.29}),
     * then the associated {@code Lookup} object provides direct access to
     * the lookup class and all of its nestmates
     * (see {@link java.lang.Class#getNestHost Class.getNestHost}).
     * Otherwise, access between nested classes is obtained by the Java compiler creating
     * a wrapper method to access a private method of another class in the same nest.
     * For example, a nested class {@code C.D}
     * can access private members within other related classes such as
     * {@code C}, {@code C.D.E}, or {@code C.B},
     * but the Java compiler may need to generate wrapper methods in
     * those related classes.  In such cases, a {@code Lookup} object on
     * {@code C.E} would be unable to access those private members.
     * A workaround for this limitation is the {@link Lookup#in Lookup.in} method,
     * which can transform a lookup on {@code C.E} into one on any of those other
     * classes, without special elevation of privilege.
     * <p>
     * The accesses permitted to a given lookup object may be limited,
     * according to its set of {@link #lookupModes lookupModes},
     * to a subset of members normally accessible to the lookup class.
     * For example, the {@link MethodHandles#publicLookup publicLookup}
     * method produces a lookup object which is only allowed to access
     * public members in public classes of exported packages.
     * The caller sensitive method {@link MethodHandles#lookup lookup}
     * produces a lookup object with full capabilities relative to
     * its caller class, to emulate all supported bytecode behaviors.
     * Also, the {@link Lookup#in Lookup.in} method may produce a lookup object
     * with fewer access modes than the original lookup object.
     *
     * <p style="font-size:smaller;">
     * <a id="privacc"></a>
     * <em>Discussion of private and module access:</em>
     * We say that a lookup has <em>private access</em>
     * if its {@linkplain #lookupModes lookup modes}
     * include the possibility of accessing {@code private} members
     * (which includes the private members of nestmates).
     * As documented in the relevant methods elsewhere,
     * only lookups with private access possess the following capabilities:
     * <ul style="font-size:smaller;">
     * <li>access private fields, methods, and constructors of the lookup class and its nestmates
     * <li>create method handles which {@link Lookup#findSpecial emulate invokespecial} instructions
     * <li>avoid <a href="MethodHandles.Lookup.html#secmgr">package access checks</a>
     *     for classes accessible to the lookup class
     * <li>create {@link Lookup#in delegated lookup objects} which have private access to other classes
     *     within the same package member
     * </ul>
     * <p style="font-size:smaller;">
     * Similarly, a lookup with module access ensures that the original lookup creator was
     * a member in the same module as the lookup class.
     * <p style="font-size:smaller;">
     * Private and module access are independently determined modes; a lookup may have
     * either or both or neither.  A lookup which possesses both access modes is said to
     * possess {@linkplain #hasFullPrivilegeAccess() full privilege access}.
     * <p style="font-size:smaller;">
     * A lookup with <em>original access</em> ensures that this lookup is created by
     * the original lookup class and the bootstrap method invoked by the VM.
     * Such a lookup with original access also has private and module access
     * which has the following additional capability:
     * <ul style="font-size:smaller;">
     * <li>create method handles which invoke <a href="MethodHandles.Lookup.html#callsens">caller sensitive</a> methods,
     *     such as {@code Class.forName}
     * <li>obtain the {@linkplain MethodHandles#classData(Lookup, String, Class)
     * class data} associated with the lookup class</li>
     * </ul>
     * <p style="font-size:smaller;">
     * Each of these permissions is a consequence of the fact that a lookup object
     * with private access can be securely traced back to an originating class,
     * whose <a href="MethodHandles.Lookup.html#equiv">bytecode behaviors</a> and Java language access permissions
     * can be reliably determined and emulated by method handles.
     *
     * <h2><a id="cross-module-lookup"></a>Cross-module lookups</h2>
     * When a lookup class in one module {@code M1} accesses a class in another module
     * {@code M2}, extra access checking is performed beyond the access mode bits.
     * A {@code Lookup} with {@link #PUBLIC} mode and a lookup class in {@code M1}
     * can access public types in {@code M2} when {@code M2} is readable to {@code M1}
     * and when the type is in a package of {@code M2} that is exported to
     * at least {@code M1}.
     * <p>
     * A {@code Lookup} on {@code C} can also <em>teleport</em> to a target class
     * via {@link #in(Class) Lookup.in} and {@link MethodHandles#privateLookupIn(Class, Lookup)
     * MethodHandles.privateLookupIn} methods.
     * Teleporting across modules will always record the original lookup class as
     * the <em>{@linkplain #previousLookupClass() previous lookup class}</em>
     * and drops {@link Lookup#MODULE MODULE} access.
     * If the target class is in the same module as the lookup class {@code C},
     * then the target class becomes the new lookup class
     * and there is no change to the previous lookup class.
     * If the target class is in a different module from {@code M1} ({@code C}'s module),
     * {@code C} becomes the new previous lookup class
     * and the target class becomes the new lookup class.
     * In that case, if there was already a previous lookup class in {@code M0},
     * and it differs from {@code M1} and {@code M2}, then the resulting lookup
     * drops all privileges.
     * For example,
     * <blockquote><pre>
     * {@code
     * Lookup lookup = MethodHandles.lookup();   // in class C
     * Lookup lookup2 = lookup.in(D.class);
     * MethodHandle mh = lookup2.findStatic(E.class, "m", MT);
     * }</pre></blockquote>
     * <p>
     * The {@link #lookup()} factory method produces a {@code Lookup} object
     * with {@code null} previous lookup class.
     * {@link Lookup#in lookup.in(D.class)} transforms the {@code lookup} on class {@code C}
     * to class {@code D} without elevation of privileges.
     * If {@code C} and {@code D} are in the same module,
     * {@code lookup2} records {@code D} as the new lookup class and keeps the
     * same previous lookup class as the original {@code lookup}, or
     * {@code null} if not present.
     * <p>
     * When a {@code Lookup} teleports from a class
     * in one nest to another nest, {@code PRIVATE} access is dropped.
     * When a {@code Lookup} teleports from a class in one package to
     * another package, {@code PACKAGE} access is dropped.
     * When a {@code Lookup} teleports from a class in one module to another module,
     * {@code MODULE} access is dropped.
     * Teleporting across modules drops the ability to access non-exported classes
     * in both the module of the new lookup class and the module of the old lookup class
     * and the resulting {@code Lookup} remains only {@code PUBLIC} access.
     * A {@code Lookup} can teleport back and forth to a class in the module of
     * the lookup class and the module of the previous class lookup.
     * Teleporting across modules can only decrease access but cannot increase it.
     * Teleporting to some third module drops all accesses.
     * <p>
     * In the above example, if {@code C} and {@code D} are in different modules,
     * {@code lookup2} records {@code D} as its lookup class and
     * {@code C} as its previous lookup class and {@code lookup2} has only
     * {@code PUBLIC} access. {@code lookup2} can teleport to other class in
     * {@code C}'s module and {@code D}'s module.
     * If class {@code E} is in a third module, {@code lookup2.in(E.class)} creates
     * a {@code Lookup} on {@code E} with no access and {@code lookup2}'s lookup
     * class {@code D} is recorded as its previous lookup class.
     * <p>
     * Teleporting across modules restricts access to the public types that
     * both the lookup class and the previous lookup class can equally access
     * (see below).
     * <p>
     * {@link MethodHandles#privateLookupIn(Class, Lookup) MethodHandles.privateLookupIn(T.class, lookup)}
     * can be used to teleport a {@code lookup} from class {@code C} to class {@code T}
     * and create a new {@code Lookup} with <a href="#privacc">private access</a>
     * if the lookup class is allowed to do <em>deep reflection</em> on {@code T}.
     * The {@code lookup} must have {@link #MODULE} and {@link #PRIVATE} access
     * to call {@code privateLookupIn}.
     * A {@code lookup} on {@code C} in module {@code M1} is allowed to do deep reflection
     * on all classes in {@code M1}.  If {@code T} is in {@code M1}, {@code privateLookupIn}
     * produces a new {@code Lookup} on {@code T} with full capabilities.
     * A {@code lookup} on {@code C} is also allowed
     * to do deep reflection on {@code T} in another module {@code M2} if
     * {@code M1} reads {@code M2} and {@code M2} {@link Module#isOpen(String,Module) opens}
     * the package containing {@code T} to at least {@code M1}.
     * {@code T} becomes the new lookup class and {@code C} becomes the new previous
     * lookup class and {@code MODULE} access is dropped from the resulting {@code Lookup}.
     * The resulting {@code Lookup} can be used to do member lookup or teleport
     * to another lookup class by calling {@link #in Lookup::in}.  But
     * it cannot be used to obtain another private {@code Lookup} by calling
     * {@link MethodHandles#privateLookupIn(Class, Lookup) privateLookupIn}
     * because it has no {@code MODULE} access.
     *
     * <h2><a id="module-access-check"></a>Cross-module access checks</h2>
     *
     * A {@code Lookup} with {@link #PUBLIC} or with {@link #UNCONDITIONAL} mode
     * allows cross-module access. The access checking is performed with respect
     * to both the lookup class and the previous lookup class if present.
     * <p>
     * A {@code Lookup} with {@link #UNCONDITIONAL} mode can access public type
     * in all modules when the type is in a package that is {@linkplain Module#isExported(String)
     * exported unconditionally}.
     * <p>
     * If a {@code Lookup} on {@code LC} in {@code M1} has no previous lookup class,
     * the lookup with {@link #PUBLIC} mode can access all public types in modules
     * that are readable to {@code M1} and the type is in a package that is exported
     * at least to {@code M1}.
     * <p>
     * If a {@code Lookup} on {@code LC} in {@code M1} has a previous lookup class
     * {@code PLC} on {@code M0}, the lookup with {@link #PUBLIC} mode can access
     * the intersection of all public types that are accessible to {@code M1}
     * with all public types that are accessible to {@code M0}. {@code M0}
     * reads {@code M1} and hence the set of accessible types includes:
     *
     * <ul>
     * <li>unconditional-exported packages from {@code M1}</li>
     * <li>unconditional-exported packages from {@code M0} if {@code M1} reads {@code M0}</li>
     * <li>
     *     unconditional-exported packages from a third module {@code M2}if both {@code M0}
     *     and {@code M1} read {@code M2}
     * </li>
     * <li>qualified-exported packages from {@code M1} to {@code M0}</li>
     * <li>qualified-exported packages from {@code M0} to {@code M1} if {@code M1} reads {@code M0}</li>
     * <li>
     *     qualified-exported packages from a third module {@code M2} to both {@code M0} and
     *     {@code M1} if both {@code M0} and {@code M1} read {@code M2}
     * </li>
     * </ul>
     *
     * <h2><a id="access-modes"></a>Access modes</h2>
     *
     * The table below shows the access modes of a {@code Lookup} produced by
     * any of the following factory or transformation methods:
     * <ul>
     * <li>{@link #lookup() MethodHandles::lookup}</li>
     * <li>{@link #publicLookup() MethodHandles::publicLookup}</li>
     * <li>{@link #privateLookupIn(Class, Lookup) MethodHandles::privateLookupIn}</li>
     * <li>{@link Lookup#in Lookup::in}</li>
     * <li>{@link Lookup#dropLookupMode(int) Lookup::dropLookupMode}</li>
     * </ul>
     *
     * <table class="striped">
     * <caption style="display:none">
     * Access mode summary
     * </caption>
     * <thead>
     * <tr>
     * <th scope="col">Lookup object</th>
     * <th style="text-align:center">original</th>
     * <th style="text-align:center">protected</th>
     * <th style="text-align:center">private</th>
     * <th style="text-align:center">package</th>
     * <th style="text-align:center">module</th>
     * <th style="text-align:center">public</th>
     * </tr>
     * </thead>
     * <tbody>
     * <tr>
     * <th scope="row" style="text-align:left">{@code CL = MethodHandles.lookup()} in {@code C}</th>
     * <td style="text-align:center">ORI</td>
     * <td style="text-align:center">PRO</td>
     * <td style="text-align:center">PRI</td>
     * <td style="text-align:center">PAC</td>
     * <td style="text-align:center">MOD</td>
     * <td style="text-align:center">1R</td>
     * </tr>
     * <tr>
     * <th scope="row" style="text-align:left">{@code CL.in(C1)} same package</th>
     * <td></td>
     * <td></td>
     * <td></td>
     * <td style="text-align:center">PAC</td>
     * <td style="text-align:center">MOD</td>
     * <td style="text-align:center">1R</td>
     * </tr>
     * <tr>
     * <th scope="row" style="text-align:left">{@code CL.in(C1)} same module</th>
     * <td></td>
     * <td></td>
     * <td></td>
     * <td></td>
     * <td style="text-align:center">MOD</td>
     * <td style="text-align:center">1R</td>
     * </tr>
     * <tr>
     * <th scope="row" style="text-align:left">{@code CL.in(D)} different module</th>
     * <td></td>
     * <td></td>
     * <td></td>
     * <td></td>
     * <td></td>
     * <td style="text-align:center">2R</td>
     * </tr>
     * <tr>
     * <th scope="row" style="text-align:left">{@code CL.in(D).in(C)} hop back to module</th>
     * <td></td>
     * <td></td>
     * <td></td>
     * <td></td>
     * <td></td>
     * <td style="text-align:center">2R</td>
     * </tr>
     * <tr>
     * <th scope="row" style="text-align:left">{@code PRI1 = privateLookupIn(C1,CL)}</th>
     * <td></td>
     * <td style="text-align:center">PRO</td>
     * <td style="text-align:center">PRI</td>
     * <td style="text-align:center">PAC</td>
     * <td style="text-align:center">MOD</td>
     * <td style="text-align:center">1R</td>
     * </tr>
     * <tr>
     * <th scope="row" style="text-align:left">{@code PRI1a = privateLookupIn(C,PRI1)}</th>
     * <td></td>
     * <td style="text-align:center">PRO</td>
     * <td style="text-align:center">PRI</td>
     * <td style="text-align:center">PAC</td>
     * <td style="text-align:center">MOD</td>
     * <td style="text-align:center">1R</td>
     * </tr>
     * <tr>
     * <th scope="row" style="text-align:left">{@code PRI1.in(C1)} same package</th>
     * <td></td>
     * <td></td>
     * <td></td>
     * <td style="text-align:center">PAC</td>
     * <td style="text-align:center">MOD</td>
     * <td style="text-align:center">1R</td>
     * </tr>
     * <tr>
     * <th scope="row" style="text-align:left">{@code PRI1.in(C1)} different package</th>
     * <td></td>
     * <td></td>
     * <td></td>
     * <td></td>
     * <td style="text-align:center">MOD</td>
     * <td style="text-align:center">1R</td>
     * </tr>
     * <tr>
     * <th scope="row" style="text-align:left">{@code PRI1.in(D)} different module</th>
     * <td></td>
     * <td></td>
     * <td></td>
     * <td></td>
     * <td></td>
     * <td style="text-align:center">2R</td>
     * </tr>
     * <tr>
     * <th scope="row" style="text-align:left">{@code PRI1.dropLookupMode(PROTECTED)}</th>
     * <td></td>
     * <td></td>
     * <td style="text-align:center">PRI</td>
     * <td style="text-align:center">PAC</td>
     * <td style="text-align:center">MOD</td>
     * <td style="text-align:center">1R</td>
     * </tr>
     * <tr>
     * <th scope="row" style="text-align:left">{@code PRI1.dropLookupMode(PRIVATE)}</th>
     * <td></td>
     * <td></td>
     * <td></td>
     * <td style="text-align:center">PAC</td>
     * <td style="text-align:center">MOD</td>
     * <td style="text-align:center">1R</td>
     * </tr>
     * <tr>
     * <th scope="row" style="text-align:left">{@code PRI1.dropLookupMode(PACKAGE)}</th>
     * <td></td>
     * <td></td>
     * <td></td>
     * <td></td>
     * <td style="text-align:center">MOD</td>
     * <td style="text-align:center">1R</td>
     * </tr>
     * <tr>
     * <th scope="row" style="text-align:left">{@code PRI1.dropLookupMode(MODULE)}</th>
     * <td></td>
     * <td></td>
     * <td></td>
     * <td></td>
     * <td></td>
     * <td style="text-align:center">1R</td>
     * </tr>
     * <tr>
     * <th scope="row" style="text-align:left">{@code PRI1.dropLookupMode(PUBLIC)}</th>
     * <td></td>
     * <td></td>
     * <td></td>
     * <td></td>
     * <td></td>
     * <td style="text-align:center">none</td>
     * <tr>
     * <th scope="row" style="text-align:left">{@code PRI2 = privateLookupIn(D,CL)}</th>
     * <td></td>
     * <td style="text-align:center">PRO</td>
     * <td style="text-align:center">PRI</td>
     * <td style="text-align:center">PAC</td>
     * <td></td>
     * <td style="text-align:center">2R</td>
     * </tr>
     * <tr>
     * <th scope="row" style="text-align:left">{@code privateLookupIn(D,PRI1)}</th>
     * <td></td>
     * <td style="text-align:center">PRO</td>
     * <td style="text-align:center">PRI</td>
     * <td style="text-align:center">PAC</td>
     * <td></td>
     * <td style="text-align:center">2R</td>
     * </tr>
     * <tr>
     * <th scope="row" style="text-align:left">{@code privateLookupIn(C,PRI2)} fails</th>
     * <td></td>
     * <td></td>
     * <td></td>
     * <td></td>
     * <td></td>
     * <td style="text-align:center">IAE</td>
     * </tr>
     * <tr>
     * <th scope="row" style="text-align:left">{@code PRI2.in(D2)} same package</th>
     * <td></td>
     * <td></td>
     * <td></td>
     * <td style="text-align:center">PAC</td>
     * <td></td>
     * <td style="text-align:center">2R</td>
     * </tr>
     * <tr>
     * <th scope="row" style="text-align:left">{@code PRI2.in(D2)} different package</th>
     * <td></td>
     * <td></td>
     * <td></td>
     * <td></td>
     * <td></td>
     * <td style="text-align:center">2R</td>
     * </tr>
     * <tr>
     * <th scope="row" style="text-align:left">{@code PRI2.in(C1)} hop back to module</th>
     * <td></td>
     * <td></td>
     * <td></td>
     * <td></td>
     * <td></td>
     * <td style="text-align:center">2R</td>
     * </tr>
     * <tr>
     * <th scope="row" style="text-align:left">{@code PRI2.in(E)} hop to third module</th>
     * <td></td>
     * <td></td>
     * <td></td>
     * <td></td>
     * <td></td>
     * <td style="text-align:center">none</td>
     * </tr>
     * <tr>
     * <th scope="row" style="text-align:left">{@code PRI2.dropLookupMode(PROTECTED)}</th>
     * <td></td>
     * <td></td>
     * <td style="text-align:center">PRI</td>
     * <td style="text-align:center">PAC</td>
     * <td></td>
     * <td style="text-align:center">2R</td>
     * </tr>
     * <tr>
     * <th scope="row" style="text-align:left">{@code PRI2.dropLookupMode(PRIVATE)}</th>
     * <td></td>
     * <td></td>
     * <td></td>
     * <td style="text-align:center">PAC</td>
     * <td></td>
     * <td style="text-align:center">2R</td>
     * </tr>
     * <tr>
     * <th scope="row" style="text-align:left">{@code PRI2.dropLookupMode(PACKAGE)}</th>
     * <td></td>
     * <td></td>
     * <td></td>
     * <td></td>
     * <td></td>
     * <td style="text-align:center">2R</td>
     * </tr>
     * <tr>
     * <th scope="row" style="text-align:left">{@code PRI2.dropLookupMode(MODULE)}</th>
     * <td></td>
     * <td></td>
     * <td></td>
     * <td></td>
     * <td></td>
     * <td style="text-align:center">2R</td>
     * </tr>
     * <tr>
     * <th scope="row" style="text-align:left">{@code PRI2.dropLookupMode(PUBLIC)}</th>
     * <td></td>
     * <td></td>
     * <td></td>
     * <td></td>
     * <td></td>
     * <td style="text-align:center">none</td>
     * </tr>
     * <tr>
     * <th scope="row" style="text-align:left">{@code CL.dropLookupMode(PROTECTED)}</th>
     * <td></td>
     * <td></td>
     * <td style="text-align:center">PRI</td>
     * <td style="text-align:center">PAC</td>
     * <td style="text-align:center">MOD</td>
     * <td style="text-align:center">1R</td>
     * </tr>
     * <tr>
     * <th scope="row" style="text-align:left">{@code CL.dropLookupMode(PRIVATE)}</th>
     * <td></td>
     * <td></td>
     * <td></td>
     * <td style="text-align:center">PAC</td>
     * <td style="text-align:center">MOD</td>
     * <td style="text-align:center">1R</td>
     * </tr>
     * <tr>
     * <th scope="row" style="text-align:left">{@code CL.dropLookupMode(PACKAGE)}</th>
     * <td></td>
     * <td></td>
     * <td></td>
     * <td></td>
     * <td style="text-align:center">MOD</td>
     * <td style="text-align:center">1R</td>
     * </tr>
     * <tr>
     * <th scope="row" style="text-align:left">{@code CL.dropLookupMode(MODULE)}</th>
     * <td></td>
     * <td></td>
     * <td></td>
     * <td></td>
     * <td></td>
     * <td style="text-align:center">1R</td>
     * </tr>
     * <tr>
     * <th scope="row" style="text-align:left">{@code CL.dropLookupMode(PUBLIC)}</th>
     * <td></td>
     * <td></td>
     * <td></td>
     * <td></td>
     * <td></td>
     * <td style="text-align:center">none</td>
     * </tr>
     * <tr>
     * <th scope="row" style="text-align:left">{@code PUB = publicLookup()}</th>
     * <td></td>
     * <td></td>
     * <td></td>
     * <td></td>
     * <td></td>
     * <td style="text-align:center">U</td>
     * </tr>
     * <tr>
     * <th scope="row" style="text-align:left">{@code PUB.in(D)} different module</th>
     * <td></td>
     * <td></td>
     * <td></td>
     * <td></td>
     * <td></td>
     * <td style="text-align:center">U</td>
     * </tr>
     * <tr>
     * <th scope="row" style="text-align:left">{@code PUB.in(D).in(E)} third module</th>
     * <td></td>
     * <td></td>
     * <td></td>
     * <td></td>
     * <td></td>
     * <td style="text-align:center">U</td>
     * </tr>
     * <tr>
     * <th scope="row" style="text-align:left">{@code PUB.dropLookupMode(UNCONDITIONAL)}</th>
     * <td></td>
     * <td></td>
     * <td></td>
     * <td></td>
     * <td></td>
     * <td style="text-align:center">none</td>
     * </tr>
     * <tr>
     * <th scope="row" style="text-align:left">{@code privateLookupIn(C1,PUB)} fails</th>
     * <td></td>
     * <td></td>
     * <td></td>
     * <td></td>
     * <td></td>
     * <td style="text-align:center">IAE</td>
     * </tr>
     * <tr>
     * <th scope="row" style="text-align:left">{@code ANY.in(X)}, for inaccessible {@code X}</th>
     * <td></td>
     * <td></td>
     * <td></td>
     * <td></td>
     * <td></td>
     * <td style="text-align:center">none</td>
     * </tr>
     * </tbody>
     * </table>
     *
     * <p>
     * Notes:
     * <ul>
     * <li>Class {@code C} and class {@code C1} are in module {@code M1},
     *     but {@code D} and {@code D2} are in module {@code M2}, and {@code E}
     *     is in module {@code M3}. {@code X} stands for class which is inaccessible
     *     to the lookup. {@code ANY} stands for any of the example lookups.</li>
     * <li>{@code ORI} indicates {@link #ORIGINAL} bit set,
     *     {@code PRO} indicates {@link #PROTECTED} bit set,
     *     {@code PRI} indicates {@link #PRIVATE} bit set,
     *     {@code PAC} indicates {@link #PACKAGE} bit set,
     *     {@code MOD} indicates {@link #MODULE} bit set,
     *     {@code 1R} and {@code 2R} indicate {@link #PUBLIC} bit set,
     *     {@code U} indicates {@link #UNCONDITIONAL} bit set,
     *     {@code IAE} indicates {@code IllegalAccessException} thrown.</li>
     * <li>Public access comes in three kinds:
     * <ul>
     * <li>unconditional ({@code U}): the lookup assumes readability.
     *     The lookup has {@code null} previous lookup class.
     * <li>one-module-reads ({@code 1R}): the module access checking is
     *     performed with respect to the lookup class.  The lookup has {@code null}
     *     previous lookup class.
     * <li>two-module-reads ({@code 2R}): the module access checking is
     *     performed with respect to the lookup class and the previous lookup class.
     *     The lookup has a non-null previous lookup class which is in a
     *     different module from the current lookup class.
     * </ul>
     * <li>Any attempt to reach a third module loses all access.</li>
     * <li>If a target class {@code X} is not accessible to {@code Lookup::in}
     * all access modes are dropped.</li>
     * </ul>
     *
     * <h2><a id="secmgr"></a>Security manager interactions</h2>
     * Although bytecode instructions can only refer to classes in
     * a related class loader, this API can search for methods in any
     * class, as long as a reference to its {@code Class} object is
     * available.  Such cross-loader references are also possible with the
     * Core Reflection API, and are impossible to bytecode instructions
     * such as {@code invokestatic} or {@code getfield}.
     * There is a {@linkplain java.lang.SecurityManager security manager API}
     * to allow applications to check such cross-loader references.
     * These checks apply to both the {@code MethodHandles.Lookup} API
     * and the Core Reflection API
     * (as found on {@link java.lang.Class Class}).
     * <p>
     * If a security manager is present, member and class lookups are subject to
     * additional checks.
     * From one to three calls are made to the security manager.
     * Any of these calls can refuse access by throwing a
     * {@link java.lang.SecurityException SecurityException}.
     * Define {@code smgr} as the security manager,
     * {@code lookc} as the lookup class of the current lookup object,
     * {@code refc} as the containing class in which the member
     * is being sought, and {@code defc} as the class in which the
     * member is actually defined.
     * (If a class or other type is being accessed,
     * the {@code refc} and {@code defc} values are the class itself.)
     * The value {@code lookc} is defined as <em>not present</em>
     * if the current lookup object does not have
     * {@linkplain #hasFullPrivilegeAccess() full privilege access}.
     * The calls are made according to the following rules:
     * <ul>
     * <li><b>Step 1:</b>
     *     If {@code lookc} is not present, or if its class loader is not
     *     the same as or an ancestor of the class loader of {@code refc},
     *     then {@link SecurityManager#checkPackageAccess
     *     smgr.checkPackageAccess(refcPkg)} is called,
     *     where {@code refcPkg} is the package of {@code refc}.
     * <li><b>Step 2a:</b>
     *     If the retrieved member is not public and
     *     {@code lookc} is not present, then
     *     {@link SecurityManager#checkPermission smgr.checkPermission}
     *     with {@code RuntimePermission("accessDeclaredMembers")} is called.
     * <li><b>Step 2b:</b>
     *     If the retrieved class has a {@code null} class loader,
     *     and {@code lookc} is not present, then
     *     {@link SecurityManager#checkPermission smgr.checkPermission}
     *     with {@code RuntimePermission("getClassLoader")} is called.
     * <li><b>Step 3:</b>
     *     If the retrieved member is not public,
     *     and if {@code lookc} is not present,
     *     and if {@code defc} and {@code refc} are different,
     *     then {@link SecurityManager#checkPackageAccess
     *     smgr.checkPackageAccess(defcPkg)} is called,
     *     where {@code defcPkg} is the package of {@code defc}.
     * </ul>
     * Security checks are performed after other access checks have passed.
     * Therefore, the above rules presuppose a member or class that is public,
     * or else that is being accessed from a lookup class that has
     * rights to access the member or class.
     * <p>
     * If a security manager is present and the current lookup object does not have
     * {@linkplain #hasFullPrivilegeAccess() full privilege access}, then
     * {@link #defineClass(byte[]) defineClass},
     * {@link #defineHiddenClass(byte[], boolean, ClassOption...) defineHiddenClass},
     * {@link #defineHiddenClassWithClassData(byte[], Object, boolean, ClassOption...)
     * defineHiddenClassWithClassData}
     * calls {@link SecurityManager#checkPermission smgr.checkPermission}
     * with {@code RuntimePermission("defineClass")}.
     *
     * <h2><a id="callsens"></a>Caller sensitive methods</h2>
     * A small number of Java methods have a special property called caller sensitivity.
     * A <em>caller-sensitive</em> method can behave differently depending on the
     * identity of its immediate caller.
     * <p>
     * If a method handle for a caller-sensitive method is requested,
     * the general rules for <a href="MethodHandles.Lookup.html#equiv">bytecode behaviors</a> apply,
     * but they take account of the lookup class in a special way.
     * The resulting method handle behaves as if it were called
     * from an instruction contained in the lookup class,
     * so that the caller-sensitive method detects the lookup class.
     * (By contrast, the invoker of the method handle is disregarded.)
     * Thus, in the case of caller-sensitive methods,
     * different lookup classes may give rise to
     * differently behaving method handles.
     * <p>
     * In cases where the lookup object is
     * {@link MethodHandles#publicLookup() publicLookup()},
     * or some other lookup object without the
     * {@linkplain #ORIGINAL original access},
     * the lookup class is disregarded.
     * In such cases, no caller-sensitive method handle can be created,
     * access is forbidden, and the lookup fails with an
     * {@code IllegalAccessException}.
     * <p style="font-size:smaller;">
     * <em>Discussion:</em>
     * For example, the caller-sensitive method
     * {@link java.lang.Class#forName(String) Class.forName(x)}
     * can return varying classes or throw varying exceptions,
     * depending on the class loader of the class that calls it.
     * A public lookup of {@code Class.forName} will fail, because
     * there is no reasonable way to determine its bytecode behavior.
     * <p style="font-size:smaller;">
     * If an application caches method handles for broad sharing,
     * it should use {@code publicLookup()} to create them.
     * If there is a lookup of {@code Class.forName}, it will fail,
     * and the application must take appropriate action in that case.
     * It may be that a later lookup, perhaps during the invocation of a
     * bootstrap method, can incorporate the specific identity
     * of the caller, making the method accessible.
     * <p style="font-size:smaller;">
     * The function {@code MethodHandles.lookup} is caller sensitive
     * so that there can be a secure foundation for lookups.
     * Nearly all other methods in the JSR 292 API rely on lookup
     * objects to check access requests.
     *
     * @revised 9
     */
    public static final
    class Lookup {
        /** The class on behalf of whom the lookup is being performed. */
        private final Class<?> lookupClass;

        /** previous lookup class */
        private final Class<?> prevLookupClass;

        /** The allowed sorts of members which may be looked up (PUBLIC, etc.). */
        private final int allowedModes;

        static {
            Reflection.registerFieldsToFilter(Lookup.class, Set.of("lookupClass", "allowedModes"));
        }

        /** A single-bit mask representing {@code public} access,
         *  which may contribute to the result of {@link #lookupModes lookupModes}.
         *  The value, {@code 0x01}, happens to be the same as the value of the
         *  {@code public} {@linkplain java.lang.reflect.Modifier#PUBLIC modifier bit}.
         *  <p>
         *  A {@code Lookup} with this lookup mode performs cross-module access check
         *  with respect to the {@linkplain #lookupClass() lookup class} and
         *  {@linkplain #previousLookupClass() previous lookup class} if present.
         */
        public static final int PUBLIC = Modifier.PUBLIC;

        /** A single-bit mask representing {@code private} access,
         *  which may contribute to the result of {@link #lookupModes lookupModes}.
         *  The value, {@code 0x02}, happens to be the same as the value of the
         *  {@code private} {@linkplain java.lang.reflect.Modifier#PRIVATE modifier bit}.
         */
        public static final int PRIVATE = Modifier.PRIVATE;

        /** A single-bit mask representing {@code protected} access,
         *  which may contribute to the result of {@link #lookupModes lookupModes}.
         *  The value, {@code 0x04}, happens to be the same as the value of the
         *  {@code protected} {@linkplain java.lang.reflect.Modifier#PROTECTED modifier bit}.
         */
        public static final int PROTECTED = Modifier.PROTECTED;

        /** A single-bit mask representing {@code package} access (default access),
         *  which may contribute to the result of {@link #lookupModes lookupModes}.
         *  The value is {@code 0x08}, which does not correspond meaningfully to
         *  any particular {@linkplain java.lang.reflect.Modifier modifier bit}.
         */
        public static final int PACKAGE = Modifier.STATIC;

        /** A single-bit mask representing {@code module} access,
         *  which may contribute to the result of {@link #lookupModes lookupModes}.
         *  The value is {@code 0x10}, which does not correspond meaningfully to
         *  any particular {@linkplain java.lang.reflect.Modifier modifier bit}.
         *  In conjunction with the {@code PUBLIC} modifier bit, a {@code Lookup}
         *  with this lookup mode can access all public types in the module of the
         *  lookup class and public types in packages exported by other modules
         *  to the module of the lookup class.
         *  <p>
         *  If this lookup mode is set, the {@linkplain #previousLookupClass()
         *  previous lookup class} is always {@code null}.
         *
         *  @since 9
         */
        public static final int MODULE = PACKAGE << 1;

        /** A single-bit mask representing {@code unconditional} access
         *  which may contribute to the result of {@link #lookupModes lookupModes}.
         *  The value is {@code 0x20}, which does not correspond meaningfully to
         *  any particular {@linkplain java.lang.reflect.Modifier modifier bit}.
         *  A {@code Lookup} with this lookup mode assumes {@linkplain
         *  java.lang.Module#canRead(java.lang.Module) readability}.
         *  This lookup mode can access all public members of public types
         *  of all modules when the type is in a package that is {@link
         *  java.lang.Module#isExported(String) exported unconditionally}.
         *
         *  <p>
         *  If this lookup mode is set, the {@linkplain #previousLookupClass()
         *  previous lookup class} is always {@code null}.
         *
         *  @since 9
         *  @see #publicLookup()
         */
        public static final int UNCONDITIONAL = PACKAGE << 2;

        /** A single-bit mask representing {@code original} access
         *  which may contribute to the result of {@link #lookupModes lookupModes}.
         *  The value is {@code 0x40}, which does not correspond meaningfully to
         *  any particular {@linkplain java.lang.reflect.Modifier modifier bit}.
         *
         *  <p>
         *  If this lookup mode is set, the {@code Lookup} object must be
         *  created by the original lookup class by calling
         *  {@link MethodHandles#lookup()} method or by a bootstrap method
         *  invoked by the VM.  The {@code Lookup} object with this lookup
         *  mode has {@linkplain #hasFullPrivilegeAccess() full privilege access}.
         *
         *  @since 16
         */
        public static final int ORIGINAL = PACKAGE << 3;

        private static final int ALL_MODES = (PUBLIC | PRIVATE | PROTECTED | PACKAGE | MODULE | UNCONDITIONAL | ORIGINAL);
        private static final int FULL_POWER_MODES = (ALL_MODES & ~UNCONDITIONAL);   // with original access
        private static final int TRUSTED   = -1;

        /*
         * Adjust PUBLIC => PUBLIC|MODULE|ORIGINAL|UNCONDITIONAL
         * Adjust 0 => PACKAGE
         */
        private static int fixmods(int mods) {
            mods &= (ALL_MODES - PACKAGE - MODULE - ORIGINAL - UNCONDITIONAL);
            if (Modifier.isPublic(mods))
                mods |= UNCONDITIONAL;
            return (mods != 0) ? mods : PACKAGE;
        }

        /** Tells which class is performing the lookup.  It is this class against
         *  which checks are performed for visibility and access permissions.
         *  <p>
         *  If this lookup object has a {@linkplain #previousLookupClass() previous lookup class},
         *  access checks are performed against both the lookup class and the previous lookup class.
         *  <p>
         *  The class implies a maximum level of access permission,
         *  but the permissions may be additionally limited by the bitmask
         *  {@link #lookupModes lookupModes}, which controls whether non-public members
         *  can be accessed.
         *  @return the lookup class, on behalf of which this lookup object finds members
         *  @see <a href="#cross-module-lookup">Cross-module lookups</a>
         */
        public Class<?> lookupClass() {
            return lookupClass;
        }

        /** Reports a lookup class in another module that this lookup object
         * was previously teleported from, or {@code null}.
         * <p>
         * A {@code Lookup} object produced by the factory methods, such as the
         * {@link #lookup() lookup()} and {@link #publicLookup() publicLookup()} method,
         * has {@code null} previous lookup class.
         * A {@code Lookup} object has a non-null previous lookup class
         * when this lookup was teleported from an old lookup class
         * in one module to a new lookup class in another module.
         *
         * @return the lookup class in another module that this lookup object was
         *         previously teleported from, or {@code null}
         * @since 14
         * @see #in(Class)
         * @see MethodHandles#privateLookupIn(Class, Lookup)
         * @see <a href="#cross-module-lookup">Cross-module lookups</a>
         */
        public Class<?> previousLookupClass() {
            return prevLookupClass;
        }

        // This is just for calling out to MethodHandleImpl.
        private Class<?> lookupClassOrNull() {
            return (allowedModes == TRUSTED) ? null : lookupClass;
        }

        /** Tells which access-protection classes of members this lookup object can produce.
         *  The result is a bit-mask of the bits
         *  {@linkplain #PUBLIC PUBLIC (0x01)},
         *  {@linkplain #PRIVATE PRIVATE (0x02)},
         *  {@linkplain #PROTECTED PROTECTED (0x04)},
         *  {@linkplain #PACKAGE PACKAGE (0x08)},
         *  {@linkplain #MODULE MODULE (0x10)},
         *  {@linkplain #UNCONDITIONAL UNCONDITIONAL (0x20)},
         *  and {@linkplain #ORIGINAL ORIGINAL (0x40)}.
         *  <p>
         *  A freshly-created lookup object
         *  on the {@linkplain java.lang.invoke.MethodHandles#lookup() caller's class} has
         *  all possible bits set, except {@code UNCONDITIONAL}.
         *  A lookup object on a new lookup class
         *  {@linkplain java.lang.invoke.MethodHandles.Lookup#in created from a previous lookup object}
         *  may have some mode bits set to zero.
         *  Mode bits can also be
         *  {@linkplain java.lang.invoke.MethodHandles.Lookup#dropLookupMode directly cleared}.
         *  Once cleared, mode bits cannot be restored from the downgraded lookup object.
         *  The purpose of this is to restrict access via the new lookup object,
         *  so that it can access only names which can be reached by the original
         *  lookup object, and also by the new lookup class.
         *  @return the lookup modes, which limit the kinds of access performed by this lookup object
         *  @see #in
         *  @see #dropLookupMode
         *
         *  @revised 9
         */
        public int lookupModes() {
            return allowedModes & ALL_MODES;
        }

        /** Embody the current class (the lookupClass) as a lookup class
         * for method handle creation.
         * Must be called by from a method in this package,
         * which in turn is called by a method not in this package.
         */
        Lookup(Class<?> lookupClass) {
            this(lookupClass, null, FULL_POWER_MODES);
        }

        private Lookup(Class<?> lookupClass, Class<?> prevLookupClass, int allowedModes) {
            assert prevLookupClass == null || ((allowedModes & MODULE) == 0
                    && prevLookupClass.getModule() != lookupClass.getModule());
            assert !lookupClass.isArray() && !lookupClass.isPrimitive();
            this.lookupClass = lookupClass;
            this.prevLookupClass = prevLookupClass;
            this.allowedModes = allowedModes;
        }

        private static Lookup newLookup(Class<?> lookupClass, Class<?> prevLookupClass, int allowedModes) {
            // make sure we haven't accidentally picked up a privileged class:
            checkUnprivilegedlookupClass(lookupClass);
            return new Lookup(lookupClass, prevLookupClass, allowedModes);
        }

        /**
         * Creates a lookup on the specified new lookup class.
         * The resulting object will report the specified
         * class as its own {@link #lookupClass() lookupClass}.
         *
         * <p>
         * However, the resulting {@code Lookup} object is guaranteed
         * to have no more access capabilities than the original.
         * In particular, access capabilities can be lost as follows:<ul>
         * <li>If the new lookup class is different from the old lookup class,
         * i.e. {@link #ORIGINAL ORIGINAL} access is lost.
         * <li>If the new lookup class is in a different module from the old one,
         * i.e. {@link #MODULE MODULE} access is lost.
         * <li>If the new lookup class is in a different package
         * than the old one, protected and default (package) members will not be accessible,
         * i.e. {@link #PROTECTED PROTECTED} and {@link #PACKAGE PACKAGE} access are lost.
         * <li>If the new lookup class is not within the same package member
         * as the old one, private members will not be accessible, and protected members
         * will not be accessible by virtue of inheritance,
         * i.e. {@link #PRIVATE PRIVATE} access is lost.
         * (Protected members may continue to be accessible because of package sharing.)
         * <li>If the new lookup class is not
         * {@linkplain #accessClass(Class) accessible} to this lookup,
         * then no members, not even public members, will be accessible
         * i.e. all access modes are lost.
         * <li>If the new lookup class, the old lookup class and the previous lookup class
         * are all in different modules i.e. teleporting to a third module,
         * all access modes are lost.
         * </ul>
         * <p>
         * The new previous lookup class is chosen as follows:
         * <ul>
         * <li>If the new lookup object has {@link #UNCONDITIONAL UNCONDITIONAL} bit,
         * the new previous lookup class is {@code null}.
         * <li>If the new lookup class is in the same module as the old lookup class,
         * the new previous lookup class is the old previous lookup class.
         * <li>If the new lookup class is in a different module from the old lookup class,
         * the new previous lookup class is the old lookup class.
         *</ul>
         * <p>
         * The resulting lookup's capabilities for loading classes
         * (used during {@link #findClass} invocations)
         * are determined by the lookup class' loader,
         * which may change due to this operation.
         *
         * @param requestedLookupClass the desired lookup class for the new lookup object
         * @return a lookup object which reports the desired lookup class, or the same object
         * if there is no change
         * @throws IllegalArgumentException if {@code requestedLookupClass} is a primitive type or void or array class
         * @throws NullPointerException if the argument is null
         *
         * @revised 9
         * @see #accessClass(Class)
         * @see <a href="#cross-module-lookup">Cross-module lookups</a>
         */
        public Lookup in(Class<?> requestedLookupClass) {
            Objects.requireNonNull(requestedLookupClass);
            if (requestedLookupClass.isPrimitive())
                throw new IllegalArgumentException(requestedLookupClass + " is a primitive class");
            if (requestedLookupClass.isArray())
                throw new IllegalArgumentException(requestedLookupClass + " is an array class");

            if (allowedModes == TRUSTED)  // IMPL_LOOKUP can make any lookup at all
                return new Lookup(requestedLookupClass, null, FULL_POWER_MODES);
            if (requestedLookupClass == this.lookupClass)
                return this;  // keep same capabilities
            int newModes = (allowedModes & FULL_POWER_MODES) & ~ORIGINAL;
            Module fromModule = this.lookupClass.getModule();
            Module targetModule = requestedLookupClass.getModule();
            Class<?> plc = this.previousLookupClass();
            if ((this.allowedModes & UNCONDITIONAL) != 0) {
                assert plc == null;
                newModes = UNCONDITIONAL;
            } else if (fromModule != targetModule) {
                if (plc != null && !VerifyAccess.isSameModule(plc, requestedLookupClass)) {
                    // allow hopping back and forth between fromModule and plc's module
                    // but not the third module
                    newModes = 0;
                }
                // drop MODULE access
                newModes &= ~(MODULE|PACKAGE|PRIVATE|PROTECTED);
                // teleport from this lookup class
                plc = this.lookupClass;
            }
            if ((newModes & PACKAGE) != 0
                && !VerifyAccess.isSamePackage(this.lookupClass, requestedLookupClass)) {
                newModes &= ~(PACKAGE|PRIVATE|PROTECTED);
            }
            // Allow nestmate lookups to be created without special privilege:
            if ((newModes & PRIVATE) != 0
                    && !VerifyAccess.isSamePackageMember(this.lookupClass, requestedLookupClass)) {
                newModes &= ~(PRIVATE|PROTECTED);
            }
            if ((newModes & (PUBLIC|UNCONDITIONAL)) != 0
                && !VerifyAccess.isClassAccessible(requestedLookupClass, this.lookupClass, this.prevLookupClass, allowedModes)) {
                // The requested class it not accessible from the lookup class.
                // No permissions.
                newModes = 0;
            }
            return newLookup(requestedLookupClass, plc, newModes);
        }

        /**
         * Creates a lookup on the same lookup class which this lookup object
         * finds members, but with a lookup mode that has lost the given lookup mode.
         * The lookup mode to drop is one of {@link #PUBLIC PUBLIC}, {@link #MODULE
         * MODULE}, {@link #PACKAGE PACKAGE}, {@link #PROTECTED PROTECTED},
         * {@link #PRIVATE PRIVATE}, {@link #ORIGINAL ORIGINAL}, or
         * {@link #UNCONDITIONAL UNCONDITIONAL}.
         *
         * <p> If this lookup is a {@linkplain MethodHandles#publicLookup() public lookup},
         * this lookup has {@code UNCONDITIONAL} mode set and it has no other mode set.
         * When dropping {@code UNCONDITIONAL} on a public lookup then the resulting
         * lookup has no access.
         *
         * <p> If this lookup is not a public lookup, then the following applies
         * regardless of its {@linkplain #lookupModes() lookup modes}.
         * {@link #PROTECTED PROTECTED} and {@link #ORIGINAL ORIGINAL} are always
         * dropped and so the resulting lookup mode will never have these access
         * capabilities. When dropping {@code PACKAGE}
         * then the resulting lookup will not have {@code PACKAGE} or {@code PRIVATE}
         * access. When dropping {@code MODULE} then the resulting lookup will not
         * have {@code MODULE}, {@code PACKAGE}, or {@code PRIVATE} access.
         * When dropping {@code PUBLIC} then the resulting lookup has no access.
         *
         * @apiNote
         * A lookup with {@code PACKAGE} but not {@code PRIVATE} mode can safely
         * delegate non-public access within the package of the lookup class without
         * conferring  <a href="MethodHandles.Lookup.html#privacc">private access</a>.
         * A lookup with {@code MODULE} but not
         * {@code PACKAGE} mode can safely delegate {@code PUBLIC} access within
         * the module of the lookup class without conferring package access.
         * A lookup with a {@linkplain #previousLookupClass() previous lookup class}
         * (and {@code PUBLIC} but not {@code MODULE} mode) can safely delegate access
         * to public classes accessible to both the module of the lookup class
         * and the module of the previous lookup class.
         *
         * @param modeToDrop the lookup mode to drop
         * @return a lookup object which lacks the indicated mode, or the same object if there is no change
         * @throws IllegalArgumentException if {@code modeToDrop} is not one of {@code PUBLIC},
         * {@code MODULE}, {@code PACKAGE}, {@code PROTECTED}, {@code PRIVATE}, {@code ORIGINAL}
         * or {@code UNCONDITIONAL}
         * @see MethodHandles#privateLookupIn
         * @since 9
         */
        public Lookup dropLookupMode(int modeToDrop) {
            int oldModes = lookupModes();
            int newModes = oldModes & ~(modeToDrop | PROTECTED | ORIGINAL);
            switch (modeToDrop) {
                case PUBLIC: newModes &= ~(FULL_POWER_MODES); break;
                case MODULE: newModes &= ~(PACKAGE | PRIVATE); break;
                case PACKAGE: newModes &= ~(PRIVATE); break;
                case PROTECTED:
                case PRIVATE:
                case ORIGINAL:
                case UNCONDITIONAL: break;
                default: throw new IllegalArgumentException(modeToDrop + " is not a valid mode to drop");
            }
            if (newModes == oldModes) return this;  // return self if no change
            return newLookup(lookupClass(), previousLookupClass(), newModes);
        }

        /**
         * Creates and links a class or interface from {@code bytes}
         * with the same class loader and in the same runtime package and
         * {@linkplain java.security.ProtectionDomain protection domain} as this lookup's
         * {@linkplain #lookupClass() lookup class} as if calling
         * {@link ClassLoader#defineClass(String,byte[],int,int,ProtectionDomain)
         * ClassLoader::defineClass}.
         *
         * <p> The {@linkplain #lookupModes() lookup modes} for this lookup must include
         * {@link #PACKAGE PACKAGE} access as default (package) members will be
         * accessible to the class. The {@code PACKAGE} lookup mode serves to authenticate
         * that the lookup object was created by a caller in the runtime package (or derived
         * from a lookup originally created by suitably privileged code to a target class in
         * the runtime package). </p>
         *
         * <p> The {@code bytes} parameter is the class bytes of a valid class file (as defined
         * by the <em>The Java Virtual Machine Specification</em>) with a class name in the
         * same package as the lookup class. </p>
         *
         * <p> This method does not run the class initializer. The class initializer may
         * run at a later time, as detailed in section 12.4 of the <em>The Java Language
         * Specification</em>. </p>
         *
         * <p> If there is a security manager and this lookup does not have {@linkplain
         * #hasFullPrivilegeAccess() full privilege access}, its {@code checkPermission} method
         * is first called to check {@code RuntimePermission("defineClass")}. </p>
         *
         * @param bytes the class bytes
         * @return the {@code Class} object for the class
         * @throws IllegalAccessException if this lookup does not have {@code PACKAGE} access
         * @throws ClassFormatError if {@code bytes} is not a {@code ClassFile} structure
         * @throws IllegalArgumentException if {@code bytes} denotes a class in a different package
         * than the lookup class or {@code bytes} is not a class or interface
         * ({@code ACC_MODULE} flag is set in the value of the {@code access_flags} item)
         * @throws VerifyError if the newly created class cannot be verified
         * @throws LinkageError if the newly created class cannot be linked for any other reason
         * @throws SecurityException if a security manager is present and it
         *                           <a href="MethodHandles.Lookup.html#secmgr">refuses access</a>
         * @throws NullPointerException if {@code bytes} is {@code null}
         * @since 9
         * @see Lookup#privateLookupIn
         * @see Lookup#dropLookupMode
         * @see ClassLoader#defineClass(String,byte[],int,int,ProtectionDomain)
         */
        public Class<?> defineClass(byte[] bytes) throws IllegalAccessException {
            ensureDefineClassPermission();
            if ((lookupModes() & PACKAGE) == 0)
                throw new IllegalAccessException("Lookup does not have PACKAGE access");
            return makeClassDefiner(bytes.clone()).defineClass(false);
        }

        private void ensureDefineClassPermission() {
            if (allowedModes == TRUSTED)  return;

            if (!hasFullPrivilegeAccess()) {
                @SuppressWarnings("removal")
                SecurityManager sm = System.getSecurityManager();
                if (sm != null)
                    sm.checkPermission(new RuntimePermission("defineClass"));
            }
        }

        /**
         * The set of class options that specify whether a hidden class created by
         * {@link Lookup#defineHiddenClass(byte[], boolean, ClassOption...)
         * Lookup::defineHiddenClass} method is dynamically added as a new member
         * to the nest of a lookup class and/or whether a hidden class has
         * a strong relationship with the class loader marked as its defining loader.
         *
         * @since 15
         */
        public enum ClassOption {
            /**
             * Specifies that a hidden class be added to {@linkplain Class#getNestHost nest}
             * of a lookup class as a nestmate.
             *
             * <p> A hidden nestmate class has access to the private members of all
             * classes and interfaces in the same nest.
             *
             * @see Class#getNestHost()
             */
            NESTMATE(NESTMATE_CLASS),

            /**
             * Specifies that a hidden class has a <em>strong</em>
             * relationship with the class loader marked as its defining loader,
             * as a normal class or interface has with its own defining loader.
             * This means that the hidden class may be unloaded if and only if
             * its defining loader is not reachable and thus may be reclaimed
             * by a garbage collector (JLS {@jls 12.7}).
             *
             * <p> By default, a hidden class or interface may be unloaded
             * even if the class loader that is marked as its defining loader is
             * <a href="../ref/package-summary.html#reachability">reachable</a>.

             *
             * @jls 12.7 Unloading of Classes and Interfaces
             */
            STRONG(STRONG_LOADER_LINK);

            /* the flag value is used by VM at define class time */
            private final int flag;
            ClassOption(int flag) {
                this.flag = flag;
            }

            static int optionsToFlag(Set<ClassOption> options) {
                int flags = 0;
                for (ClassOption cp : options) {
                    flags |= cp.flag;
                }
                return flags;
            }
        }

        /**
         * Creates a <em>hidden</em> class or interface from {@code bytes},
         * returning a {@code Lookup} on the newly created class or interface.
         *
         * <p> Ordinarily, a class or interface {@code C} is created by a class loader,
         * which either defines {@code C} directly or delegates to another class loader.
         * A class loader defines {@code C} directly by invoking
         * {@link ClassLoader#defineClass(String, byte[], int, int, ProtectionDomain)
         * ClassLoader::defineClass}, which causes the Java Virtual Machine
         * to derive {@code C} from a purported representation in {@code class} file format.
         * In situations where use of a class loader is undesirable, a class or interface
         * {@code C} can be created by this method instead. This method is capable of
         * defining {@code C}, and thereby creating it, without invoking
         * {@code ClassLoader::defineClass}.
         * Instead, this method defines {@code C} as if by arranging for
         * the Java Virtual Machine to derive a nonarray class or interface {@code C}
         * from a purported representation in {@code class} file format
         * using the following rules:
         *
         * <ol>
         * <li> The {@linkplain #lookupModes() lookup modes} for this {@code Lookup}
         * must include {@linkplain #hasFullPrivilegeAccess() full privilege} access.
         * This level of access is needed to create {@code C} in the module
         * of the lookup class of this {@code Lookup}.</li>
         *
         * <li> The purported representation in {@code bytes} must be a {@code ClassFile}
         * structure (JVMS {@jvms 4.1}) of a supported major and minor version.
         * The major and minor version may differ from the {@code class} file version
         * of the lookup class of this {@code Lookup}.</li>
         *
         * <li> The value of {@code this_class} must be a valid index in the
         * {@code constant_pool} table, and the entry at that index must be a valid
         * {@code CONSTANT_Class_info} structure. Let {@code N} be the binary name
         * encoded in internal form that is specified by this structure. {@code N} must
         * denote a class or interface in the same package as the lookup class.</li>
         *
         * <li> Let {@code CN} be the string {@code N + "." + <suffix>},
         * where {@code <suffix>} is an unqualified name.
         *
         * <p> Let {@code newBytes} be the {@code ClassFile} structure given by
         * {@code bytes} with an additional entry in the {@code constant_pool} table,
         * indicating a {@code CONSTANT_Utf8_info} structure for {@code CN}, and
         * where the {@code CONSTANT_Class_info} structure indicated by {@code this_class}
         * refers to the new {@code CONSTANT_Utf8_info} structure.
         *
         * <p> Let {@code L} be the defining class loader of the lookup class of this {@code Lookup}.
         *
         * <p> {@code C} is derived with name {@code CN}, class loader {@code L}, and
         * purported representation {@code newBytes} as if by the rules of JVMS {@jvms 5.3.5},
         * with the following adjustments:
         * <ul>
         * <li> The constant indicated by {@code this_class} is permitted to specify a name
         * that includes a single {@code "."} character, even though this is not a valid
         * binary class or interface name in internal form.</li>
         *
         * <li> The Java Virtual Machine marks {@code L} as the defining class loader of {@code C},
         * but no class loader is recorded as an initiating class loader of {@code C}.</li>
         *
         * <li> {@code C} is considered to have the same runtime
         * {@linkplain Class#getPackage() package}, {@linkplain Class#getModule() module}
         * and {@linkplain java.security.ProtectionDomain protection domain}
         * as the lookup class of this {@code Lookup}.
         * <li> Let {@code GN} be the binary name obtained by taking {@code N}
         * (a binary name encoded in internal form) and replacing ASCII forward slashes with
         * ASCII periods. For the instance of {@link java.lang.Class} representing {@code C}:
         * <ul>
         * <li> {@link Class#getName()} returns the string {@code GN + "/" + <suffix>},
         *      even though this is not a valid binary class or interface name.</li>
         * <li> {@link Class#descriptorString()} returns the string
         *      {@code "L" + N + "." + <suffix> + ";"},
         *      even though this is not a valid type descriptor name.</li>
         * <li> {@link Class#describeConstable()} returns an empty optional as {@code C}
         *      cannot be described in {@linkplain java.lang.constant.ClassDesc nominal form}.</li>
         * </ul>
         * </ul>
         * </li>
         * </ol>
         *
         * <p> After {@code C} is derived, it is linked by the Java Virtual Machine.
         * Linkage occurs as specified in JVMS {@jvms 5.4.3}, with the following adjustments:
         * <ul>
         * <li> During verification, whenever it is necessary to load the class named
         * {@code CN}, the attempt succeeds, producing class {@code C}. No request is
         * made of any class loader.</li>
         *
         * <li> On any attempt to resolve the entry in the run-time constant pool indicated
         * by {@code this_class}, the symbolic reference is considered to be resolved to
         * {@code C} and resolution always succeeds immediately.</li>
         * </ul>
         *
         * <p> If the {@code initialize} parameter is {@code true},
         * then {@code C} is initialized by the Java Virtual Machine.
         *
         * <p> The newly created class or interface {@code C} serves as the
         * {@linkplain #lookupClass() lookup class} of the {@code Lookup} object
         * returned by this method. {@code C} is <em>hidden</em> in the sense that
         * no other class or interface can refer to {@code C} via a constant pool entry.
         * That is, a hidden class or interface cannot be named as a supertype, a field type,
         * a method parameter type, or a method return type by any other class.
         * This is because a hidden class or interface does not have a binary name, so
         * there is no internal form available to record in any class's constant pool.
         * A hidden class or interface is not discoverable by {@link Class#forName(String, boolean, ClassLoader)},
         * {@link ClassLoader#loadClass(String, boolean)}, or {@link #findClass(String)}, and
         * is not {@linkplain java.instrument/java.lang.instrument.Instrumentation#isModifiableClass(Class)
         * modifiable} by Java agents or tool agents using the <a href="{@docRoot}/../specs/jvmti.html">
         * JVM Tool Interface</a>.
         *
         * <p> A class or interface created by
         * {@linkplain ClassLoader#defineClass(String, byte[], int, int, ProtectionDomain)
         * a class loader} has a strong relationship with that class loader.
         * That is, every {@code Class} object contains a reference to the {@code ClassLoader}
         * that {@linkplain Class#getClassLoader() defined it}.
         * This means that a class created by a class loader may be unloaded if and
         * only if its defining loader is not reachable and thus may be reclaimed
         * by a garbage collector (JLS {@jls 12.7}).
         *
         * By default, however, a hidden class or interface may be unloaded even if
         * the class loader that is marked as its defining loader is
         * <a href="../ref/package-summary.html#reachability">reachable</a>.
         * This behavior is useful when a hidden class or interface serves multiple
         * classes defined by arbitrary class loaders.  In other cases, a hidden
         * class or interface may be linked to a single class (or a small number of classes)
         * with the same defining loader as the hidden class or interface.
         * In such cases, where the hidden class or interface must be coterminous
         * with a normal class or interface, the {@link ClassOption#STRONG STRONG}
         * option may be passed in {@code options}.
         * This arranges for a hidden class to have the same strong relationship
         * with the class loader marked as its defining loader,
         * as a normal class or interface has with its own defining loader.
         *
         * If {@code STRONG} is not used, then the invoker of {@code defineHiddenClass}
         * may still prevent a hidden class or interface from being
         * unloaded by ensuring that the {@code Class} object is reachable.
         *
         * <p> The unloading characteristics are set for each hidden class when it is
         * defined, and cannot be changed later.  An advantage of allowing hidden classes
         * to be unloaded independently of the class loader marked as their defining loader
         * is that a very large number of hidden classes may be created by an application.
         * In contrast, if {@code STRONG} is used, then the JVM may run out of memory,
         * just as if normal classes were created by class loaders.
         *
         * <p> Classes and interfaces in a nest are allowed to have mutual access to
         * their private members.  The nest relationship is determined by
         * the {@code NestHost} attribute (JVMS {@jvms 4.7.28}) and
         * the {@code NestMembers} attribute (JVMS {@jvms 4.7.29}) in a {@code class} file.
         * By default, a hidden class belongs to a nest consisting only of itself
         * because a hidden class has no binary name.
         * The {@link ClassOption#NESTMATE NESTMATE} option can be passed in {@code options}
         * to create a hidden class or interface {@code C} as a member of a nest.
         * The nest to which {@code C} belongs is not based on any {@code NestHost} attribute
         * in the {@code ClassFile} structure from which {@code C} was derived.
         * Instead, the following rules determine the nest host of {@code C}:
         * <ul>
         * <li>If the nest host of the lookup class of this {@code Lookup} has previously
         *     been determined, then let {@code H} be the nest host of the lookup class.
         *     Otherwise, the nest host of the lookup class is determined using the
         *     algorithm in JVMS {@jvms 5.4.4}, yielding {@code H}.</li>
         * <li>The nest host of {@code C} is determined to be {@code H},
         *     the nest host of the lookup class.</li>
         * </ul>
         *
         * <p> A hidden class or interface may be serializable, but this requires a custom
         * serialization mechanism in order to ensure that instances are properly serialized
         * and deserialized. The default serialization mechanism supports only classes and
         * interfaces that are discoverable by their class name.
         *
         * @param bytes the bytes that make up the class data,
         * in the format of a valid {@code class} file as defined by
         * <cite>The Java Virtual Machine Specification</cite>.
         * @param initialize if {@code true} the class will be initialized.
         * @param options {@linkplain ClassOption class options}
         * @return the {@code Lookup} object on the hidden class,
         * with {@linkplain #ORIGINAL original} and
         * {@linkplain Lookup#hasFullPrivilegeAccess() full privilege} access
         *
         * @throws IllegalAccessException if this {@code Lookup} does not have
         * {@linkplain #hasFullPrivilegeAccess() full privilege} access
         * @throws SecurityException if a security manager is present and it
         * <a href="MethodHandles.Lookup.html#secmgr">refuses access</a>
         * @throws ClassFormatError if {@code bytes} is not a {@code ClassFile} structure
         * @throws UnsupportedClassVersionError if {@code bytes} is not of a supported major or minor version
         * @throws IllegalArgumentException if {@code bytes} denotes a class in a different package
         * than the lookup class or {@code bytes} is not a class or interface
         * ({@code ACC_MODULE} flag is set in the value of the {@code access_flags} item)
         * @throws IncompatibleClassChangeError if the class or interface named as
         * the direct superclass of {@code C} is in fact an interface, or if any of the classes
         * or interfaces named as direct superinterfaces of {@code C} are not in fact interfaces
         * @throws ClassCircularityError if any of the superclasses or superinterfaces of
         * {@code C} is {@code C} itself
         * @throws VerifyError if the newly created class cannot be verified
         * @throws LinkageError if the newly created class cannot be linked for any other reason
         * @throws NullPointerException if any parameter is {@code null}
         *
         * @since 15
         * @see Class#isHidden()
         * @jvms 4.2.1 Binary Class and Interface Names
         * @jvms 4.2.2 Unqualified Names
         * @jvms 4.7.28 The {@code NestHost} Attribute
         * @jvms 4.7.29 The {@code NestMembers} Attribute
         * @jvms 5.4.3.1 Class and Interface Resolution
         * @jvms 5.4.4 Access Control
         * @jvms 5.3.5 Deriving a {@code Class} from a {@code class} File Representation
         * @jvms 5.4 Linking
         * @jvms 5.5 Initialization
         * @jls 12.7 Unloading of Classes and Interfaces
         */
        @SuppressWarnings("doclint:reference") // cross-module links
        public Lookup defineHiddenClass(byte[] bytes, boolean initialize, ClassOption... options)
                throws IllegalAccessException
        {
            Objects.requireNonNull(bytes);
            Objects.requireNonNull(options);

            ensureDefineClassPermission();
            if (!hasFullPrivilegeAccess()) {
                throw new IllegalAccessException(this + " does not have full privilege access");
            }

            return makeHiddenClassDefiner(bytes.clone(), Set.of(options), false).defineClassAsLookup(initialize);
        }

        /**
         * Creates a <em>hidden</em> class or interface from {@code bytes} with associated
         * {@linkplain MethodHandles#classData(Lookup, String, Class) class data},
         * returning a {@code Lookup} on the newly created class or interface.
         *
         * <p> This method is equivalent to calling
         * {@link #defineHiddenClass(byte[], boolean, ClassOption...) defineHiddenClass(bytes, initialize, options)}
         * as if the hidden class is injected with a private static final <i>unnamed</i>
         * field which is initialized with the given {@code classData} at
         * the first instruction of the class initializer.
         * The newly created class is linked by the Java Virtual Machine.
         *
         * <p> The {@link MethodHandles#classData(Lookup, String, Class) MethodHandles::classData}
         * and {@link MethodHandles#classDataAt(Lookup, String, Class, int) MethodHandles::classDataAt}
         * methods can be used to retrieve the {@code classData}.
         *
         * @apiNote
         * A framework can create a hidden class with class data with one or more
         * objects and load the class data as dynamically-computed constant(s)
         * via a bootstrap method.  {@link MethodHandles#classData(Lookup, String, Class)
         * Class data} is accessible only to the lookup object created by the newly
         * defined hidden class but inaccessible to other members in the same nest
         * (unlike private static fields that are accessible to nestmates).
         * Care should be taken w.r.t. mutability for example when passing
         * an array or other mutable structure through the class data.
         * Changing any value stored in the class data at runtime may lead to
         * unpredictable behavior.
         * If the class data is a {@code List}, it is good practice to make it
         * unmodifiable for example via {@link List#of List::of}.
         *
         * @param bytes     the class bytes
         * @param classData pre-initialized class data
         * @param initialize if {@code true} the class will be initialized.
         * @param options   {@linkplain ClassOption class options}
         * @return the {@code Lookup} object on the hidden class,
         * with {@linkplain #ORIGINAL original} and
         * {@linkplain Lookup#hasFullPrivilegeAccess() full privilege} access
         *
         * @throws IllegalAccessException if this {@code Lookup} does not have
         * {@linkplain #hasFullPrivilegeAccess() full privilege} access
         * @throws SecurityException if a security manager is present and it
         * <a href="MethodHandles.Lookup.html#secmgr">refuses access</a>
         * @throws ClassFormatError if {@code bytes} is not a {@code ClassFile} structure
         * @throws UnsupportedClassVersionError if {@code bytes} is not of a supported major or minor version
         * @throws IllegalArgumentException if {@code bytes} denotes a class in a different package
         * than the lookup class or {@code bytes} is not a class or interface
         * ({@code ACC_MODULE} flag is set in the value of the {@code access_flags} item)
         * @throws IncompatibleClassChangeError if the class or interface named as
         * the direct superclass of {@code C} is in fact an interface, or if any of the classes
         * or interfaces named as direct superinterfaces of {@code C} are not in fact interfaces
         * @throws ClassCircularityError if any of the superclasses or superinterfaces of
         * {@code C} is {@code C} itself
         * @throws VerifyError if the newly created class cannot be verified
         * @throws LinkageError if the newly created class cannot be linked for any other reason
         * @throws NullPointerException if any parameter is {@code null}
         *
         * @since 16
         * @see Lookup#defineHiddenClass(byte[], boolean, ClassOption...)
         * @see Class#isHidden()
         * @see MethodHandles#classData(Lookup, String, Class)
         * @see MethodHandles#classDataAt(Lookup, String, Class, int)
         * @jvms 4.2.1 Binary Class and Interface Names
         * @jvms 4.2.2 Unqualified Names
         * @jvms 4.7.28 The {@code NestHost} Attribute
         * @jvms 4.7.29 The {@code NestMembers} Attribute
         * @jvms 5.4.3.1 Class and Interface Resolution
         * @jvms 5.4.4 Access Control
         * @jvms 5.3.5 Deriving a {@code Class} from a {@code class} File Representation
         * @jvms 5.4 Linking
         * @jvms 5.5 Initialization
         * @jls 12.7 Unloading of Classes and Interface
         */
        public Lookup defineHiddenClassWithClassData(byte[] bytes, Object classData, boolean initialize, ClassOption... options)
                throws IllegalAccessException
        {
            Objects.requireNonNull(bytes);
            Objects.requireNonNull(classData);
            Objects.requireNonNull(options);

            ensureDefineClassPermission();
            if (!hasFullPrivilegeAccess()) {
                throw new IllegalAccessException(this + " does not have full privilege access");
            }

            return makeHiddenClassDefiner(bytes.clone(), Set.of(options), false)
                       .defineClassAsLookup(initialize, classData);
        }

        static class ClassFile {
            final String name;
            final int accessFlags;
            final byte[] bytes;
            ClassFile(String name, int accessFlags, byte[] bytes) {
                this.name = name;
                this.accessFlags = accessFlags;
                this.bytes = bytes;
            }

            static ClassFile newInstanceNoCheck(String name, byte[] bytes) {
                return new ClassFile(name, 0, bytes);
            }

            /**
             * This method checks the class file version and the structure of `this_class`.
             * and checks if the bytes is a class or interface (ACC_MODULE flag not set)
             * that is in the named package.
             *
             * @throws IllegalArgumentException if ACC_MODULE flag is set in access flags
             * or the class is not in the given package name.
             */
            static ClassFile newInstance(byte[] bytes, String pkgName) {
                int magic = readInt(bytes, 0);
                if (magic != 0xCAFEBABE) {
                    throw new ClassFormatError("Incompatible magic value: " + magic);
                }
                int minor = readUnsignedShort(bytes, 4);
                int major = readUnsignedShort(bytes, 6);
                if (!VM.isSupportedClassFileVersion(major, minor)) {
                    throw new UnsupportedClassVersionError("Unsupported class file version " + major + "." + minor);
                }

                String name;
                int accessFlags;
                try {
                    ClassReader reader = new ClassReader(bytes);
                    // ClassReader::getClassName does not check if `this_class` is CONSTANT_Class_info
                    // workaround to read `this_class` using readConst and validate the value
                    int thisClass = reader.readUnsignedShort(reader.header + 2);
                    Object constant = reader.readConst(thisClass, new char[reader.getMaxStringLength()]);
                    if (!(constant instanceof Type type)) {
                        throw new ClassFormatError("this_class item: #" + thisClass + " not a CONSTANT_Class_info");
                    }
                    if (!type.getDescriptor().startsWith("L")) {
                        throw new ClassFormatError("this_class item: #" + thisClass + " not a CONSTANT_Class_info");
                    }
                    name = type.getClassName();
                    accessFlags = reader.readUnsignedShort(reader.header);
                } catch (RuntimeException e) {
                    // ASM exceptions are poorly specified
                    ClassFormatError cfe = new ClassFormatError();
                    cfe.initCause(e);
                    throw cfe;
                }

                // must be a class or interface
                if ((accessFlags & Opcodes.ACC_MODULE) != 0) {
                    throw newIllegalArgumentException("Not a class or interface: ACC_MODULE flag is set");
                }

                // check if it's in the named package
                int index = name.lastIndexOf('.');
                String pn = (index == -1) ? "" : name.substring(0, index);
                if (!pn.equals(pkgName)) {
                    throw newIllegalArgumentException(name + " not in same package as lookup class");
                }

                return new ClassFile(name, accessFlags, bytes);
            }

            private static int readInt(byte[] bytes, int offset) {
                if ((offset+4) > bytes.length) {
                    throw new ClassFormatError("Invalid ClassFile structure");
                }
                return ((bytes[offset] & 0xFF) << 24)
                        | ((bytes[offset + 1] & 0xFF) << 16)
                        | ((bytes[offset + 2] & 0xFF) << 8)
                        | (bytes[offset + 3] & 0xFF);
            }

            private static int readUnsignedShort(byte[] bytes, int offset) {
                if ((offset+2) > bytes.length) {
                    throw new ClassFormatError("Invalid ClassFile structure");
                }
                return ((bytes[offset] & 0xFF) << 8) | (bytes[offset + 1] & 0xFF);
            }
        }

        /*
         * Returns a ClassDefiner that creates a {@code Class} object of a normal class
         * from the given bytes.
         *
         * Caller should make a defensive copy of the arguments if needed
         * before calling this factory method.
         *
         * @throws IllegalArgumentException if {@code bytes} is not a class or interface or
         * {@bytes} denotes a class in a different package than the lookup class
         */
        private ClassDefiner makeClassDefiner(byte[] bytes) {
            ClassFile cf = ClassFile.newInstance(bytes, lookupClass().getPackageName());
            return new ClassDefiner(this, cf, STRONG_LOADER_LINK);
        }

        /**
         * Returns a ClassDefiner that creates a {@code Class} object of a hidden class
         * from the given bytes.  The name must be in the same package as the lookup class.
         *
         * Caller should make a defensive copy of the arguments if needed
         * before calling this factory method.
         *
         * @param bytes   class bytes
         * @return ClassDefiner that defines a hidden class of the given bytes.
         *
         * @throws IllegalArgumentException if {@code bytes} is not a class or interface or
         * {@bytes} denotes a class in a different package than the lookup class
         */
        ClassDefiner makeHiddenClassDefiner(byte[] bytes) {
            ClassFile cf = ClassFile.newInstance(bytes, lookupClass().getPackageName());
            return makeHiddenClassDefiner(cf, Set.of(), false);
        }

        /**
         * Returns a ClassDefiner that creates a {@code Class} object of a hidden class
         * from the given bytes and options.
         * The name must be in the same package as the lookup class.
         *
         * Caller should make a defensive copy of the arguments if needed
         * before calling this factory method.
         *
         * @param bytes   class bytes
         * @param options class options
         * @param accessVmAnnotations true to give the hidden class access to VM annotations
         * @return ClassDefiner that defines a hidden class of the given bytes and options
         *
         * @throws IllegalArgumentException if {@code bytes} is not a class or interface or
         * {@bytes} denotes a class in a different package than the lookup class
         */
        ClassDefiner makeHiddenClassDefiner(byte[] bytes,
                                            Set<ClassOption> options,
                                            boolean accessVmAnnotations) {
            ClassFile cf = ClassFile.newInstance(bytes, lookupClass().getPackageName());
            return makeHiddenClassDefiner(cf, options, accessVmAnnotations);
        }

        /**
         * Returns a ClassDefiner that creates a {@code Class} object of a hidden class
         * from the given bytes and the given options.  No package name check on the given name.
         *
         * @param name    fully-qualified name that specifies the prefix of the hidden class
         * @param bytes   class bytes
         * @param options class options
         * @return ClassDefiner that defines a hidden class of the given bytes and options.
         */
        ClassDefiner makeHiddenClassDefiner(String name, byte[] bytes, Set<ClassOption> options) {
            // skip name and access flags validation
            return makeHiddenClassDefiner(ClassFile.newInstanceNoCheck(name, bytes), options, false);
        }

        /**
         * Returns a ClassDefiner that creates a {@code Class} object of a hidden class
         * from the given class file and options.
         *
         * @param cf ClassFile
         * @param options class options
         * @param accessVmAnnotations true to give the hidden class access to VM annotations
         */
        private ClassDefiner makeHiddenClassDefiner(ClassFile cf,
                                                    Set<ClassOption> options,
                                                    boolean accessVmAnnotations) {
            int flags = HIDDEN_CLASS | ClassOption.optionsToFlag(options);
            if (accessVmAnnotations | VM.isSystemDomainLoader(lookupClass.getClassLoader())) {
                // jdk.internal.vm.annotations are permitted for classes
                // defined to boot loader and platform loader
                flags |= ACCESS_VM_ANNOTATIONS;
            }

            return new ClassDefiner(this, cf, flags);
        }

        static class ClassDefiner {
            private final Lookup lookup;
            private final String name;
            private final byte[] bytes;
            private final int classFlags;

            private ClassDefiner(Lookup lookup, ClassFile cf, int flags) {
                assert ((flags & HIDDEN_CLASS) != 0 || (flags & STRONG_LOADER_LINK) == STRONG_LOADER_LINK);
                this.lookup = lookup;
                this.bytes = cf.bytes;
                this.name = cf.name;
                this.classFlags = flags;
            }

            String className() {
                return name;
            }

            Class<?> defineClass(boolean initialize) {
                return defineClass(initialize, null);
            }

            Lookup defineClassAsLookup(boolean initialize) {
                Class<?> c = defineClass(initialize, null);
                return new Lookup(c, null, FULL_POWER_MODES);
            }

            /**
             * Defines the class of the given bytes and the given classData.
             * If {@code initialize} parameter is true, then the class will be initialized.
             *
             * @param initialize true if the class to be initialized
             * @param classData classData or null
             * @return the class
             *
             * @throws LinkageError linkage error
             */
            Class<?> defineClass(boolean initialize, Object classData) {
                Class<?> lookupClass = lookup.lookupClass();
                ClassLoader loader = lookupClass.getClassLoader();
                ProtectionDomain pd = (loader != null) ? lookup.lookupClassProtectionDomain() : null;
                Class<?> c = SharedSecrets.getJavaLangAccess()
                        .defineClass(loader, lookupClass, name, bytes, pd, initialize, classFlags, classData);
                assert !isNestmate() || c.getNestHost() == lookupClass.getNestHost();
                return c;
            }

            Lookup defineClassAsLookup(boolean initialize, Object classData) {
                Class<?> c = defineClass(initialize, classData);
                return new Lookup(c, null, FULL_POWER_MODES);
            }

            private boolean isNestmate() {
                return (classFlags & NESTMATE_CLASS) != 0;
            }
        }

        private ProtectionDomain lookupClassProtectionDomain() {
            ProtectionDomain pd = cachedProtectionDomain;
            if (pd == null) {
                cachedProtectionDomain = pd = SharedSecrets.getJavaLangAccess().protectionDomain(lookupClass);
            }
            return pd;
        }

        // cached protection domain
        private volatile ProtectionDomain cachedProtectionDomain;

        // Make sure outer class is initialized first.
        static { IMPL_NAMES.getClass(); }

        /** Package-private version of lookup which is trusted. */
        static final Lookup IMPL_LOOKUP = new Lookup(Object.class, null, TRUSTED);

        /** Version of lookup which is trusted minimally.
         *  It can only be used to create method handles to publicly accessible
         *  members in packages that are exported unconditionally.
         */
        static final Lookup PUBLIC_LOOKUP = new Lookup(Object.class, null, UNCONDITIONAL);

        private static void checkUnprivilegedlookupClass(Class<?> lookupClass) {
            String name = lookupClass.getName();
            if (name.startsWith("java.lang.invoke."))
                throw newIllegalArgumentException("illegal lookupClass: "+lookupClass);
        }

        /**
         * Displays the name of the class from which lookups are to be made,
         * followed by "/" and the name of the {@linkplain #previousLookupClass()
         * previous lookup class} if present.
         * (The name is the one reported by {@link java.lang.Class#getName() Class.getName}.)
         * If there are restrictions on the access permitted to this lookup,
         * this is indicated by adding a suffix to the class name, consisting
         * of a slash and a keyword.  The keyword represents the strongest
         * allowed access, and is chosen as follows:
         * <ul>
         * <li>If no access is allowed, the suffix is "/noaccess".
         * <li>If only unconditional access is allowed, the suffix is "/publicLookup".
         * <li>If only public access to types in exported packages is allowed, the suffix is "/public".
         * <li>If only public and module access are allowed, the suffix is "/module".
         * <li>If public and package access are allowed, the suffix is "/package".
         * <li>If public, package, and private access are allowed, the suffix is "/private".
         * </ul>
         * If none of the above cases apply, it is the case that
         * {@linkplain #hasFullPrivilegeAccess() full privilege access}
         * (public, module, package, private, and protected) is allowed.
         * In this case, no suffix is added.
         * This is true only of an object obtained originally from
         * {@link java.lang.invoke.MethodHandles#lookup MethodHandles.lookup}.
         * Objects created by {@link java.lang.invoke.MethodHandles.Lookup#in Lookup.in}
         * always have restricted access, and will display a suffix.
         * <p>
         * (It may seem strange that protected access should be
         * stronger than private access.  Viewed independently from
         * package access, protected access is the first to be lost,
         * because it requires a direct subclass relationship between
         * caller and callee.)
         * @see #in
         *
         * @revised 9
         */
        @Override
        public String toString() {
            String cname = lookupClass.getName();
            if (prevLookupClass != null)
                cname += "/" + prevLookupClass.getName();
            switch (allowedModes) {
            case 0:  // no privileges
                return cname + "/noaccess";
            case UNCONDITIONAL:
                return cname + "/publicLookup";
            case PUBLIC:
                return cname + "/public";
            case PUBLIC|MODULE:
                return cname + "/module";
            case PUBLIC|PACKAGE:
            case PUBLIC|MODULE|PACKAGE:
                return cname + "/package";
            case PUBLIC|PACKAGE|PRIVATE:
            case PUBLIC|MODULE|PACKAGE|PRIVATE:
                    return cname + "/private";
            case PUBLIC|PACKAGE|PRIVATE|PROTECTED:
            case PUBLIC|MODULE|PACKAGE|PRIVATE|PROTECTED:
            case FULL_POWER_MODES:
                    return cname;
            case TRUSTED:
                return "/trusted";  // internal only; not exported
            default:  // Should not happen, but it's a bitfield...
                cname = cname + "/" + Integer.toHexString(allowedModes);
                assert(false) : cname;
                return cname;
            }
        }

        /**
         * Produces a method handle for a static method.
         * The type of the method handle will be that of the method.
         * (Since static methods do not take receivers, there is no
         * additional receiver argument inserted into the method handle type,
         * as there would be with {@link #findVirtual findVirtual} or {@link #findSpecial findSpecial}.)
         * The method and all its argument types must be accessible to the lookup object.
         * <p>
         * The returned method handle will have
         * {@linkplain MethodHandle#asVarargsCollector variable arity} if and only if
         * the method's variable arity modifier bit ({@code 0x0080}) is set.
         * <p>
         * If the returned method handle is invoked, the method's class will
         * be initialized, if it has not already been initialized.
         * <p><b>Example:</b>
         * <blockquote><pre>{@code
import static java.lang.invoke.MethodHandles.*;
import static java.lang.invoke.MethodType.*;
...
MethodHandle MH_asList = publicLookup().findStatic(Arrays.class,
  "asList", methodType(List.class, Object[].class));
assertEquals("[x, y]", MH_asList.invoke("x", "y").toString());
         * }</pre></blockquote>
         * @param refc the class from which the method is accessed
         * @param name the name of the method
         * @param type the type of the method
         * @return the desired method handle
         * @throws NoSuchMethodException if the method does not exist
         * @throws IllegalAccessException if access checking fails,
         *                                or if the method is not {@code static},
         *                                or if the method's variable arity modifier bit
         *                                is set and {@code asVarargsCollector} fails
         * @throws    SecurityException if a security manager is present and it
         *                              <a href="MethodHandles.Lookup.html#secmgr">refuses access</a>
         * @throws NullPointerException if any argument is null
         */
        public MethodHandle findStatic(Class<?> refc, String name, MethodType type) throws NoSuchMethodException, IllegalAccessException {
            MemberName method = resolveOrFail(REF_invokeStatic, refc, name, type);
            return getDirectMethod(REF_invokeStatic, refc, method, findBoundCallerLookup(method));
        }

        /**
         * Produces a method handle for a virtual method.
         * The type of the method handle will be that of the method,
         * with the receiver type (usually {@code refc}) prepended.
         * The method and all its argument types must be accessible to the lookup object.
         * <p>
         * When called, the handle will treat the first argument as a receiver
         * and, for non-private methods, dispatch on the receiver's type to determine which method
         * implementation to enter.
         * For private methods the named method in {@code refc} will be invoked on the receiver.
         * (The dispatching action is identical with that performed by an
         * {@code invokevirtual} or {@code invokeinterface} instruction.)
         * <p>
         * The first argument will be of type {@code refc} if the lookup
         * class has full privileges to access the member.  Otherwise
         * the member must be {@code protected} and the first argument
         * will be restricted in type to the lookup class.
         * <p>
         * The returned method handle will have
         * {@linkplain MethodHandle#asVarargsCollector variable arity} if and only if
         * the method's variable arity modifier bit ({@code 0x0080}) is set.
         * <p>
         * Because of the general <a href="MethodHandles.Lookup.html#equiv">equivalence</a> between {@code invokevirtual}
         * instructions and method handles produced by {@code findVirtual},
         * if the class is {@code MethodHandle} and the name string is
         * {@code invokeExact} or {@code invoke}, the resulting
         * method handle is equivalent to one produced by
         * {@link java.lang.invoke.MethodHandles#exactInvoker MethodHandles.exactInvoker} or
         * {@link java.lang.invoke.MethodHandles#invoker MethodHandles.invoker}
         * with the same {@code type} argument.
         * <p>
         * If the class is {@code VarHandle} and the name string corresponds to
         * the name of a signature-polymorphic access mode method, the resulting
         * method handle is equivalent to one produced by
         * {@link java.lang.invoke.MethodHandles#varHandleInvoker} with
         * the access mode corresponding to the name string and with the same
         * {@code type} arguments.
         * <p>
         * <b>Example:</b>
         * <blockquote><pre>{@code
import static java.lang.invoke.MethodHandles.*;
import static java.lang.invoke.MethodType.*;
...
MethodHandle MH_concat = publicLookup().findVirtual(String.class,
  "concat", methodType(String.class, String.class));
MethodHandle MH_hashCode = publicLookup().findVirtual(Object.class,
  "hashCode", methodType(int.class));
MethodHandle MH_hashCode_String = publicLookup().findVirtual(String.class,
  "hashCode", methodType(int.class));
assertEquals("xy", (String) MH_concat.invokeExact("x", "y"));
assertEquals("xy".hashCode(), (int) MH_hashCode.invokeExact((Object)"xy"));
assertEquals("xy".hashCode(), (int) MH_hashCode_String.invokeExact("xy"));
// interface method:
MethodHandle MH_subSequence = publicLookup().findVirtual(CharSequence.class,
  "subSequence", methodType(CharSequence.class, int.class, int.class));
assertEquals("def", MH_subSequence.invoke("abcdefghi", 3, 6).toString());
// constructor "internal method" must be accessed differently:
MethodType MT_newString = methodType(void.class); //()V for new String()
try { assertEquals("impossible", lookup()
        .findVirtual(String.class, "<init>", MT_newString));
 } catch (NoSuchMethodException ex) { } // OK
MethodHandle MH_newString = publicLookup()
  .findConstructor(String.class, MT_newString);
assertEquals("", (String) MH_newString.invokeExact());
         * }</pre></blockquote>
         *
         * @param refc the class or interface from which the method is accessed
         * @param name the name of the method
         * @param type the type of the method, with the receiver argument omitted
         * @return the desired method handle
         * @throws NoSuchMethodException if the method does not exist
         * @throws IllegalAccessException if access checking fails,
         *                                or if the method is {@code static},
         *                                or if the method's variable arity modifier bit
         *                                is set and {@code asVarargsCollector} fails
         * @throws    SecurityException if a security manager is present and it
         *                              <a href="MethodHandles.Lookup.html#secmgr">refuses access</a>
         * @throws NullPointerException if any argument is null
         */
        public MethodHandle findVirtual(Class<?> refc, String name, MethodType type) throws NoSuchMethodException, IllegalAccessException {
            if (refc == MethodHandle.class) {
                MethodHandle mh = findVirtualForMH(name, type);
                if (mh != null)  return mh;
            } else if (refc == VarHandle.class) {
                MethodHandle mh = findVirtualForVH(name, type);
                if (mh != null)  return mh;
            }
            byte refKind = (refc.isInterface() ? REF_invokeInterface : REF_invokeVirtual);
            MemberName method = resolveOrFail(refKind, refc, name, type);
            return getDirectMethod(refKind, refc, method, findBoundCallerLookup(method));
        }
        private MethodHandle findVirtualForMH(String name, MethodType type) {
            // these names require special lookups because of the implicit MethodType argument
            if ("invoke".equals(name))
                return invoker(type);
            if ("invokeExact".equals(name))
                return exactInvoker(type);
            assert(!MemberName.isMethodHandleInvokeName(name));
            return null;
        }
        private MethodHandle findVirtualForVH(String name, MethodType type) {
            try {
                return varHandleInvoker(VarHandle.AccessMode.valueFromMethodName(name), type);
            } catch (IllegalArgumentException e) {
                return null;
            }
        }

        /**
         * Produces a method handle which creates an object and initializes it, using
         * the constructor of the specified type.
         * The parameter types of the method handle will be those of the constructor,
         * while the return type will be a reference to the constructor's class.
         * The constructor and all its argument types must be accessible to the lookup object.
         * <p>
         * The requested type must have a return type of {@code void}.
         * (This is consistent with the JVM's treatment of constructor type descriptors.)
         * <p>
         * The returned method handle will have
         * {@linkplain MethodHandle#asVarargsCollector variable arity} if and only if
         * the constructor's variable arity modifier bit ({@code 0x0080}) is set.
         * <p>
         * If the returned method handle is invoked, the constructor's class will
         * be initialized, if it has not already been initialized.
         * <p><b>Example:</b>
         * <blockquote><pre>{@code
import static java.lang.invoke.MethodHandles.*;
import static java.lang.invoke.MethodType.*;
...
MethodHandle MH_newArrayList = publicLookup().findConstructor(
  ArrayList.class, methodType(void.class, Collection.class));
Collection orig = Arrays.asList("x", "y");
Collection copy = (ArrayList) MH_newArrayList.invokeExact(orig);
assert(orig != copy);
assertEquals(orig, copy);
// a variable-arity constructor:
MethodHandle MH_newProcessBuilder = publicLookup().findConstructor(
  ProcessBuilder.class, methodType(void.class, String[].class));
ProcessBuilder pb = (ProcessBuilder)
  MH_newProcessBuilder.invoke("x", "y", "z");
assertEquals("[x, y, z]", pb.command().toString());
         * }</pre></blockquote>
         * @param refc the class or interface from which the method is accessed
         * @param type the type of the method, with the receiver argument omitted, and a void return type
         * @return the desired method handle
         * @throws NoSuchMethodException if the constructor does not exist
         * @throws IllegalAccessException if access checking fails
         *                                or if the method's variable arity modifier bit
         *                                is set and {@code asVarargsCollector} fails
         * @throws    SecurityException if a security manager is present and it
         *                              <a href="MethodHandles.Lookup.html#secmgr">refuses access</a>
         * @throws NullPointerException if any argument is null
         */
        public MethodHandle findConstructor(Class<?> refc, MethodType type) throws NoSuchMethodException, IllegalAccessException {
            if (refc.isArray()) {
                throw new NoSuchMethodException("no constructor for array class: " + refc.getName());
            }
            String name = "<init>";
            MemberName ctor = resolveOrFail(REF_newInvokeSpecial, refc, name, type);
            return getDirectConstructor(refc, ctor);
        }

        /**
         * Looks up a class by name from the lookup context defined by this {@code Lookup} object,
         * <a href="MethodHandles.Lookup.html#equiv">as if resolved</a> by an {@code ldc} instruction.
         * Such a resolution, as specified in JVMS {@jvms 5.4.3.1}, attempts to locate and load the class,
         * and then determines whether the class is accessible to this lookup object.
         * <p>
         * The lookup context here is determined by the {@linkplain #lookupClass() lookup class},
         * its class loader, and the {@linkplain #lookupModes() lookup modes}.
         *
         * @param targetName the fully qualified name of the class to be looked up.
         * @return the requested class.
         * @throws SecurityException if a security manager is present and it
         *                           <a href="MethodHandles.Lookup.html#secmgr">refuses access</a>
         * @throws LinkageError if the linkage fails
         * @throws ClassNotFoundException if the class cannot be loaded by the lookup class' loader.
         * @throws IllegalAccessException if the class is not accessible, using the allowed access
         * modes.
         * @throws NullPointerException if {@code targetName} is null
         * @since 9
         * @jvms 5.4.3.1 Class and Interface Resolution
         */
        public Class<?> findClass(String targetName) throws ClassNotFoundException, IllegalAccessException {
            Class<?> targetClass = Class.forName(targetName, false, lookupClass.getClassLoader());
            return accessClass(targetClass);
        }

        /**
         * Ensures that {@code targetClass} has been initialized. The class
         * to be initialized must be {@linkplain #accessClass accessible}
         * to this {@code Lookup} object.  This method causes {@code targetClass}
         * to be initialized if it has not been already initialized,
         * as specified in JVMS {@jvms 5.5}.
         *
         * <p>
         * This method returns when {@code targetClass} is fully initialized, or
         * when {@code targetClass} is being initialized by the current thread.
         *
         * @param targetClass the class to be initialized
         * @return {@code targetClass} that has been initialized, or that is being
         *         initialized by the current thread.
         *
         * @throws  IllegalArgumentException if {@code targetClass} is a primitive type or {@code void}
         *          or array class
         * @throws  IllegalAccessException if {@code targetClass} is not
         *          {@linkplain #accessClass accessible} to this lookup
         * @throws  ExceptionInInitializerError if the class initialization provoked
         *          by this method fails
         * @throws  SecurityException if a security manager is present and it
         *          <a href="MethodHandles.Lookup.html#secmgr">refuses access</a>
         * @since 15
         * @jvms 5.5 Initialization
         */
        public Class<?> ensureInitialized(Class<?> targetClass) throws IllegalAccessException {
            if (targetClass.isPrimitive())
                throw new IllegalArgumentException(targetClass + " is a primitive class");
            if (targetClass.isArray())
                throw new IllegalArgumentException(targetClass + " is an array class");

            if (!VerifyAccess.isClassAccessible(targetClass, lookupClass, prevLookupClass, allowedModes)) {
                throw makeAccessException(targetClass);
            }
            checkSecurityManager(targetClass);

            // ensure class initialization
            Unsafe.getUnsafe().ensureClassInitialized(targetClass);
            return targetClass;
        }

        /*
         * Returns IllegalAccessException due to access violation to the given targetClass.
         *
         * This method is called by {@link Lookup#accessClass} and {@link Lookup#ensureInitialized}
         * which verifies access to a class rather a member.
         */
        private IllegalAccessException makeAccessException(Class<?> targetClass) {
            String message = "access violation: "+ targetClass;
            if (this == MethodHandles.publicLookup()) {
                message += ", from public Lookup";
            } else {
                Module m = lookupClass().getModule();
                message += ", from " + lookupClass() + " (" + m + ")";
                if (prevLookupClass != null) {
                    message += ", previous lookup " +
                            prevLookupClass.getName() + " (" + prevLookupClass.getModule() + ")";
                }
            }
            return new IllegalAccessException(message);
        }

        /**
         * Determines if a class can be accessed from the lookup context defined by
         * this {@code Lookup} object. The static initializer of the class is not run.
         * If {@code targetClass} is an array class, {@code targetClass} is accessible
         * if the element type of the array class is accessible.  Otherwise,
         * {@code targetClass} is determined as accessible as follows.
         *
         * <p>
         * If {@code targetClass} is in the same module as the lookup class,
         * the lookup class is {@code LC} in module {@code M1} and
         * the previous lookup class is in module {@code M0} or
         * {@code null} if not present,
         * {@code targetClass} is accessible if and only if one of the following is true:
         * <ul>
         * <li>If this lookup has {@link #PRIVATE} access, {@code targetClass} is
         *     {@code LC} or other class in the same nest of {@code LC}.</li>
         * <li>If this lookup has {@link #PACKAGE} access, {@code targetClass} is
         *     in the same runtime package of {@code LC}.</li>
         * <li>If this lookup has {@link #MODULE} access, {@code targetClass} is
         *     a public type in {@code M1}.</li>
         * <li>If this lookup has {@link #PUBLIC} access, {@code targetClass} is
         *     a public type in a package exported by {@code M1} to at least  {@code M0}
         *     if the previous lookup class is present; otherwise, {@code targetClass}
         *     is a public type in a package exported by {@code M1} unconditionally.</li>
         * </ul>
         *
         * <p>
         * Otherwise, if this lookup has {@link #UNCONDITIONAL} access, this lookup
         * can access public types in all modules when the type is in a package
         * that is exported unconditionally.
         * <p>
         * Otherwise, {@code targetClass} is in a different module from {@code lookupClass},
         * and if this lookup does not have {@code PUBLIC} access, {@code lookupClass}
         * is inaccessible.
         * <p>
         * Otherwise, if this lookup has no {@linkplain #previousLookupClass() previous lookup class},
         * {@code M1} is the module containing {@code lookupClass} and
         * {@code M2} is the module containing {@code targetClass},
         * then {@code targetClass} is accessible if and only if
         * <ul>
         * <li>{@code M1} reads {@code M2}, and
         * <li>{@code targetClass} is public and in a package exported by
         *     {@code M2} at least to {@code M1}.
         * </ul>
         * <p>
         * Otherwise, if this lookup has a {@linkplain #previousLookupClass() previous lookup class},
         * {@code M1} and {@code M2} are as before, and {@code M0} is the module
         * containing the previous lookup class, then {@code targetClass} is accessible
         * if and only if one of the following is true:
         * <ul>
         * <li>{@code targetClass} is in {@code M0} and {@code M1}
         *     {@linkplain Module#reads reads} {@code M0} and the type is
         *     in a package that is exported to at least {@code M1}.
         * <li>{@code targetClass} is in {@code M1} and {@code M0}
         *     {@linkplain Module#reads reads} {@code M1} and the type is
         *     in a package that is exported to at least {@code M0}.
         * <li>{@code targetClass} is in a third module {@code M2} and both {@code M0}
         *     and {@code M1} reads {@code M2} and the type is in a package
         *     that is exported to at least both {@code M0} and {@code M2}.
         * </ul>
         * <p>
         * Otherwise, {@code targetClass} is not accessible.
         *
         * @param targetClass the class to be access-checked
         * @return the class that has been access-checked
         * @throws IllegalAccessException if the class is not accessible from the lookup class
         * and previous lookup class, if present, using the allowed access modes.
         * @throws SecurityException if a security manager is present and it
         *                           <a href="MethodHandles.Lookup.html#secmgr">refuses access</a>
         * @throws NullPointerException if {@code targetClass} is {@code null}
         * @since 9
         * @see <a href="#cross-module-lookup">Cross-module lookups</a>
         */
        public Class<?> accessClass(Class<?> targetClass) throws IllegalAccessException {
            if (!isClassAccessible(targetClass)) {
                throw makeAccessException(targetClass);
            }
            checkSecurityManager(targetClass);
            return targetClass;
        }

        /**
         * Produces an early-bound method handle for a virtual method.
         * It will bypass checks for overriding methods on the receiver,
         * <a href="MethodHandles.Lookup.html#equiv">as if called</a> from an {@code invokespecial}
         * instruction from within the explicitly specified {@code specialCaller}.
         * The type of the method handle will be that of the method,
         * with a suitably restricted receiver type prepended.
         * (The receiver type will be {@code specialCaller} or a subtype.)
         * The method and all its argument types must be accessible
         * to the lookup object.
         * <p>
         * Before method resolution,
         * if the explicitly specified caller class is not identical with the
         * lookup class, or if this lookup object does not have
         * <a href="MethodHandles.Lookup.html#privacc">private access</a>
         * privileges, the access fails.
         * <p>
         * The returned method handle will have
         * {@linkplain MethodHandle#asVarargsCollector variable arity} if and only if
         * the method's variable arity modifier bit ({@code 0x0080}) is set.
         * <p style="font-size:smaller;">
         * <em>(Note:  JVM internal methods named {@code "<init>"} are not visible to this API,
         * even though the {@code invokespecial} instruction can refer to them
         * in special circumstances.  Use {@link #findConstructor findConstructor}
         * to access instance initialization methods in a safe manner.)</em>
         * <p><b>Example:</b>
         * <blockquote><pre>{@code
import static java.lang.invoke.MethodHandles.*;
import static java.lang.invoke.MethodType.*;
...
static class Listie extends ArrayList {
  public String toString() { return "[wee Listie]"; }
  static Lookup lookup() { return MethodHandles.lookup(); }
}
...
// no access to constructor via invokeSpecial:
MethodHandle MH_newListie = Listie.lookup()
  .findConstructor(Listie.class, methodType(void.class));
Listie l = (Listie) MH_newListie.invokeExact();
try { assertEquals("impossible", Listie.lookup().findSpecial(
        Listie.class, "<init>", methodType(void.class), Listie.class));
 } catch (NoSuchMethodException ex) { } // OK
// access to super and self methods via invokeSpecial:
MethodHandle MH_super = Listie.lookup().findSpecial(
  ArrayList.class, "toString" , methodType(String.class), Listie.class);
MethodHandle MH_this = Listie.lookup().findSpecial(
  Listie.class, "toString" , methodType(String.class), Listie.class);
MethodHandle MH_duper = Listie.lookup().findSpecial(
  Object.class, "toString" , methodType(String.class), Listie.class);
assertEquals("[]", (String) MH_super.invokeExact(l));
assertEquals(""+l, (String) MH_this.invokeExact(l));
assertEquals("[]", (String) MH_duper.invokeExact(l)); // ArrayList method
try { assertEquals("inaccessible", Listie.lookup().findSpecial(
        String.class, "toString", methodType(String.class), Listie.class));
 } catch (IllegalAccessException ex) { } // OK
Listie subl = new Listie() { public String toString() { return "[subclass]"; } };
assertEquals(""+l, (String) MH_this.invokeExact(subl)); // Listie method
         * }</pre></blockquote>
         *
         * @param refc the class or interface from which the method is accessed
         * @param name the name of the method (which must not be "&lt;init&gt;")
         * @param type the type of the method, with the receiver argument omitted
         * @param specialCaller the proposed calling class to perform the {@code invokespecial}
         * @return the desired method handle
         * @throws NoSuchMethodException if the method does not exist
         * @throws IllegalAccessException if access checking fails,
         *                                or if the method is {@code static},
         *                                or if the method's variable arity modifier bit
         *                                is set and {@code asVarargsCollector} fails
         * @throws    SecurityException if a security manager is present and it
         *                              <a href="MethodHandles.Lookup.html#secmgr">refuses access</a>
         * @throws NullPointerException if any argument is null
         */
        public MethodHandle findSpecial(Class<?> refc, String name, MethodType type,
                                        Class<?> specialCaller) throws NoSuchMethodException, IllegalAccessException {
            checkSpecialCaller(specialCaller, refc);
            Lookup specialLookup = this.in(specialCaller);
            MemberName method = specialLookup.resolveOrFail(REF_invokeSpecial, refc, name, type);
            return specialLookup.getDirectMethod(REF_invokeSpecial, refc, method, findBoundCallerLookup(method));
        }

        /**
         * Produces a method handle giving read access to a non-static field.
         * The type of the method handle will have a return type of the field's
         * value type.
         * The method handle's single argument will be the instance containing
         * the field.
         * Access checking is performed immediately on behalf of the lookup class.
         * @param refc the class or interface from which the method is accessed
         * @param name the field's name
         * @param type the field's type
         * @return a method handle which can load values from the field
         * @throws NoSuchFieldException if the field does not exist
         * @throws IllegalAccessException if access checking fails, or if the field is {@code static}
         * @throws    SecurityException if a security manager is present and it
         *                              <a href="MethodHandles.Lookup.html#secmgr">refuses access</a>
         * @throws NullPointerException if any argument is null
         * @see #findVarHandle(Class, String, Class)
         */
        public MethodHandle findGetter(Class<?> refc, String name, Class<?> type) throws NoSuchFieldException, IllegalAccessException {
            MemberName field = resolveOrFail(REF_getField, refc, name, type);
            return getDirectField(REF_getField, refc, field);
        }

        /**
         * Produces a method handle giving write access to a non-static field.
         * The type of the method handle will have a void return type.
         * The method handle will take two arguments, the instance containing
         * the field, and the value to be stored.
         * The second argument will be of the field's value type.
         * Access checking is performed immediately on behalf of the lookup class.
         * @param refc the class or interface from which the method is accessed
         * @param name the field's name
         * @param type the field's type
         * @return a method handle which can store values into the field
         * @throws NoSuchFieldException if the field does not exist
         * @throws IllegalAccessException if access checking fails, or if the field is {@code static}
         *                                or {@code final}
         * @throws    SecurityException if a security manager is present and it
         *                              <a href="MethodHandles.Lookup.html#secmgr">refuses access</a>
         * @throws NullPointerException if any argument is null
         * @see #findVarHandle(Class, String, Class)
         */
        public MethodHandle findSetter(Class<?> refc, String name, Class<?> type) throws NoSuchFieldException, IllegalAccessException {
            MemberName field = resolveOrFail(REF_putField, refc, name, type);
            return getDirectField(REF_putField, refc, field);
        }

        /**
         * Produces a VarHandle giving access to a non-static field {@code name}
         * of type {@code type} declared in a class of type {@code recv}.
         * The VarHandle's variable type is {@code type} and it has one
         * coordinate type, {@code recv}.
         * <p>
         * Access checking is performed immediately on behalf of the lookup
         * class.
         * <p>
         * Certain access modes of the returned VarHandle are unsupported under
         * the following conditions:
         * <ul>
         * <li>if the field is declared {@code final}, then the write, atomic
         *     update, numeric atomic update, and bitwise atomic update access
         *     modes are unsupported.
         * <li>if the field type is anything other than {@code byte},
         *     {@code short}, {@code char}, {@code int}, {@code long},
         *     {@code float}, or {@code double} then numeric atomic update
         *     access modes are unsupported.
         * <li>if the field type is anything other than {@code boolean},
         *     {@code byte}, {@code short}, {@code char}, {@code int} or
         *     {@code long} then bitwise atomic update access modes are
         *     unsupported.
         * </ul>
         * <p>
         * If the field is declared {@code volatile} then the returned VarHandle
         * will override access to the field (effectively ignore the
         * {@code volatile} declaration) in accordance to its specified
         * access modes.
         * <p>
         * If the field type is {@code float} or {@code double} then numeric
         * and atomic update access modes compare values using their bitwise
         * representation (see {@link Float#floatToRawIntBits} and
         * {@link Double#doubleToRawLongBits}, respectively).
         * @apiNote
         * Bitwise comparison of {@code float} values or {@code double} values,
         * as performed by the numeric and atomic update access modes, differ
         * from the primitive {@code ==} operator and the {@link Float#equals}
         * and {@link Double#equals} methods, specifically with respect to
         * comparing NaN values or comparing {@code -0.0} with {@code +0.0}.
         * Care should be taken when performing a compare and set or a compare
         * and exchange operation with such values since the operation may
         * unexpectedly fail.
         * There are many possible NaN values that are considered to be
         * {@code NaN} in Java, although no IEEE 754 floating-point operation
         * provided by Java can distinguish between them.  Operation failure can
         * occur if the expected or witness value is a NaN value and it is
         * transformed (perhaps in a platform specific manner) into another NaN
         * value, and thus has a different bitwise representation (see
         * {@link Float#intBitsToFloat} or {@link Double#longBitsToDouble} for more
         * details).
         * The values {@code -0.0} and {@code +0.0} have different bitwise
         * representations but are considered equal when using the primitive
         * {@code ==} operator.  Operation failure can occur if, for example, a
         * numeric algorithm computes an expected value to be say {@code -0.0}
         * and previously computed the witness value to be say {@code +0.0}.
         * @param recv the receiver class, of type {@code R}, that declares the
         * non-static field
         * @param name the field's name
         * @param type the field's type, of type {@code T}
         * @return a VarHandle giving access to non-static fields.
         * @throws NoSuchFieldException if the field does not exist
         * @throws IllegalAccessException if access checking fails, or if the field is {@code static}
         * @throws    SecurityException if a security manager is present and it
         *                              <a href="MethodHandles.Lookup.html#secmgr">refuses access</a>
         * @throws NullPointerException if any argument is null
         * @since 9
         */
        public VarHandle findVarHandle(Class<?> recv, String name, Class<?> type) throws NoSuchFieldException, IllegalAccessException {
            MemberName getField = resolveOrFail(REF_getField, recv, name, type);
            MemberName putField = resolveOrFail(REF_putField, recv, name, type);
            return getFieldVarHandle(REF_getField, REF_putField, recv, getField, putField);
        }

        /**
         * Produces a method handle giving read access to a static field.
         * The type of the method handle will have a return type of the field's
         * value type.
         * The method handle will take no arguments.
         * Access checking is performed immediately on behalf of the lookup class.
         * <p>
         * If the returned method handle is invoked, the field's class will
         * be initialized, if it has not already been initialized.
         * @param refc the class or interface from which the method is accessed
         * @param name the field's name
         * @param type the field's type
         * @return a method handle which can load values from the field
         * @throws NoSuchFieldException if the field does not exist
         * @throws IllegalAccessException if access checking fails, or if the field is not {@code static}
         * @throws    SecurityException if a security manager is present and it
         *                              <a href="MethodHandles.Lookup.html#secmgr">refuses access</a>
         * @throws NullPointerException if any argument is null
         */
        public MethodHandle findStaticGetter(Class<?> refc, String name, Class<?> type) throws NoSuchFieldException, IllegalAccessException {
            MemberName field = resolveOrFail(REF_getStatic, refc, name, type);
            return getDirectField(REF_getStatic, refc, field);
        }

        /**
         * Produces a method handle giving write access to a static field.
         * The type of the method handle will have a void return type.
         * The method handle will take a single
         * argument, of the field's value type, the value to be stored.
         * Access checking is performed immediately on behalf of the lookup class.
         * <p>
         * If the returned method handle is invoked, the field's class will
         * be initialized, if it has not already been initialized.
         * @param refc the class or interface from which the method is accessed
         * @param name the field's name
         * @param type the field's type
         * @return a method handle which can store values into the field
         * @throws NoSuchFieldException if the field does not exist
         * @throws IllegalAccessException if access checking fails, or if the field is not {@code static}
         *                                or is {@code final}
         * @throws    SecurityException if a security manager is present and it
         *                              <a href="MethodHandles.Lookup.html#secmgr">refuses access</a>
         * @throws NullPointerException if any argument is null
         */
        public MethodHandle findStaticSetter(Class<?> refc, String name, Class<?> type) throws NoSuchFieldException, IllegalAccessException {
            MemberName field = resolveOrFail(REF_putStatic, refc, name, type);
            return getDirectField(REF_putStatic, refc, field);
        }

        /**
         * Produces a VarHandle giving access to a static field {@code name} of
         * type {@code type} declared in a class of type {@code decl}.
         * The VarHandle's variable type is {@code type} and it has no
         * coordinate types.
         * <p>
         * Access checking is performed immediately on behalf of the lookup
         * class.
         * <p>
         * If the returned VarHandle is operated on, the declaring class will be
         * initialized, if it has not already been initialized.
         * <p>
         * Certain access modes of the returned VarHandle are unsupported under
         * the following conditions:
         * <ul>
         * <li>if the field is declared {@code final}, then the write, atomic
         *     update, numeric atomic update, and bitwise atomic update access
         *     modes are unsupported.
         * <li>if the field type is anything other than {@code byte},
         *     {@code short}, {@code char}, {@code int}, {@code long},
         *     {@code float}, or {@code double}, then numeric atomic update
         *     access modes are unsupported.
         * <li>if the field type is anything other than {@code boolean},
         *     {@code byte}, {@code short}, {@code char}, {@code int} or
         *     {@code long} then bitwise atomic update access modes are
         *     unsupported.
         * </ul>
         * <p>
         * If the field is declared {@code volatile} then the returned VarHandle
         * will override access to the field (effectively ignore the
         * {@code volatile} declaration) in accordance to its specified
         * access modes.
         * <p>
         * If the field type is {@code float} or {@code double} then numeric
         * and atomic update access modes compare values using their bitwise
         * representation (see {@link Float#floatToRawIntBits} and
         * {@link Double#doubleToRawLongBits}, respectively).
         * @apiNote
         * Bitwise comparison of {@code float} values or {@code double} values,
         * as performed by the numeric and atomic update access modes, differ
         * from the primitive {@code ==} operator and the {@link Float#equals}
         * and {@link Double#equals} methods, specifically with respect to
         * comparing NaN values or comparing {@code -0.0} with {@code +0.0}.
         * Care should be taken when performing a compare and set or a compare
         * and exchange operation with such values since the operation may
         * unexpectedly fail.
         * There are many possible NaN values that are considered to be
         * {@code NaN} in Java, although no IEEE 754 floating-point operation
         * provided by Java can distinguish between them.  Operation failure can
         * occur if the expected or witness value is a NaN value and it is
         * transformed (perhaps in a platform specific manner) into another NaN
         * value, and thus has a different bitwise representation (see
         * {@link Float#intBitsToFloat} or {@link Double#longBitsToDouble} for more
         * details).
         * The values {@code -0.0} and {@code +0.0} have different bitwise
         * representations but are considered equal when using the primitive
         * {@code ==} operator.  Operation failure can occur if, for example, a
         * numeric algorithm computes an expected value to be say {@code -0.0}
         * and previously computed the witness value to be say {@code +0.0}.
         * @param decl the class that declares the static field
         * @param name the field's name
         * @param type the field's type, of type {@code T}
         * @return a VarHandle giving access to a static field
         * @throws NoSuchFieldException if the field does not exist
         * @throws IllegalAccessException if access checking fails, or if the field is not {@code static}
         * @throws    SecurityException if a security manager is present and it
         *                              <a href="MethodHandles.Lookup.html#secmgr">refuses access</a>
         * @throws NullPointerException if any argument is null
         * @since 9
         */
        public VarHandle findStaticVarHandle(Class<?> decl, String name, Class<?> type) throws NoSuchFieldException, IllegalAccessException {
            MemberName getField = resolveOrFail(REF_getStatic, decl, name, type);
            MemberName putField = resolveOrFail(REF_putStatic, decl, name, type);
            return getFieldVarHandle(REF_getStatic, REF_putStatic, decl, getField, putField);
        }

        /**
         * Produces an early-bound method handle for a non-static method.
         * The receiver must have a supertype {@code defc} in which a method
         * of the given name and type is accessible to the lookup class.
         * The method and all its argument types must be accessible to the lookup object.
         * The type of the method handle will be that of the method,
         * without any insertion of an additional receiver parameter.
         * The given receiver will be bound into the method handle,
         * so that every call to the method handle will invoke the
         * requested method on the given receiver.
         * <p>
         * The returned method handle will have
         * {@linkplain MethodHandle#asVarargsCollector variable arity} if and only if
         * the method's variable arity modifier bit ({@code 0x0080}) is set
         * <em>and</em> the trailing array argument is not the only argument.
         * (If the trailing array argument is the only argument,
         * the given receiver value will be bound to it.)
         * <p>
         * This is almost equivalent to the following code, with some differences noted below:
         * <blockquote><pre>{@code
import static java.lang.invoke.MethodHandles.*;
import static java.lang.invoke.MethodType.*;
...
MethodHandle mh0 = lookup().findVirtual(defc, name, type);
MethodHandle mh1 = mh0.bindTo(receiver);
mh1 = mh1.withVarargs(mh0.isVarargsCollector());
return mh1;
         * }</pre></blockquote>
         * where {@code defc} is either {@code receiver.getClass()} or a super
         * type of that class, in which the requested method is accessible
         * to the lookup class.
         * (Unlike {@code bind}, {@code bindTo} does not preserve variable arity.
         * Also, {@code bindTo} may throw a {@code ClassCastException} in instances where {@code bind} would
         * throw an {@code IllegalAccessException}, as in the case where the member is {@code protected} and
         * the receiver is restricted by {@code findVirtual} to the lookup class.)
         * @param receiver the object from which the method is accessed
         * @param name the name of the method
         * @param type the type of the method, with the receiver argument omitted
         * @return the desired method handle
         * @throws NoSuchMethodException if the method does not exist
         * @throws IllegalAccessException if access checking fails
         *                                or if the method's variable arity modifier bit
         *                                is set and {@code asVarargsCollector} fails
         * @throws    SecurityException if a security manager is present and it
         *                              <a href="MethodHandles.Lookup.html#secmgr">refuses access</a>
         * @throws NullPointerException if any argument is null
         * @see MethodHandle#bindTo
         * @see #findVirtual
         */
        public MethodHandle bind(Object receiver, String name, MethodType type) throws NoSuchMethodException, IllegalAccessException {
            Class<? extends Object> refc = receiver.getClass(); // may get NPE
            MemberName method = resolveOrFail(REF_invokeSpecial, refc, name, type);
            MethodHandle mh = getDirectMethodNoRestrictInvokeSpecial(refc, method, findBoundCallerLookup(method));
            if (!mh.type().leadingReferenceParameter().isAssignableFrom(receiver.getClass())) {
                throw new IllegalAccessException("The restricted defining class " +
                                                 mh.type().leadingReferenceParameter().getName() +
                                                 " is not assignable from receiver class " +
                                                 receiver.getClass().getName());
            }
            return mh.bindArgumentL(0, receiver).setVarargs(method);
        }

        /**
         * Makes a <a href="MethodHandleInfo.html#directmh">direct method handle</a>
         * to <i>m</i>, if the lookup class has permission.
         * If <i>m</i> is non-static, the receiver argument is treated as an initial argument.
         * If <i>m</i> is virtual, overriding is respected on every call.
         * Unlike the Core Reflection API, exceptions are <em>not</em> wrapped.
         * The type of the method handle will be that of the method,
         * with the receiver type prepended (but only if it is non-static).
         * If the method's {@code accessible} flag is not set,
         * access checking is performed immediately on behalf of the lookup class.
         * If <i>m</i> is not public, do not share the resulting handle with untrusted parties.
         * <p>
         * The returned method handle will have
         * {@linkplain MethodHandle#asVarargsCollector variable arity} if and only if
         * the method's variable arity modifier bit ({@code 0x0080}) is set.
         * <p>
         * If <i>m</i> is static, and
         * if the returned method handle is invoked, the method's class will
         * be initialized, if it has not already been initialized.
         * @param m the reflected method
         * @return a method handle which can invoke the reflected method
         * @throws IllegalAccessException if access checking fails
         *                                or if the method's variable arity modifier bit
         *                                is set and {@code asVarargsCollector} fails
         * @throws NullPointerException if the argument is null
         */
        public MethodHandle unreflect(Method m) throws IllegalAccessException {
            if (m.getDeclaringClass() == MethodHandle.class) {
                MethodHandle mh = unreflectForMH(m);
                if (mh != null)  return mh;
            }
            if (m.getDeclaringClass() == VarHandle.class) {
                MethodHandle mh = unreflectForVH(m);
                if (mh != null)  return mh;
            }
            MemberName method = new MemberName(m);
            byte refKind = method.getReferenceKind();
            if (refKind == REF_invokeSpecial)
                refKind = REF_invokeVirtual;
            assert(method.isMethod());
            @SuppressWarnings("deprecation")
            Lookup lookup = m.isAccessible() ? IMPL_LOOKUP : this;
            return lookup.getDirectMethodNoSecurityManager(refKind, method.getDeclaringClass(), method, findBoundCallerLookup(method));
        }
        private MethodHandle unreflectForMH(Method m) {
            // these names require special lookups because they throw UnsupportedOperationException
            if (MemberName.isMethodHandleInvokeName(m.getName()))
                return MethodHandleImpl.fakeMethodHandleInvoke(new MemberName(m));
            return null;
        }
        private MethodHandle unreflectForVH(Method m) {
            // these names require special lookups because they throw UnsupportedOperationException
            if (MemberName.isVarHandleMethodInvokeName(m.getName()))
                return MethodHandleImpl.fakeVarHandleInvoke(new MemberName(m));
            return null;
        }

        /**
         * Produces a method handle for a reflected method.
         * It will bypass checks for overriding methods on the receiver,
         * <a href="MethodHandles.Lookup.html#equiv">as if called</a> from an {@code invokespecial}
         * instruction from within the explicitly specified {@code specialCaller}.
         * The type of the method handle will be that of the method,
         * with a suitably restricted receiver type prepended.
         * (The receiver type will be {@code specialCaller} or a subtype.)
         * If the method's {@code accessible} flag is not set,
         * access checking is performed immediately on behalf of the lookup class,
         * as if {@code invokespecial} instruction were being linked.
         * <p>
         * Before method resolution,
         * if the explicitly specified caller class is not identical with the
         * lookup class, or if this lookup object does not have
         * <a href="MethodHandles.Lookup.html#privacc">private access</a>
         * privileges, the access fails.
         * <p>
         * The returned method handle will have
         * {@linkplain MethodHandle#asVarargsCollector variable arity} if and only if
         * the method's variable arity modifier bit ({@code 0x0080}) is set.
         * @param m the reflected method
         * @param specialCaller the class nominally calling the method
         * @return a method handle which can invoke the reflected method
         * @throws IllegalAccessException if access checking fails,
         *                                or if the method is {@code static},
         *                                or if the method's variable arity modifier bit
         *                                is set and {@code asVarargsCollector} fails
         * @throws NullPointerException if any argument is null
         */
        public MethodHandle unreflectSpecial(Method m, Class<?> specialCaller) throws IllegalAccessException {
            checkSpecialCaller(specialCaller, m.getDeclaringClass());
            Lookup specialLookup = this.in(specialCaller);
            MemberName method = new MemberName(m, true);
            assert(method.isMethod());
            // ignore m.isAccessible:  this is a new kind of access
            return specialLookup.getDirectMethodNoSecurityManager(REF_invokeSpecial, method.getDeclaringClass(), method, findBoundCallerLookup(method));
        }

        /**
         * Produces a method handle for a reflected constructor.
         * The type of the method handle will be that of the constructor,
         * with the return type changed to the declaring class.
         * The method handle will perform a {@code newInstance} operation,
         * creating a new instance of the constructor's class on the
         * arguments passed to the method handle.
         * <p>
         * If the constructor's {@code accessible} flag is not set,
         * access checking is performed immediately on behalf of the lookup class.
         * <p>
         * The returned method handle will have
         * {@linkplain MethodHandle#asVarargsCollector variable arity} if and only if
         * the constructor's variable arity modifier bit ({@code 0x0080}) is set.
         * <p>
         * If the returned method handle is invoked, the constructor's class will
         * be initialized, if it has not already been initialized.
         * @param c the reflected constructor
         * @return a method handle which can invoke the reflected constructor
         * @throws IllegalAccessException if access checking fails
         *                                or if the method's variable arity modifier bit
         *                                is set and {@code asVarargsCollector} fails
         * @throws NullPointerException if the argument is null
         */
        public MethodHandle unreflectConstructor(Constructor<?> c) throws IllegalAccessException {
            MemberName ctor = new MemberName(c);
            assert(ctor.isConstructor());
            @SuppressWarnings("deprecation")
            Lookup lookup = c.isAccessible() ? IMPL_LOOKUP : this;
            return lookup.getDirectConstructorNoSecurityManager(ctor.getDeclaringClass(), ctor);
        }

        /**
         * Produces a method handle giving read access to a reflected field.
         * The type of the method handle will have a return type of the field's
         * value type.
         * If the field is {@code static}, the method handle will take no arguments.
         * Otherwise, its single argument will be the instance containing
         * the field.
         * If the {@code Field} object's {@code accessible} flag is not set,
         * access checking is performed immediately on behalf of the lookup class.
         * <p>
         * If the field is static, and
         * if the returned method handle is invoked, the field's class will
         * be initialized, if it has not already been initialized.
         * @param f the reflected field
         * @return a method handle which can load values from the reflected field
         * @throws IllegalAccessException if access checking fails
         * @throws NullPointerException if the argument is null
         */
        public MethodHandle unreflectGetter(Field f) throws IllegalAccessException {
            return unreflectField(f, false);
        }

        /**
         * Produces a method handle giving write access to a reflected field.
         * The type of the method handle will have a void return type.
         * If the field is {@code static}, the method handle will take a single
         * argument, of the field's value type, the value to be stored.
         * Otherwise, the two arguments will be the instance containing
         * the field, and the value to be stored.
         * If the {@code Field} object's {@code accessible} flag is not set,
         * access checking is performed immediately on behalf of the lookup class.
         * <p>
         * If the field is {@code final}, write access will not be
         * allowed and access checking will fail, except under certain
         * narrow circumstances documented for {@link Field#set Field.set}.
         * A method handle is returned only if a corresponding call to
         * the {@code Field} object's {@code set} method could return
         * normally.  In particular, fields which are both {@code static}
         * and {@code final} may never be set.
         * <p>
         * If the field is {@code static}, and
         * if the returned method handle is invoked, the field's class will
         * be initialized, if it has not already been initialized.
         * @param f the reflected field
         * @return a method handle which can store values into the reflected field
         * @throws IllegalAccessException if access checking fails,
         *         or if the field is {@code final} and write access
         *         is not enabled on the {@code Field} object
         * @throws NullPointerException if the argument is null
         */
        public MethodHandle unreflectSetter(Field f) throws IllegalAccessException {
            return unreflectField(f, true);
        }

        private MethodHandle unreflectField(Field f, boolean isSetter) throws IllegalAccessException {
            MemberName field = new MemberName(f, isSetter);
            if (isSetter && field.isFinal()) {
                if (field.isTrustedFinalField()) {
                    String msg = field.isStatic() ? "static final field has no write access"
                                                  : "final field has no write access";
                    throw field.makeAccessException(msg, this);
                }
            }
            assert(isSetter
                    ? MethodHandleNatives.refKindIsSetter(field.getReferenceKind())
                    : MethodHandleNatives.refKindIsGetter(field.getReferenceKind()));
            @SuppressWarnings("deprecation")
            Lookup lookup = f.isAccessible() ? IMPL_LOOKUP : this;
            return lookup.getDirectFieldNoSecurityManager(field.getReferenceKind(), f.getDeclaringClass(), field);
        }

        /**
         * Produces a VarHandle giving access to a reflected field {@code f}
         * of type {@code T} declared in a class of type {@code R}.
         * The VarHandle's variable type is {@code T}.
         * If the field is non-static the VarHandle has one coordinate type,
         * {@code R}.  Otherwise, the field is static, and the VarHandle has no
         * coordinate types.
         * <p>
         * Access checking is performed immediately on behalf of the lookup
         * class, regardless of the value of the field's {@code accessible}
         * flag.
         * <p>
         * If the field is static, and if the returned VarHandle is operated
         * on, the field's declaring class will be initialized, if it has not
         * already been initialized.
         * <p>
         * Certain access modes of the returned VarHandle are unsupported under
         * the following conditions:
         * <ul>
         * <li>if the field is declared {@code final}, then the write, atomic
         *     update, numeric atomic update, and bitwise atomic update access
         *     modes are unsupported.
         * <li>if the field type is anything other than {@code byte},
         *     {@code short}, {@code char}, {@code int}, {@code long},
         *     {@code float}, or {@code double} then numeric atomic update
         *     access modes are unsupported.
         * <li>if the field type is anything other than {@code boolean},
         *     {@code byte}, {@code short}, {@code char}, {@code int} or
         *     {@code long} then bitwise atomic update access modes are
         *     unsupported.
         * </ul>
         * <p>
         * If the field is declared {@code volatile} then the returned VarHandle
         * will override access to the field (effectively ignore the
         * {@code volatile} declaration) in accordance to its specified
         * access modes.
         * <p>
         * If the field type is {@code float} or {@code double} then numeric
         * and atomic update access modes compare values using their bitwise
         * representation (see {@link Float#floatToRawIntBits} and
         * {@link Double#doubleToRawLongBits}, respectively).
         * @apiNote
         * Bitwise comparison of {@code float} values or {@code double} values,
         * as performed by the numeric and atomic update access modes, differ
         * from the primitive {@code ==} operator and the {@link Float#equals}
         * and {@link Double#equals} methods, specifically with respect to
         * comparing NaN values or comparing {@code -0.0} with {@code +0.0}.
         * Care should be taken when performing a compare and set or a compare
         * and exchange operation with such values since the operation may
         * unexpectedly fail.
         * There are many possible NaN values that are considered to be
         * {@code NaN} in Java, although no IEEE 754 floating-point operation
         * provided by Java can distinguish between them.  Operation failure can
         * occur if the expected or witness value is a NaN value and it is
         * transformed (perhaps in a platform specific manner) into another NaN
         * value, and thus has a different bitwise representation (see
         * {@link Float#intBitsToFloat} or {@link Double#longBitsToDouble} for more
         * details).
         * The values {@code -0.0} and {@code +0.0} have different bitwise
         * representations but are considered equal when using the primitive
         * {@code ==} operator.  Operation failure can occur if, for example, a
         * numeric algorithm computes an expected value to be say {@code -0.0}
         * and previously computed the witness value to be say {@code +0.0}.
         * @param f the reflected field, with a field of type {@code T}, and
         * a declaring class of type {@code R}
         * @return a VarHandle giving access to non-static fields or a static
         * field
         * @throws IllegalAccessException if access checking fails
         * @throws NullPointerException if the argument is null
         * @since 9
         */
        public VarHandle unreflectVarHandle(Field f) throws IllegalAccessException {
            MemberName getField = new MemberName(f, false);
            MemberName putField = new MemberName(f, true);
            return getFieldVarHandleNoSecurityManager(getField.getReferenceKind(), putField.getReferenceKind(),
                                                      f.getDeclaringClass(), getField, putField);
        }

        /**
         * Cracks a <a href="MethodHandleInfo.html#directmh">direct method handle</a>
         * created by this lookup object or a similar one.
         * Security and access checks are performed to ensure that this lookup object
         * is capable of reproducing the target method handle.
         * This means that the cracking may fail if target is a direct method handle
         * but was created by an unrelated lookup object.
         * This can happen if the method handle is <a href="MethodHandles.Lookup.html#callsens">caller sensitive</a>
         * and was created by a lookup object for a different class.
         * @param target a direct method handle to crack into symbolic reference components
         * @return a symbolic reference which can be used to reconstruct this method handle from this lookup object
         * @throws    SecurityException if a security manager is present and it
         *                              <a href="MethodHandles.Lookup.html#secmgr">refuses access</a>
         * @throws IllegalArgumentException if the target is not a direct method handle or if access checking fails
         * @throws    NullPointerException if the target is {@code null}
         * @see MethodHandleInfo
         * @since 1.8
         */
        public MethodHandleInfo revealDirect(MethodHandle target) {
            if (!target.isCrackable()) {
                throw newIllegalArgumentException("not a direct method handle");
            }
            MemberName member = target.internalMemberName();
            Class<?> defc = member.getDeclaringClass();
            byte refKind = member.getReferenceKind();
            assert(MethodHandleNatives.refKindIsValid(refKind));
            if (refKind == REF_invokeSpecial && !target.isInvokeSpecial())
                // Devirtualized method invocation is usually formally virtual.
                // To avoid creating extra MemberName objects for this common case,
                // we encode this extra degree of freedom using MH.isInvokeSpecial.
                refKind = REF_invokeVirtual;
            if (refKind == REF_invokeVirtual && defc.isInterface())
                // Symbolic reference is through interface but resolves to Object method (toString, etc.)
                refKind = REF_invokeInterface;
            // Check SM permissions and member access before cracking.
            try {
                checkAccess(refKind, defc, member);
                checkSecurityManager(defc, member);
            } catch (IllegalAccessException ex) {
                throw new IllegalArgumentException(ex);
            }
            if (allowedModes != TRUSTED && member.isCallerSensitive()) {
                Class<?> callerClass = target.internalCallerClass();
                if ((lookupModes() & ORIGINAL) == 0 || callerClass != lookupClass())
                    throw new IllegalArgumentException("method handle is caller sensitive: "+callerClass);
            }
            // Produce the handle to the results.
            return new InfoFromMemberName(this, member, refKind);
        }

        /// Helper methods, all package-private.

        MemberName resolveOrFail(byte refKind, Class<?> refc, String name, Class<?> type) throws NoSuchFieldException, IllegalAccessException {
            checkSymbolicClass(refc);  // do this before attempting to resolve
            Objects.requireNonNull(name);
            Objects.requireNonNull(type);
            return IMPL_NAMES.resolveOrFail(refKind, new MemberName(refc, name, type, refKind), lookupClassOrNull(), allowedModes,
                                            NoSuchFieldException.class);
        }

        MemberName resolveOrFail(byte refKind, Class<?> refc, String name, MethodType type) throws NoSuchMethodException, IllegalAccessException {
            checkSymbolicClass(refc);  // do this before attempting to resolve
            Objects.requireNonNull(type);
            checkMethodName(refKind, name);  // implicit null-check of name
            return IMPL_NAMES.resolveOrFail(refKind, new MemberName(refc, name, type, refKind), lookupClassOrNull(), allowedModes,
                                            NoSuchMethodException.class);
        }

        MemberName resolveOrFail(byte refKind, MemberName member) throws ReflectiveOperationException {
            checkSymbolicClass(member.getDeclaringClass());  // do this before attempting to resolve
            Objects.requireNonNull(member.getName());
            Objects.requireNonNull(member.getType());
            return IMPL_NAMES.resolveOrFail(refKind, member, lookupClassOrNull(), allowedModes,
                                            ReflectiveOperationException.class);
        }

        MemberName resolveOrNull(byte refKind, MemberName member) {
            // do this before attempting to resolve
            if (!isClassAccessible(member.getDeclaringClass())) {
                return null;
            }
            Objects.requireNonNull(member.getName());
            Objects.requireNonNull(member.getType());
            return IMPL_NAMES.resolveOrNull(refKind, member, lookupClassOrNull(), allowedModes);
        }

        MemberName resolveOrNull(byte refKind, Class<?> refc, String name, MethodType type) {
            // do this before attempting to resolve
            if (!isClassAccessible(refc)) {
                return null;
            }
            Objects.requireNonNull(type);
            // implicit null-check of name
            if (name.startsWith("<") && refKind != REF_newInvokeSpecial) {
                return null;
            }
            return IMPL_NAMES.resolveOrNull(refKind, new MemberName(refc, name, type, refKind), lookupClassOrNull(), allowedModes);
        }

        void checkSymbolicClass(Class<?> refc) throws IllegalAccessException {
            if (!isClassAccessible(refc)) {
                throw new MemberName(refc).makeAccessException("symbolic reference class is not accessible", this);
            }
        }

        boolean isClassAccessible(Class<?> refc) {
            Objects.requireNonNull(refc);
            Class<?> caller = lookupClassOrNull();
            Class<?> type = refc;
            while (type.isArray()) {
                type = type.getComponentType();
            }
            return caller == null || VerifyAccess.isClassAccessible(type, caller, prevLookupClass, allowedModes);
        }

        /** Check name for an illegal leading "&lt;" character. */
        void checkMethodName(byte refKind, String name) throws NoSuchMethodException {
            if (name.startsWith("<") && refKind != REF_newInvokeSpecial)
                throw new NoSuchMethodException("illegal method name: "+name);
        }

        /**
         * Find my trustable caller class if m is a caller sensitive method.
         * If this lookup object has original full privilege access, then the caller class is the lookupClass.
         * Otherwise, if m is caller-sensitive, throw IllegalAccessException.
         */
        Lookup findBoundCallerLookup(MemberName m) throws IllegalAccessException {
            if (MethodHandleNatives.isCallerSensitive(m) && (lookupModes() & ORIGINAL) == 0) {
                // Only lookups with full privilege access are allowed to resolve caller-sensitive methods
                throw new IllegalAccessException("Attempt to lookup caller-sensitive method using restricted lookup object");
            }
            return this;
        }

        /**
         * Returns {@code true} if this lookup has {@code PRIVATE} and {@code MODULE} access.
         * @return {@code true} if this lookup has {@code PRIVATE} and {@code MODULE} access.
         *
         * @deprecated This method was originally designed to test {@code PRIVATE} access
         * that implies full privilege access but {@code MODULE} access has since become
         * independent of {@code PRIVATE} access.  It is recommended to call
         * {@link #hasFullPrivilegeAccess()} instead.
         * @since 9
         */
        @Deprecated(since="14")
        public boolean hasPrivateAccess() {
            return hasFullPrivilegeAccess();
        }

        /**
         * Returns {@code true} if this lookup has <em>full privilege access</em>,
         * i.e. {@code PRIVATE} and {@code MODULE} access.
         * A {@code Lookup} object must have full privilege access in order to
         * access all members that are allowed to the
         * {@linkplain #lookupClass() lookup class}.
         *
         * @return {@code true} if this lookup has full privilege access.
         * @since 14
         * @see <a href="MethodHandles.Lookup.html#privacc">private and module access</a>
         */
        public boolean hasFullPrivilegeAccess() {
            return (allowedModes & (PRIVATE|MODULE)) == (PRIVATE|MODULE);
        }

        /**
         * Perform steps 1 and 2b <a href="MethodHandles.Lookup.html#secmgr">access checks</a>
         * for ensureInitialzed, findClass or accessClass.
         */
        void checkSecurityManager(Class<?> refc) {
            if (allowedModes == TRUSTED)  return;

            @SuppressWarnings("removal")
            SecurityManager smgr = System.getSecurityManager();
            if (smgr == null)  return;

            // Step 1:
            boolean fullPrivilegeLookup = hasFullPrivilegeAccess();
            if (!fullPrivilegeLookup ||
                !VerifyAccess.classLoaderIsAncestor(lookupClass, refc)) {
                ReflectUtil.checkPackageAccess(refc);
            }

            // Step 2b:
            if (!fullPrivilegeLookup) {
                smgr.checkPermission(SecurityConstants.GET_CLASSLOADER_PERMISSION);
            }
        }

        /**
         * Perform steps 1, 2a and 3 <a href="MethodHandles.Lookup.html#secmgr">access checks</a>.
         * Determines a trustable caller class to compare with refc, the symbolic reference class.
         * If this lookup object has full privilege access except original access,
         * then the caller class is the lookupClass.
         *
         * Lookup object created by {@link MethodHandles#privateLookupIn(Class, Lookup)}
         * from the same module skips the security permission check.
         */
        void checkSecurityManager(Class<?> refc, MemberName m) {
            Objects.requireNonNull(refc);
            Objects.requireNonNull(m);

            if (allowedModes == TRUSTED)  return;

            @SuppressWarnings("removal")
            SecurityManager smgr = System.getSecurityManager();
            if (smgr == null)  return;

            // Step 1:
            boolean fullPrivilegeLookup = hasFullPrivilegeAccess();
            if (!fullPrivilegeLookup ||
                !VerifyAccess.classLoaderIsAncestor(lookupClass, refc)) {
                ReflectUtil.checkPackageAccess(refc);
            }

            // Step 2a:
            if (m.isPublic()) return;
            if (!fullPrivilegeLookup) {
                smgr.checkPermission(SecurityConstants.CHECK_MEMBER_ACCESS_PERMISSION);
            }

            // Step 3:
            Class<?> defc = m.getDeclaringClass();
            if (!fullPrivilegeLookup && defc != refc) {
                ReflectUtil.checkPackageAccess(defc);
            }
        }

        void checkMethod(byte refKind, Class<?> refc, MemberName m) throws IllegalAccessException {
            boolean wantStatic = (refKind == REF_invokeStatic);
            String message;
            if (m.isConstructor())
                message = "expected a method, not a constructor";
            else if (!m.isMethod())
                message = "expected a method";
            else if (wantStatic != m.isStatic())
                message = wantStatic ? "expected a static method" : "expected a non-static method";
            else
                { checkAccess(refKind, refc, m); return; }
            throw m.makeAccessException(message, this);
        }

        void checkField(byte refKind, Class<?> refc, MemberName m) throws IllegalAccessException {
            boolean wantStatic = !MethodHandleNatives.refKindHasReceiver(refKind);
            String message;
            if (wantStatic != m.isStatic())
                message = wantStatic ? "expected a static field" : "expected a non-static field";
            else
                { checkAccess(refKind, refc, m); return; }
            throw m.makeAccessException(message, this);
        }

        /** Check public/protected/private bits on the symbolic reference class and its member. */
        void checkAccess(byte refKind, Class<?> refc, MemberName m) throws IllegalAccessException {
            assert(m.referenceKindIsConsistentWith(refKind) &&
                   MethodHandleNatives.refKindIsValid(refKind) &&
                   (MethodHandleNatives.refKindIsField(refKind) == m.isField()));
            int allowedModes = this.allowedModes;
            if (allowedModes == TRUSTED)  return;
            int mods = m.getModifiers();
            if (Modifier.isProtected(mods) &&
                    refKind == REF_invokeVirtual &&
                    m.getDeclaringClass() == Object.class &&
                    m.getName().equals("clone") &&
                    refc.isArray()) {
                // The JVM does this hack also.
                // (See ClassVerifier::verify_invoke_instructions
                // and LinkResolver::check_method_accessability.)
                // Because the JVM does not allow separate methods on array types,
                // there is no separate method for int[].clone.
                // All arrays simply inherit Object.clone.
                // But for access checking logic, we make Object.clone
                // (normally protected) appear to be public.
                // Later on, when the DirectMethodHandle is created,
                // its leading argument will be restricted to the
                // requested array type.
                // N.B. The return type is not adjusted, because
                // that is *not* the bytecode behavior.
                mods ^= Modifier.PROTECTED | Modifier.PUBLIC;
            }
            if (Modifier.isProtected(mods) && refKind == REF_newInvokeSpecial) {
                // cannot "new" a protected ctor in a different package
                mods ^= Modifier.PROTECTED;
            }
            if (Modifier.isFinal(mods) &&
                    MethodHandleNatives.refKindIsSetter(refKind))
                throw m.makeAccessException("unexpected set of a final field", this);
            int requestedModes = fixmods(mods);  // adjust 0 => PACKAGE
            if ((requestedModes & allowedModes) != 0) {
                if (VerifyAccess.isMemberAccessible(refc, m.getDeclaringClass(),
                                                    mods, lookupClass(), previousLookupClass(), allowedModes))
                    return;
            } else {
                // Protected members can also be checked as if they were package-private.
                if ((requestedModes & PROTECTED) != 0 && (allowedModes & PACKAGE) != 0
                        && VerifyAccess.isSamePackage(m.getDeclaringClass(), lookupClass()))
                    return;
            }
            throw m.makeAccessException(accessFailedMessage(refc, m), this);
        }

        String accessFailedMessage(Class<?> refc, MemberName m) {
            Class<?> defc = m.getDeclaringClass();
            int mods = m.getModifiers();
            // check the class first:
            boolean classOK = (Modifier.isPublic(defc.getModifiers()) &&
                               (defc == refc ||
                                Modifier.isPublic(refc.getModifiers())));
            if (!classOK && (allowedModes & PACKAGE) != 0) {
                // ignore previous lookup class to check if default package access
                classOK = (VerifyAccess.isClassAccessible(defc, lookupClass(), null, FULL_POWER_MODES) &&
                           (defc == refc ||
                            VerifyAccess.isClassAccessible(refc, lookupClass(), null, FULL_POWER_MODES)));
            }
            if (!classOK)
                return "class is not public";
            if (Modifier.isPublic(mods))
                return "access to public member failed";  // (how?, module not readable?)
            if (Modifier.isPrivate(mods))
                return "member is private";
            if (Modifier.isProtected(mods))
                return "member is protected";
            return "member is private to package";
        }

        private void checkSpecialCaller(Class<?> specialCaller, Class<?> refc) throws IllegalAccessException {
            int allowedModes = this.allowedModes;
            if (allowedModes == TRUSTED)  return;
            if ((lookupModes() & PRIVATE) == 0
                || (specialCaller != lookupClass()
                       // ensure non-abstract methods in superinterfaces can be special-invoked
                    && !(refc != null && refc.isInterface() && refc.isAssignableFrom(specialCaller))))
                throw new MemberName(specialCaller).
                    makeAccessException("no private access for invokespecial", this);
        }

        private boolean restrictProtectedReceiver(MemberName method) {
            // The accessing class only has the right to use a protected member
            // on itself or a subclass.  Enforce that restriction, from JVMS 5.4.4, etc.
            if (!method.isProtected() || method.isStatic()
                || allowedModes == TRUSTED
                || method.getDeclaringClass() == lookupClass()
                || VerifyAccess.isSamePackage(method.getDeclaringClass(), lookupClass()))
                return false;
            return true;
        }
        private MethodHandle restrictReceiver(MemberName method, DirectMethodHandle mh, Class<?> caller) throws IllegalAccessException {
            assert(!method.isStatic());
            // receiver type of mh is too wide; narrow to caller
            if (!method.getDeclaringClass().isAssignableFrom(caller)) {
                throw method.makeAccessException("caller class must be a subclass below the method", caller);
            }
            MethodType rawType = mh.type();
            if (caller.isAssignableFrom(rawType.parameterType(0))) return mh; // no need to restrict; already narrow
            MethodType narrowType = rawType.changeParameterType(0, caller);
            assert(!mh.isVarargsCollector());  // viewAsType will lose varargs-ness
            assert(mh.viewAsTypeChecks(narrowType, true));
            return mh.copyWith(narrowType, mh.form);
        }

        /** Check access and get the requested method. */
        private MethodHandle getDirectMethod(byte refKind, Class<?> refc, MemberName method, Lookup callerLookup) throws IllegalAccessException {
            final boolean doRestrict    = true;
            final boolean checkSecurity = true;
            return getDirectMethodCommon(refKind, refc, method, checkSecurity, doRestrict, callerLookup);
        }
        /** Check access and get the requested method, for invokespecial with no restriction on the application of narrowing rules. */
        private MethodHandle getDirectMethodNoRestrictInvokeSpecial(Class<?> refc, MemberName method, Lookup callerLookup) throws IllegalAccessException {
            final boolean doRestrict    = false;
            final boolean checkSecurity = true;
            return getDirectMethodCommon(REF_invokeSpecial, refc, method, checkSecurity, doRestrict, callerLookup);
        }
        /** Check access and get the requested method, eliding security manager checks. */
        private MethodHandle getDirectMethodNoSecurityManager(byte refKind, Class<?> refc, MemberName method, Lookup callerLookup) throws IllegalAccessException {
            final boolean doRestrict    = true;
            final boolean checkSecurity = false;  // not needed for reflection or for linking CONSTANT_MH constants
            return getDirectMethodCommon(refKind, refc, method, checkSecurity, doRestrict, callerLookup);
        }
        /** Common code for all methods; do not call directly except from immediately above. */
        private MethodHandle getDirectMethodCommon(byte refKind, Class<?> refc, MemberName method,
                                                   boolean checkSecurity,
                                                   boolean doRestrict,
                                                   Lookup boundCaller) throws IllegalAccessException {
            checkMethod(refKind, refc, method);
            // Optionally check with the security manager; this isn't needed for unreflect* calls.
            if (checkSecurity)
                checkSecurityManager(refc, method);
            assert(!method.isMethodHandleInvoke());

            if (refKind == REF_invokeSpecial &&
                refc != lookupClass() &&
                !refc.isInterface() &&
                refc != lookupClass().getSuperclass() &&
                refc.isAssignableFrom(lookupClass())) {
                assert(!method.getName().equals("<init>"));  // not this code path

                // Per JVMS 6.5, desc. of invokespecial instruction:
                // If the method is in a superclass of the LC,
                // and if our original search was above LC.super,
                // repeat the search (symbolic lookup) from LC.super
                // and continue with the direct superclass of that class,
                // and so forth, until a match is found or no further superclasses exist.
                // FIXME: MemberName.resolve should handle this instead.
                Class<?> refcAsSuper = lookupClass();
                MemberName m2;
                do {
                    refcAsSuper = refcAsSuper.getSuperclass();
                    m2 = new MemberName(refcAsSuper,
                                        method.getName(),
                                        method.getMethodType(),
                                        REF_invokeSpecial);
                    m2 = IMPL_NAMES.resolveOrNull(refKind, m2, lookupClassOrNull(), allowedModes);
                } while (m2 == null &&         // no method is found yet
                         refc != refcAsSuper); // search up to refc
                if (m2 == null)  throw new InternalError(method.toString());
                method = m2;
                refc = refcAsSuper;
                // redo basic checks
                checkMethod(refKind, refc, method);
            }
            DirectMethodHandle dmh = DirectMethodHandle.make(refKind, refc, method, lookupClass());
            MethodHandle mh = dmh;
            // Optionally narrow the receiver argument to lookupClass using restrictReceiver.
            if ((doRestrict && refKind == REF_invokeSpecial) ||
                    (MethodHandleNatives.refKindHasReceiver(refKind) && restrictProtectedReceiver(method))) {
                mh = restrictReceiver(method, dmh, lookupClass());
            }
            mh = maybeBindCaller(method, mh, boundCaller);
            mh = mh.setVarargs(method);
            return mh;
        }
        private MethodHandle maybeBindCaller(MemberName method, MethodHandle mh, Lookup boundCaller)
                                             throws IllegalAccessException {
            if (boundCaller.allowedModes == TRUSTED || !MethodHandleNatives.isCallerSensitive(method))
                return mh;

            // boundCaller must have full privilege access.
            // It should have been checked by findBoundCallerLookup. Safe to check this again.
            if ((boundCaller.lookupModes() & ORIGINAL) == 0)
                throw new IllegalAccessException("Attempt to lookup caller-sensitive method using restricted lookup object");

            assert boundCaller.hasFullPrivilegeAccess();

            MethodHandle cbmh = MethodHandleImpl.bindCaller(mh, boundCaller.lookupClass);
            // Note: caller will apply varargs after this step happens.
            return cbmh;
        }

        /** Check access and get the requested field. */
        private MethodHandle getDirectField(byte refKind, Class<?> refc, MemberName field) throws IllegalAccessException {
            final boolean checkSecurity = true;
            return getDirectFieldCommon(refKind, refc, field, checkSecurity);
        }
        /** Check access and get the requested field, eliding security manager checks. */
        private MethodHandle getDirectFieldNoSecurityManager(byte refKind, Class<?> refc, MemberName field) throws IllegalAccessException {
            final boolean checkSecurity = false;  // not needed for reflection or for linking CONSTANT_MH constants
            return getDirectFieldCommon(refKind, refc, field, checkSecurity);
        }
        /** Common code for all fields; do not call directly except from immediately above. */
        private MethodHandle getDirectFieldCommon(byte refKind, Class<?> refc, MemberName field,
                                                  boolean checkSecurity) throws IllegalAccessException {
            checkField(refKind, refc, field);
            // Optionally check with the security manager; this isn't needed for unreflect* calls.
            if (checkSecurity)
                checkSecurityManager(refc, field);
            DirectMethodHandle dmh = DirectMethodHandle.make(refc, field);
            boolean doRestrict = (MethodHandleNatives.refKindHasReceiver(refKind) &&
                                    restrictProtectedReceiver(field));
            if (doRestrict)
                return restrictReceiver(field, dmh, lookupClass());
            return dmh;
        }
        private VarHandle getFieldVarHandle(byte getRefKind, byte putRefKind,
                                            Class<?> refc, MemberName getField, MemberName putField)
                throws IllegalAccessException {
            final boolean checkSecurity = true;
            return getFieldVarHandleCommon(getRefKind, putRefKind, refc, getField, putField, checkSecurity);
        }
        private VarHandle getFieldVarHandleNoSecurityManager(byte getRefKind, byte putRefKind,
                                                             Class<?> refc, MemberName getField, MemberName putField)
                throws IllegalAccessException {
            final boolean checkSecurity = false;
            return getFieldVarHandleCommon(getRefKind, putRefKind, refc, getField, putField, checkSecurity);
        }
        private VarHandle getFieldVarHandleCommon(byte getRefKind, byte putRefKind,
                                                  Class<?> refc, MemberName getField, MemberName putField,
                                                  boolean checkSecurity) throws IllegalAccessException {
            assert getField.isStatic() == putField.isStatic();
            assert getField.isGetter() && putField.isSetter();
            assert MethodHandleNatives.refKindIsStatic(getRefKind) == MethodHandleNatives.refKindIsStatic(putRefKind);
            assert MethodHandleNatives.refKindIsGetter(getRefKind) && MethodHandleNatives.refKindIsSetter(putRefKind);

            checkField(getRefKind, refc, getField);
            if (checkSecurity)
                checkSecurityManager(refc, getField);

            if (!putField.isFinal()) {
                // A VarHandle does not support updates to final fields, any
                // such VarHandle to a final field will be read-only and
                // therefore the following write-based accessibility checks are
                // only required for non-final fields
                checkField(putRefKind, refc, putField);
                if (checkSecurity)
                    checkSecurityManager(refc, putField);
            }

            boolean doRestrict = (MethodHandleNatives.refKindHasReceiver(getRefKind) &&
                                  restrictProtectedReceiver(getField));
            if (doRestrict) {
                assert !getField.isStatic();
                // receiver type of VarHandle is too wide; narrow to caller
                if (!getField.getDeclaringClass().isAssignableFrom(lookupClass())) {
                    throw getField.makeAccessException("caller class must be a subclass below the method", lookupClass());
                }
                refc = lookupClass();
            }
            return VarHandles.makeFieldHandle(getField, refc, getField.getFieldType(),
                                              this.allowedModes == TRUSTED && !getField.isTrustedFinalField());
        }
        /** Check access and get the requested constructor. */
        private MethodHandle getDirectConstructor(Class<?> refc, MemberName ctor) throws IllegalAccessException {
            final boolean checkSecurity = true;
            return getDirectConstructorCommon(refc, ctor, checkSecurity);
        }
        /** Check access and get the requested constructor, eliding security manager checks. */
        private MethodHandle getDirectConstructorNoSecurityManager(Class<?> refc, MemberName ctor) throws IllegalAccessException {
            final boolean checkSecurity = false;  // not needed for reflection or for linking CONSTANT_MH constants
            return getDirectConstructorCommon(refc, ctor, checkSecurity);
        }
        /** Common code for all constructors; do not call directly except from immediately above. */
        private MethodHandle getDirectConstructorCommon(Class<?> refc, MemberName ctor,
                                                  boolean checkSecurity) throws IllegalAccessException {
            assert(ctor.isConstructor());
            checkAccess(REF_newInvokeSpecial, refc, ctor);
            // Optionally check with the security manager; this isn't needed for unreflect* calls.
            if (checkSecurity)
                checkSecurityManager(refc, ctor);
            assert(!MethodHandleNatives.isCallerSensitive(ctor));  // maybeBindCaller not relevant here
            return DirectMethodHandle.make(ctor).setVarargs(ctor);
        }

        /** Hook called from the JVM (via MethodHandleNatives) to link MH constants:
         */
        /*non-public*/
        MethodHandle linkMethodHandleConstant(byte refKind, Class<?> defc, String name, Object type)
                throws ReflectiveOperationException {
            if (!(type instanceof Class || type instanceof MethodType))
                throw new InternalError("unresolved MemberName");
            MemberName member = new MemberName(refKind, defc, name, type);
            MethodHandle mh = LOOKASIDE_TABLE.get(member);
            if (mh != null) {
                checkSymbolicClass(defc);
                return mh;
            }
            if (defc == MethodHandle.class && refKind == REF_invokeVirtual) {
                // Treat MethodHandle.invoke and invokeExact specially.
                mh = findVirtualForMH(member.getName(), member.getMethodType());
                if (mh != null) {
                    return mh;
                }
            } else if (defc == VarHandle.class && refKind == REF_invokeVirtual) {
                // Treat signature-polymorphic methods on VarHandle specially.
                mh = findVirtualForVH(member.getName(), member.getMethodType());
                if (mh != null) {
                    return mh;
                }
            }
            MemberName resolved = resolveOrFail(refKind, member);
            mh = getDirectMethodForConstant(refKind, defc, resolved);
            if (mh instanceof DirectMethodHandle
                    && canBeCached(refKind, defc, resolved)) {
                MemberName key = mh.internalMemberName();
                if (key != null) {
                    key = key.asNormalOriginal();
                }
                if (member.equals(key)) {  // better safe than sorry
                    LOOKASIDE_TABLE.put(key, (DirectMethodHandle) mh);
                }
            }
            return mh;
        }
        private boolean canBeCached(byte refKind, Class<?> defc, MemberName member) {
            if (refKind == REF_invokeSpecial) {
                return false;
            }
            if (!Modifier.isPublic(defc.getModifiers()) ||
                    !Modifier.isPublic(member.getDeclaringClass().getModifiers()) ||
                    !member.isPublic() ||
                    member.isCallerSensitive()) {
                return false;
            }
            ClassLoader loader = defc.getClassLoader();
            if (loader != null) {
                ClassLoader sysl = ClassLoader.getSystemClassLoader();
                boolean found = false;
                while (sysl != null) {
                    if (loader == sysl) { found = true; break; }
                    sysl = sysl.getParent();
                }
                if (!found) {
                    return false;
                }
            }
            try {
                MemberName resolved2 = publicLookup().resolveOrNull(refKind,
                    new MemberName(refKind, defc, member.getName(), member.getType()));
                if (resolved2 == null) {
                    return false;
                }
                checkSecurityManager(defc, resolved2);
            } catch (SecurityException ex) {
                return false;
            }
            return true;
        }
        private MethodHandle getDirectMethodForConstant(byte refKind, Class<?> defc, MemberName member)
                throws ReflectiveOperationException {
            if (MethodHandleNatives.refKindIsField(refKind)) {
                return getDirectFieldNoSecurityManager(refKind, defc, member);
            } else if (MethodHandleNatives.refKindIsMethod(refKind)) {
                return getDirectMethodNoSecurityManager(refKind, defc, member, findBoundCallerLookup(member));
            } else if (refKind == REF_newInvokeSpecial) {
                return getDirectConstructorNoSecurityManager(defc, member);
            }
            // oops
            throw newIllegalArgumentException("bad MethodHandle constant #"+member);
        }

        static ConcurrentHashMap<MemberName, DirectMethodHandle> LOOKASIDE_TABLE = new ConcurrentHashMap<>();
    }

    /**
     * Produces a method handle constructing arrays of a desired type,
     * as if by the {@code anewarray} bytecode.
     * The return type of the method handle will be the array type.
     * The type of its sole argument will be {@code int}, which specifies the size of the array.
     *
     * <p> If the returned method handle is invoked with a negative
     * array size, a {@code NegativeArraySizeException} will be thrown.
     *
     * @param arrayClass an array type
     * @return a method handle which can create arrays of the given type
     * @throws NullPointerException if the argument is {@code null}
     * @throws IllegalArgumentException if {@code arrayClass} is not an array type
     * @see java.lang.reflect.Array#newInstance(Class, int)
     * @jvms 6.5 {@code anewarray} Instruction
     * @since 9
     */
    public static MethodHandle arrayConstructor(Class<?> arrayClass) throws IllegalArgumentException {
        if (!arrayClass.isArray()) {
            throw newIllegalArgumentException("not an array class: " + arrayClass.getName());
        }
        MethodHandle ani = MethodHandleImpl.getConstantHandle(MethodHandleImpl.MH_Array_newInstance).
                bindTo(arrayClass.getComponentType());
        return ani.asType(ani.type().changeReturnType(arrayClass));
    }

    /**
     * Produces a method handle returning the length of an array,
     * as if by the {@code arraylength} bytecode.
     * The type of the method handle will have {@code int} as return type,
     * and its sole argument will be the array type.
     *
     * <p> If the returned method handle is invoked with a {@code null}
     * array reference, a {@code NullPointerException} will be thrown.
     *
     * @param arrayClass an array type
     * @return a method handle which can retrieve the length of an array of the given array type
     * @throws NullPointerException if the argument is {@code null}
     * @throws IllegalArgumentException if arrayClass is not an array type
     * @jvms 6.5 {@code arraylength} Instruction
     * @since 9
     */
    public static MethodHandle arrayLength(Class<?> arrayClass) throws IllegalArgumentException {
        return MethodHandleImpl.makeArrayElementAccessor(arrayClass, MethodHandleImpl.ArrayAccess.LENGTH);
    }

    /**
     * Produces a method handle giving read access to elements of an array,
     * as if by the {@code aaload} bytecode.
     * The type of the method handle will have a return type of the array's
     * element type.  Its first argument will be the array type,
     * and the second will be {@code int}.
     *
     * <p> When the returned method handle is invoked,
     * the array reference and array index are checked.
     * A {@code NullPointerException} will be thrown if the array reference
     * is {@code null} and an {@code ArrayIndexOutOfBoundsException} will be
     * thrown if the index is negative or if it is greater than or equal to
     * the length of the array.
     *
     * @param arrayClass an array type
     * @return a method handle which can load values from the given array type
     * @throws NullPointerException if the argument is null
     * @throws  IllegalArgumentException if arrayClass is not an array type
     * @jvms 6.5 {@code aaload} Instruction
     */
    public static MethodHandle arrayElementGetter(Class<?> arrayClass) throws IllegalArgumentException {
        return MethodHandleImpl.makeArrayElementAccessor(arrayClass, MethodHandleImpl.ArrayAccess.GET);
    }

    /**
     * Produces a method handle giving write access to elements of an array,
     * as if by the {@code astore} bytecode.
     * The type of the method handle will have a void return type.
     * Its last argument will be the array's element type.
     * The first and second arguments will be the array type and int.
     *
     * <p> When the returned method handle is invoked,
     * the array reference and array index are checked.
     * A {@code NullPointerException} will be thrown if the array reference
     * is {@code null} and an {@code ArrayIndexOutOfBoundsException} will be
     * thrown if the index is negative or if it is greater than or equal to
     * the length of the array.
     *
     * @param arrayClass the class of an array
     * @return a method handle which can store values into the array type
     * @throws NullPointerException if the argument is null
     * @throws IllegalArgumentException if arrayClass is not an array type
     * @jvms 6.5 {@code aastore} Instruction
     */
    public static MethodHandle arrayElementSetter(Class<?> arrayClass) throws IllegalArgumentException {
        return MethodHandleImpl.makeArrayElementAccessor(arrayClass, MethodHandleImpl.ArrayAccess.SET);
    }

    /**
     * Produces a VarHandle giving access to elements of an array of type
     * {@code arrayClass}.  The VarHandle's variable type is the component type
     * of {@code arrayClass} and the list of coordinate types is
     * {@code (arrayClass, int)}, where the {@code int} coordinate type
     * corresponds to an argument that is an index into an array.
     * <p>
     * Certain access modes of the returned VarHandle are unsupported under
     * the following conditions:
     * <ul>
     * <li>if the component type is anything other than {@code byte},
     *     {@code short}, {@code char}, {@code int}, {@code long},
     *     {@code float}, or {@code double} then numeric atomic update access
     *     modes are unsupported.
     * <li>if the component type is anything other than {@code boolean},
     *     {@code byte}, {@code short}, {@code char}, {@code int} or
     *     {@code long} then bitwise atomic update access modes are
     *     unsupported.
     * </ul>
     * <p>
     * If the component type is {@code float} or {@code double} then numeric
     * and atomic update access modes compare values using their bitwise
     * representation (see {@link Float#floatToRawIntBits} and
     * {@link Double#doubleToRawLongBits}, respectively).
     *
     * <p> When the returned {@code VarHandle} is invoked,
     * the array reference and array index are checked.
     * A {@code NullPointerException} will be thrown if the array reference
     * is {@code null} and an {@code ArrayIndexOutOfBoundsException} will be
     * thrown if the index is negative or if it is greater than or equal to
     * the length of the array.
     *
     * @apiNote
     * Bitwise comparison of {@code float} values or {@code double} values,
     * as performed by the numeric and atomic update access modes, differ
     * from the primitive {@code ==} operator and the {@link Float#equals}
     * and {@link Double#equals} methods, specifically with respect to
     * comparing NaN values or comparing {@code -0.0} with {@code +0.0}.
     * Care should be taken when performing a compare and set or a compare
     * and exchange operation with such values since the operation may
     * unexpectedly fail.
     * There are many possible NaN values that are considered to be
     * {@code NaN} in Java, although no IEEE 754 floating-point operation
     * provided by Java can distinguish between them.  Operation failure can
     * occur if the expected or witness value is a NaN value and it is
     * transformed (perhaps in a platform specific manner) into another NaN
     * value, and thus has a different bitwise representation (see
     * {@link Float#intBitsToFloat} or {@link Double#longBitsToDouble} for more
     * details).
     * The values {@code -0.0} and {@code +0.0} have different bitwise
     * representations but are considered equal when using the primitive
     * {@code ==} operator.  Operation failure can occur if, for example, a
     * numeric algorithm computes an expected value to be say {@code -0.0}
     * and previously computed the witness value to be say {@code +0.0}.
     * @param arrayClass the class of an array, of type {@code T[]}
     * @return a VarHandle giving access to elements of an array
     * @throws NullPointerException if the arrayClass is null
     * @throws IllegalArgumentException if arrayClass is not an array type
     * @since 9
     */
    public static VarHandle arrayElementVarHandle(Class<?> arrayClass) throws IllegalArgumentException {
        return VarHandles.makeArrayElementHandle(arrayClass);
    }

    /**
     * Produces a VarHandle giving access to elements of a {@code byte[]} array
     * viewed as if it were a different primitive array type, such as
     * {@code int[]} or {@code long[]}.
     * The VarHandle's variable type is the component type of
     * {@code viewArrayClass} and the list of coordinate types is
     * {@code (byte[], int)}, where the {@code int} coordinate type
     * corresponds to an argument that is an index into a {@code byte[]} array.
     * The returned VarHandle accesses bytes at an index in a {@code byte[]}
     * array, composing bytes to or from a value of the component type of
     * {@code viewArrayClass} according to the given endianness.
     * <p>
     * The supported component types (variables types) are {@code short},
     * {@code char}, {@code int}, {@code long}, {@code float} and
     * {@code double}.
     * <p>
     * Access of bytes at a given index will result in an
     * {@code ArrayIndexOutOfBoundsException} if the index is less than {@code 0}
     * or greater than the {@code byte[]} array length minus the size (in bytes)
     * of {@code T}.
     * <p>
     * Access of bytes at an index may be aligned or misaligned for {@code T},
     * with respect to the underlying memory address, {@code A} say, associated
     * with the array and index.
     * If access is misaligned then access for anything other than the
     * {@code get} and {@code set} access modes will result in an
     * {@code IllegalStateException}.  In such cases atomic access is only
     * guaranteed with respect to the largest power of two that divides the GCD
     * of {@code A} and the size (in bytes) of {@code T}.
     * If access is aligned then following access modes are supported and are
     * guaranteed to support atomic access:
     * <ul>
     * <li>read write access modes for all {@code T}, with the exception of
     *     access modes {@code get} and {@code set} for {@code long} and
     *     {@code double} on 32-bit platforms.
     * <li>atomic update access modes for {@code int}, {@code long},
     *     {@code float} or {@code double}.
     *     (Future major platform releases of the JDK may support additional
     *     types for certain currently unsupported access modes.)
     * <li>numeric atomic update access modes for {@code int} and {@code long}.
     *     (Future major platform releases of the JDK may support additional
     *     numeric types for certain currently unsupported access modes.)
     * <li>bitwise atomic update access modes for {@code int} and {@code long}.
     *     (Future major platform releases of the JDK may support additional
     *     numeric types for certain currently unsupported access modes.)
     * </ul>
     * <p>
     * Misaligned access, and therefore atomicity guarantees, may be determined
     * for {@code byte[]} arrays without operating on a specific array.  Given
     * an {@code index}, {@code T} and its corresponding boxed type,
     * {@code T_BOX}, misalignment may be determined as follows:
     * <pre>{@code
     * int sizeOfT = T_BOX.BYTES;  // size in bytes of T
     * int misalignedAtZeroIndex = ByteBuffer.wrap(new byte[0]).
     *     alignmentOffset(0, sizeOfT);
     * int misalignedAtIndex = (misalignedAtZeroIndex + index) % sizeOfT;
     * boolean isMisaligned = misalignedAtIndex != 0;
     * }</pre>
     * <p>
     * If the variable type is {@code float} or {@code double} then atomic
     * update access modes compare values using their bitwise representation
     * (see {@link Float#floatToRawIntBits} and
     * {@link Double#doubleToRawLongBits}, respectively).
     * @param viewArrayClass the view array class, with a component type of
     * type {@code T}
     * @param byteOrder the endianness of the view array elements, as
     * stored in the underlying {@code byte} array
     * @return a VarHandle giving access to elements of a {@code byte[]} array
     * viewed as if elements corresponding to the components type of the view
     * array class
     * @throws NullPointerException if viewArrayClass or byteOrder is null
     * @throws IllegalArgumentException if viewArrayClass is not an array type
     * @throws UnsupportedOperationException if the component type of
     * viewArrayClass is not supported as a variable type
     * @since 9
     */
    public static VarHandle byteArrayViewVarHandle(Class<?> viewArrayClass,
                                     ByteOrder byteOrder) throws IllegalArgumentException {
        Objects.requireNonNull(byteOrder);
        return VarHandles.byteArrayViewHandle(viewArrayClass,
                                              byteOrder == ByteOrder.BIG_ENDIAN);
    }

    /**
     * Produces a VarHandle giving access to elements of a {@code ByteBuffer}
     * viewed as if it were an array of elements of a different primitive
     * component type to that of {@code byte}, such as {@code int[]} or
     * {@code long[]}.
     * The VarHandle's variable type is the component type of
     * {@code viewArrayClass} and the list of coordinate types is
     * {@code (ByteBuffer, int)}, where the {@code int} coordinate type
     * corresponds to an argument that is an index into a {@code byte[]} array.
     * The returned VarHandle accesses bytes at an index in a
     * {@code ByteBuffer}, composing bytes to or from a value of the component
     * type of {@code viewArrayClass} according to the given endianness.
     * <p>
     * The supported component types (variables types) are {@code short},
     * {@code char}, {@code int}, {@code long}, {@code float} and
     * {@code double}.
     * <p>
     * Access will result in a {@code ReadOnlyBufferException} for anything
     * other than the read access modes if the {@code ByteBuffer} is read-only.
     * <p>
     * Access of bytes at a given index will result in an
     * {@code IndexOutOfBoundsException} if the index is less than {@code 0}
     * or greater than the {@code ByteBuffer} limit minus the size (in bytes) of
     * {@code T}.
     * <p>
     * Access of bytes at an index may be aligned or misaligned for {@code T},
     * with respect to the underlying memory address, {@code A} say, associated
     * with the {@code ByteBuffer} and index.
     * If access is misaligned then access for anything other than the
     * {@code get} and {@code set} access modes will result in an
     * {@code IllegalStateException}.  In such cases atomic access is only
     * guaranteed with respect to the largest power of two that divides the GCD
     * of {@code A} and the size (in bytes) of {@code T}.
     * If access is aligned then following access modes are supported and are
     * guaranteed to support atomic access:
     * <ul>
     * <li>read write access modes for all {@code T}, with the exception of
     *     access modes {@code get} and {@code set} for {@code long} and
     *     {@code double} on 32-bit platforms.
     * <li>atomic update access modes for {@code int}, {@code long},
     *     {@code float} or {@code double}.
     *     (Future major platform releases of the JDK may support additional
     *     types for certain currently unsupported access modes.)
     * <li>numeric atomic update access modes for {@code int} and {@code long}.
     *     (Future major platform releases of the JDK may support additional
     *     numeric types for certain currently unsupported access modes.)
     * <li>bitwise atomic update access modes for {@code int} and {@code long}.
     *     (Future major platform releases of the JDK may support additional
     *     numeric types for certain currently unsupported access modes.)
     * </ul>
     * <p>
     * Misaligned access, and therefore atomicity guarantees, may be determined
     * for a {@code ByteBuffer}, {@code bb} (direct or otherwise), an
     * {@code index}, {@code T} and its corresponding boxed type,
     * {@code T_BOX}, as follows:
     * <pre>{@code
     * int sizeOfT = T_BOX.BYTES;  // size in bytes of T
     * ByteBuffer bb = ...
     * int misalignedAtIndex = bb.alignmentOffset(index, sizeOfT);
     * boolean isMisaligned = misalignedAtIndex != 0;
     * }</pre>
     * <p>
     * If the variable type is {@code float} or {@code double} then atomic
     * update access modes compare values using their bitwise representation
     * (see {@link Float#floatToRawIntBits} and
     * {@link Double#doubleToRawLongBits}, respectively).
     * @param viewArrayClass the view array class, with a component type of
     * type {@code T}
     * @param byteOrder the endianness of the view array elements, as
     * stored in the underlying {@code ByteBuffer} (Note this overrides the
     * endianness of a {@code ByteBuffer})
     * @return a VarHandle giving access to elements of a {@code ByteBuffer}
     * viewed as if elements corresponding to the components type of the view
     * array class
     * @throws NullPointerException if viewArrayClass or byteOrder is null
     * @throws IllegalArgumentException if viewArrayClass is not an array type
     * @throws UnsupportedOperationException if the component type of
     * viewArrayClass is not supported as a variable type
     * @since 9
     */
    public static VarHandle byteBufferViewVarHandle(Class<?> viewArrayClass,
                                      ByteOrder byteOrder) throws IllegalArgumentException {
        Objects.requireNonNull(byteOrder);
        return VarHandles.makeByteBufferViewHandle(viewArrayClass,
                                                   byteOrder == ByteOrder.BIG_ENDIAN);
    }


    /// method handle invocation (reflective style)

    /**
     * Produces a method handle which will invoke any method handle of the
     * given {@code type}, with a given number of trailing arguments replaced by
     * a single trailing {@code Object[]} array.
     * The resulting invoker will be a method handle with the following
     * arguments:
     * <ul>
     * <li>a single {@code MethodHandle} target
     * <li>zero or more leading values (counted by {@code leadingArgCount})
     * <li>an {@code Object[]} array containing trailing arguments
     * </ul>
     * <p>
     * The invoker will invoke its target like a call to {@link MethodHandle#invoke invoke} with
     * the indicated {@code type}.
     * That is, if the target is exactly of the given {@code type}, it will behave
     * like {@code invokeExact}; otherwise it behave as if {@link MethodHandle#asType asType}
     * is used to convert the target to the required {@code type}.
     * <p>
     * The type of the returned invoker will not be the given {@code type}, but rather
     * will have all parameters except the first {@code leadingArgCount}
     * replaced by a single array of type {@code Object[]}, which will be
     * the final parameter.
     * <p>
     * Before invoking its target, the invoker will spread the final array, apply
     * reference casts as necessary, and unbox and widen primitive arguments.
     * If, when the invoker is called, the supplied array argument does
     * not have the correct number of elements, the invoker will throw
     * an {@link IllegalArgumentException} instead of invoking the target.
     * <p>
     * This method is equivalent to the following code (though it may be more efficient):
     * <blockquote><pre>{@code
MethodHandle invoker = MethodHandles.invoker(type);
int spreadArgCount = type.parameterCount() - leadingArgCount;
invoker = invoker.asSpreader(Object[].class, spreadArgCount);
return invoker;
     * }</pre></blockquote>
     * This method throws no reflective or security exceptions.
     * @param type the desired target type
     * @param leadingArgCount number of fixed arguments, to be passed unchanged to the target
     * @return a method handle suitable for invoking any method handle of the given type
     * @throws NullPointerException if {@code type} is null
     * @throws IllegalArgumentException if {@code leadingArgCount} is not in
     *                  the range from 0 to {@code type.parameterCount()} inclusive,
     *                  or if the resulting method handle's type would have
     *          <a href="MethodHandle.html#maxarity">too many parameters</a>
     */
    public static MethodHandle spreadInvoker(MethodType type, int leadingArgCount) {
        if (leadingArgCount < 0 || leadingArgCount > type.parameterCount())
            throw newIllegalArgumentException("bad argument count", leadingArgCount);
        type = type.asSpreaderType(Object[].class, leadingArgCount, type.parameterCount() - leadingArgCount);
        return type.invokers().spreadInvoker(leadingArgCount);
    }

    /**
     * Produces a special <em>invoker method handle</em> which can be used to
     * invoke any method handle of the given type, as if by {@link MethodHandle#invokeExact invokeExact}.
     * The resulting invoker will have a type which is
     * exactly equal to the desired type, except that it will accept
     * an additional leading argument of type {@code MethodHandle}.
     * <p>
     * This method is equivalent to the following code (though it may be more efficient):
     * {@code publicLookup().findVirtual(MethodHandle.class, "invokeExact", type)}
     *
     * <p style="font-size:smaller;">
     * <em>Discussion:</em>
     * Invoker method handles can be useful when working with variable method handles
     * of unknown types.
     * For example, to emulate an {@code invokeExact} call to a variable method
     * handle {@code M}, extract its type {@code T},
     * look up the invoker method {@code X} for {@code T},
     * and call the invoker method, as {@code X.invoke(T, A...)}.
     * (It would not work to call {@code X.invokeExact}, since the type {@code T}
     * is unknown.)
     * If spreading, collecting, or other argument transformations are required,
     * they can be applied once to the invoker {@code X} and reused on many {@code M}
     * method handle values, as long as they are compatible with the type of {@code X}.
     * <p style="font-size:smaller;">
     * <em>(Note:  The invoker method is not available via the Core Reflection API.
     * An attempt to call {@linkplain java.lang.reflect.Method#invoke java.lang.reflect.Method.invoke}
     * on the declared {@code invokeExact} or {@code invoke} method will raise an
     * {@link java.lang.UnsupportedOperationException UnsupportedOperationException}.)</em>
     * <p>
     * This method throws no reflective or security exceptions.
     * @param type the desired target type
     * @return a method handle suitable for invoking any method handle of the given type
     * @throws IllegalArgumentException if the resulting method handle's type would have
     *          <a href="MethodHandle.html#maxarity">too many parameters</a>
     */
    public static MethodHandle exactInvoker(MethodType type) {
        return type.invokers().exactInvoker();
    }

    /**
     * Produces a special <em>invoker method handle</em> which can be used to
     * invoke any method handle compatible with the given type, as if by {@link MethodHandle#invoke invoke}.
     * The resulting invoker will have a type which is
     * exactly equal to the desired type, except that it will accept
     * an additional leading argument of type {@code MethodHandle}.
     * <p>
     * Before invoking its target, if the target differs from the expected type,
     * the invoker will apply reference casts as
     * necessary and box, unbox, or widen primitive values, as if by {@link MethodHandle#asType asType}.
     * Similarly, the return value will be converted as necessary.
     * If the target is a {@linkplain MethodHandle#asVarargsCollector variable arity method handle},
     * the required arity conversion will be made, again as if by {@link MethodHandle#asType asType}.
     * <p>
     * This method is equivalent to the following code (though it may be more efficient):
     * {@code publicLookup().findVirtual(MethodHandle.class, "invoke", type)}
     * <p style="font-size:smaller;">
     * <em>Discussion:</em>
     * A {@linkplain MethodType#genericMethodType general method type} is one which
     * mentions only {@code Object} arguments and return values.
     * An invoker for such a type is capable of calling any method handle
     * of the same arity as the general type.
     * <p style="font-size:smaller;">
     * <em>(Note:  The invoker method is not available via the Core Reflection API.
     * An attempt to call {@linkplain java.lang.reflect.Method#invoke java.lang.reflect.Method.invoke}
     * on the declared {@code invokeExact} or {@code invoke} method will raise an
     * {@link java.lang.UnsupportedOperationException UnsupportedOperationException}.)</em>
     * <p>
     * This method throws no reflective or security exceptions.
     * @param type the desired target type
     * @return a method handle suitable for invoking any method handle convertible to the given type
     * @throws IllegalArgumentException if the resulting method handle's type would have
     *          <a href="MethodHandle.html#maxarity">too many parameters</a>
     */
    public static MethodHandle invoker(MethodType type) {
        return type.invokers().genericInvoker();
    }

    /**
     * Produces a special <em>invoker method handle</em> which can be used to
     * invoke a signature-polymorphic access mode method on any VarHandle whose
     * associated access mode type is compatible with the given type.
     * The resulting invoker will have a type which is exactly equal to the
     * desired given type, except that it will accept an additional leading
     * argument of type {@code VarHandle}.
     *
     * @param accessMode the VarHandle access mode
     * @param type the desired target type
     * @return a method handle suitable for invoking an access mode method of
     *         any VarHandle whose access mode type is of the given type.
     * @since 9
     */
    public static MethodHandle varHandleExactInvoker(VarHandle.AccessMode accessMode, MethodType type) {
        return type.invokers().varHandleMethodExactInvoker(accessMode);
    }

    /**
     * Produces a special <em>invoker method handle</em> which can be used to
     * invoke a signature-polymorphic access mode method on any VarHandle whose
     * associated access mode type is compatible with the given type.
     * The resulting invoker will have a type which is exactly equal to the
     * desired given type, except that it will accept an additional leading
     * argument of type {@code VarHandle}.
     * <p>
     * Before invoking its target, if the access mode type differs from the
     * desired given type, the invoker will apply reference casts as necessary
     * and box, unbox, or widen primitive values, as if by
     * {@link MethodHandle#asType asType}.  Similarly, the return value will be
     * converted as necessary.
     * <p>
     * This method is equivalent to the following code (though it may be more
     * efficient): {@code publicLookup().findVirtual(VarHandle.class, accessMode.name(), type)}
     *
     * @param accessMode the VarHandle access mode
     * @param type the desired target type
     * @return a method handle suitable for invoking an access mode method of
     *         any VarHandle whose access mode type is convertible to the given
     *         type.
     * @since 9
     */
    public static MethodHandle varHandleInvoker(VarHandle.AccessMode accessMode, MethodType type) {
        return type.invokers().varHandleMethodInvoker(accessMode);
    }

    /*non-public*/
    static MethodHandle basicInvoker(MethodType type) {
        return type.invokers().basicInvoker();
    }

     /// method handle modification (creation from other method handles)

    /**
     * Produces a method handle which adapts the type of the
     * given method handle to a new type by pairwise argument and return type conversion.
     * The original type and new type must have the same number of arguments.
     * The resulting method handle is guaranteed to report a type
     * which is equal to the desired new type.
     * <p>
     * If the original type and new type are equal, returns target.
     * <p>
     * The same conversions are allowed as for {@link MethodHandle#asType MethodHandle.asType},
     * and some additional conversions are also applied if those conversions fail.
     * Given types <em>T0</em>, <em>T1</em>, one of the following conversions is applied
     * if possible, before or instead of any conversions done by {@code asType}:
     * <ul>
     * <li>If <em>T0</em> and <em>T1</em> are references, and <em>T1</em> is an interface type,
     *     then the value of type <em>T0</em> is passed as a <em>T1</em> without a cast.
     *     (This treatment of interfaces follows the usage of the bytecode verifier.)
     * <li>If <em>T0</em> is boolean and <em>T1</em> is another primitive,
     *     the boolean is converted to a byte value, 1 for true, 0 for false.
     *     (This treatment follows the usage of the bytecode verifier.)
     * <li>If <em>T1</em> is boolean and <em>T0</em> is another primitive,
     *     <em>T0</em> is converted to byte via Java casting conversion (JLS {@jls 5.5}),
     *     and the low order bit of the result is tested, as if by {@code (x & 1) != 0}.
     * <li>If <em>T0</em> and <em>T1</em> are primitives other than boolean,
     *     then a Java casting conversion (JLS {@jls 5.5}) is applied.
     *     (Specifically, <em>T0</em> will convert to <em>T1</em> by
     *     widening and/or narrowing.)
     * <li>If <em>T0</em> is a reference and <em>T1</em> a primitive, an unboxing
     *     conversion will be applied at runtime, possibly followed
     *     by a Java casting conversion (JLS {@jls 5.5}) on the primitive value,
     *     possibly followed by a conversion from byte to boolean by testing
     *     the low-order bit.
     * <li>If <em>T0</em> is a reference and <em>T1</em> a primitive,
     *     and if the reference is null at runtime, a zero value is introduced.
     * </ul>
     * @param target the method handle to invoke after arguments are retyped
     * @param newType the expected type of the new method handle
     * @return a method handle which delegates to the target after performing
     *           any necessary argument conversions, and arranges for any
     *           necessary return value conversions
     * @throws NullPointerException if either argument is null
     * @throws WrongMethodTypeException if the conversion cannot be made
     * @see MethodHandle#asType
     */
    public static MethodHandle explicitCastArguments(MethodHandle target, MethodType newType) {
        explicitCastArgumentsChecks(target, newType);
        // use the asTypeCache when possible:
        MethodType oldType = target.type();
        if (oldType == newType)  return target;
        if (oldType.explicitCastEquivalentToAsType(newType)) {
            return target.asFixedArity().asType(newType);
        }
        return MethodHandleImpl.makePairwiseConvert(target, newType, false);
    }

    private static void explicitCastArgumentsChecks(MethodHandle target, MethodType newType) {
        if (target.type().parameterCount() != newType.parameterCount()) {
            throw new WrongMethodTypeException("cannot explicitly cast " + target + " to " + newType);
        }
    }

    /**
     * Produces a method handle which adapts the calling sequence of the
     * given method handle to a new type, by reordering the arguments.
     * The resulting method handle is guaranteed to report a type
     * which is equal to the desired new type.
     * <p>
     * The given array controls the reordering.
     * Call {@code #I} the number of incoming parameters (the value
     * {@code newType.parameterCount()}, and call {@code #O} the number
     * of outgoing parameters (the value {@code target.type().parameterCount()}).
     * Then the length of the reordering array must be {@code #O},
     * and each element must be a non-negative number less than {@code #I}.
     * For every {@code N} less than {@code #O}, the {@code N}-th
     * outgoing argument will be taken from the {@code I}-th incoming
     * argument, where {@code I} is {@code reorder[N]}.
     * <p>
     * No argument or return value conversions are applied.
     * The type of each incoming argument, as determined by {@code newType},
     * must be identical to the type of the corresponding outgoing parameter
     * or parameters in the target method handle.
     * The return type of {@code newType} must be identical to the return
     * type of the original target.
     * <p>
     * The reordering array need not specify an actual permutation.
     * An incoming argument will be duplicated if its index appears
     * more than once in the array, and an incoming argument will be dropped
     * if its index does not appear in the array.
     * As in the case of {@link #dropArguments(MethodHandle,int,List) dropArguments},
     * incoming arguments which are not mentioned in the reordering array
     * may be of any type, as determined only by {@code newType}.
     * <blockquote><pre>{@code
import static java.lang.invoke.MethodHandles.*;
import static java.lang.invoke.MethodType.*;
...
MethodType intfn1 = methodType(int.class, int.class);
MethodType intfn2 = methodType(int.class, int.class, int.class);
MethodHandle sub = ... (int x, int y) -> (x-y) ...;
assert(sub.type().equals(intfn2));
MethodHandle sub1 = permuteArguments(sub, intfn2, 0, 1);
MethodHandle rsub = permuteArguments(sub, intfn2, 1, 0);
assert((int)rsub.invokeExact(1, 100) == 99);
MethodHandle add = ... (int x, int y) -> (x+y) ...;
assert(add.type().equals(intfn2));
MethodHandle twice = permuteArguments(add, intfn1, 0, 0);
assert(twice.type().equals(intfn1));
assert((int)twice.invokeExact(21) == 42);
     * }</pre></blockquote>
     * <p>
     * <em>Note:</em> The resulting adapter is never a {@linkplain MethodHandle#asVarargsCollector
     * variable-arity method handle}, even if the original target method handle was.
     * @param target the method handle to invoke after arguments are reordered
     * @param newType the expected type of the new method handle
     * @param reorder an index array which controls the reordering
     * @return a method handle which delegates to the target after it
     *           drops unused arguments and moves and/or duplicates the other arguments
     * @throws NullPointerException if any argument is null
     * @throws IllegalArgumentException if the index array length is not equal to
     *                  the arity of the target, or if any index array element
     *                  not a valid index for a parameter of {@code newType},
     *                  or if two corresponding parameter types in
     *                  {@code target.type()} and {@code newType} are not identical,
     */
    public static MethodHandle permuteArguments(MethodHandle target, MethodType newType, int... reorder) {
        reorder = reorder.clone();  // get a private copy
        MethodType oldType = target.type();
        permuteArgumentChecks(reorder, newType, oldType);
        // first detect dropped arguments and handle them separately
        int[] originalReorder = reorder;
        BoundMethodHandle result = target.rebind();
        LambdaForm form = result.form;
        int newArity = newType.parameterCount();
        // Normalize the reordering into a real permutation,
        // by removing duplicates and adding dropped elements.
        // This somewhat improves lambda form caching, as well
        // as simplifying the transform by breaking it up into steps.
        for (int ddIdx; (ddIdx = findFirstDupOrDrop(reorder, newArity)) != 0; ) {
            if (ddIdx > 0) {
                // We found a duplicated entry at reorder[ddIdx].
                // Example:  (x,y,z)->asList(x,y,z)
                // permuted by [1*,0,1] => (a0,a1)=>asList(a1,a0,a1)
                // permuted by [0,1,0*] => (a0,a1)=>asList(a0,a1,a0)
                // The starred element corresponds to the argument
                // deleted by the dupArgumentForm transform.
                int srcPos = ddIdx, dstPos = srcPos, dupVal = reorder[srcPos];
                boolean killFirst = false;
                for (int val; (val = reorder[--dstPos]) != dupVal; ) {
                    // Set killFirst if the dup is larger than an intervening position.
                    // This will remove at least one inversion from the permutation.
                    if (dupVal > val) killFirst = true;
                }
                if (!killFirst) {
                    srcPos = dstPos;
                    dstPos = ddIdx;
                }
                form = form.editor().dupArgumentForm(1 + srcPos, 1 + dstPos);
                assert (reorder[srcPos] == reorder[dstPos]);
                oldType = oldType.dropParameterTypes(dstPos, dstPos + 1);
                // contract the reordering by removing the element at dstPos
                int tailPos = dstPos + 1;
                System.arraycopy(reorder, tailPos, reorder, dstPos, reorder.length - tailPos);
                reorder = Arrays.copyOf(reorder, reorder.length - 1);
            } else {
                int dropVal = ~ddIdx, insPos = 0;
                while (insPos < reorder.length && reorder[insPos] < dropVal) {
                    // Find first element of reorder larger than dropVal.
                    // This is where we will insert the dropVal.
                    insPos += 1;
                }
                Class<?> ptype = newType.parameterType(dropVal);
                form = form.editor().addArgumentForm(1 + insPos, BasicType.basicType(ptype));
                oldType = oldType.insertParameterTypes(insPos, ptype);
                // expand the reordering by inserting an element at insPos
                int tailPos = insPos + 1;
                reorder = Arrays.copyOf(reorder, reorder.length + 1);
                System.arraycopy(reorder, insPos, reorder, tailPos, reorder.length - tailPos);
                reorder[insPos] = dropVal;
            }
            assert (permuteArgumentChecks(reorder, newType, oldType));
        }
        assert (reorder.length == newArity);  // a perfect permutation
        // Note:  This may cache too many distinct LFs. Consider backing off to varargs code.
        form = form.editor().permuteArgumentsForm(1, reorder);
        if (newType == result.type() && form == result.internalForm())
            return result;
        return result.copyWith(newType, form);
    }

    /**
     * Return an indication of any duplicate or omission in reorder.
     * If the reorder contains a duplicate entry, return the index of the second occurrence.
     * Otherwise, return ~(n), for the first n in [0..newArity-1] that is not present in reorder.
     * Otherwise, return zero.
     * If an element not in [0..newArity-1] is encountered, return reorder.length.
     */
    private static int findFirstDupOrDrop(int[] reorder, int newArity) {
        final int BIT_LIMIT = 63;  // max number of bits in bit mask
        if (newArity < BIT_LIMIT) {
            long mask = 0;
            for (int i = 0; i < reorder.length; i++) {
                int arg = reorder[i];
                if (arg >= newArity) {
                    return reorder.length;
                }
                long bit = 1L << arg;
                if ((mask & bit) != 0) {
                    return i;  // >0 indicates a dup
                }
                mask |= bit;
            }
            if (mask == (1L << newArity) - 1) {
                assert(Long.numberOfTrailingZeros(Long.lowestOneBit(~mask)) == newArity);
                return 0;
            }
            // find first zero
            long zeroBit = Long.lowestOneBit(~mask);
            int zeroPos = Long.numberOfTrailingZeros(zeroBit);
            assert(zeroPos <= newArity);
            if (zeroPos == newArity) {
                return 0;
            }
            return ~zeroPos;
        } else {
            // same algorithm, different bit set
            BitSet mask = new BitSet(newArity);
            for (int i = 0; i < reorder.length; i++) {
                int arg = reorder[i];
                if (arg >= newArity) {
                    return reorder.length;
                }
                if (mask.get(arg)) {
                    return i;  // >0 indicates a dup
                }
                mask.set(arg);
            }
            int zeroPos = mask.nextClearBit(0);
            assert(zeroPos <= newArity);
            if (zeroPos == newArity) {
                return 0;
            }
            return ~zeroPos;
        }
    }

    static boolean permuteArgumentChecks(int[] reorder, MethodType newType, MethodType oldType) {
        if (newType.returnType() != oldType.returnType())
            throw newIllegalArgumentException("return types do not match",
                    oldType, newType);
        if (reorder.length != oldType.parameterCount())
            throw newIllegalArgumentException("old type parameter count and reorder array length do not match",
                    oldType, Arrays.toString(reorder));

        int limit = newType.parameterCount();
        for (int j = 0; j < reorder.length; j++) {
            int i = reorder[j];
            if (i < 0 || i >= limit) {
                throw newIllegalArgumentException("index is out of bounds for new type",
                        i, newType);
            }
            Class<?> src = newType.parameterType(i);
            Class<?> dst = oldType.parameterType(j);
            if (src != dst)
                throw newIllegalArgumentException("parameter types do not match after reorder",
                        oldType, newType);
        }
        return true;
    }

    /**
     * Produces a method handle of the requested return type which returns the given
     * constant value every time it is invoked.
     * <p>
     * Before the method handle is returned, the passed-in value is converted to the requested type.
     * If the requested type is primitive, widening primitive conversions are attempted,
     * else reference conversions are attempted.
     * <p>The returned method handle is equivalent to {@code identity(type).bindTo(value)}.
     * @param type the return type of the desired method handle
     * @param value the value to return
     * @return a method handle of the given return type and no arguments, which always returns the given value
     * @throws NullPointerException if the {@code type} argument is null
     * @throws ClassCastException if the value cannot be converted to the required return type
     * @throws IllegalArgumentException if the given type is {@code void.class}
     */
    public static MethodHandle constant(Class<?> type, Object value) {
        if (type.isPrimitive()) {
            if (type == void.class)
                throw newIllegalArgumentException("void type");
            Wrapper w = Wrapper.forPrimitiveType(type);
            value = w.convert(value, type);
            if (w.zero().equals(value))
                return zero(w, type);
            return insertArguments(identity(type), 0, value);
        } else {
            if (value == null)
                return zero(Wrapper.OBJECT, type);
            return identity(type).bindTo(value);
        }
    }

    /**
     * Produces a method handle which returns its sole argument when invoked.
     * @param type the type of the sole parameter and return value of the desired method handle
     * @return a unary method handle which accepts and returns the given type
     * @throws NullPointerException if the argument is null
     * @throws IllegalArgumentException if the given type is {@code void.class}
     */
    public static MethodHandle identity(Class<?> type) {
        Wrapper btw = (type.isPrimitive() ? Wrapper.forPrimitiveType(type) : Wrapper.OBJECT);
        int pos = btw.ordinal();
        MethodHandle ident = IDENTITY_MHS[pos];
        if (ident == null) {
            ident = setCachedMethodHandle(IDENTITY_MHS, pos, makeIdentity(btw.primitiveType()));
        }
        if (ident.type().returnType() == type)
            return ident;
        // something like identity(Foo.class); do not bother to intern these
        assert (btw == Wrapper.OBJECT);
        return makeIdentity(type);
    }

    /**
     * Produces a constant method handle of the requested return type which
     * returns the default value for that type every time it is invoked.
     * The resulting constant method handle will have no side effects.
     * <p>The returned method handle is equivalent to {@code empty(methodType(type))}.
     * It is also equivalent to {@code explicitCastArguments(constant(Object.class, null), methodType(type))},
     * since {@code explicitCastArguments} converts {@code null} to default values.
     * @param type the expected return type of the desired method handle
     * @return a constant method handle that takes no arguments
     *         and returns the default value of the given type (or void, if the type is void)
     * @throws NullPointerException if the argument is null
     * @see MethodHandles#constant
     * @see MethodHandles#empty
     * @see MethodHandles#explicitCastArguments
     * @since 9
     */
    public static MethodHandle zero(Class<?> type) {
        Objects.requireNonNull(type);
        return type.isPrimitive() ?  zero(Wrapper.forPrimitiveType(type), type) : zero(Wrapper.OBJECT, type);
    }

    private static MethodHandle identityOrVoid(Class<?> type) {
        return type == void.class ? zero(type) : identity(type);
    }

    /**
     * Produces a method handle of the requested type which ignores any arguments, does nothing,
     * and returns a suitable default depending on the return type.
     * That is, it returns a zero primitive value, a {@code null}, or {@code void}.
     * <p>The returned method handle is equivalent to
     * {@code dropArguments(zero(type.returnType()), 0, type.parameterList())}.
     *
     * @apiNote Given a predicate and target, a useful "if-then" construct can be produced as
     * {@code guardWithTest(pred, target, empty(target.type())}.
     * @param type the type of the desired method handle
     * @return a constant method handle of the given type, which returns a default value of the given return type
     * @throws NullPointerException if the argument is null
     * @see MethodHandles#zero
     * @see MethodHandles#constant
     * @since 9
     */
    public static  MethodHandle empty(MethodType type) {
        Objects.requireNonNull(type);
        return dropArguments(zero(type.returnType()), 0, type.parameterList());
    }

    private static final MethodHandle[] IDENTITY_MHS = new MethodHandle[Wrapper.COUNT];
    private static MethodHandle makeIdentity(Class<?> ptype) {
        MethodType mtype = methodType(ptype, ptype);
        LambdaForm lform = LambdaForm.identityForm(BasicType.basicType(ptype));
        return MethodHandleImpl.makeIntrinsic(mtype, lform, Intrinsic.IDENTITY);
    }

    private static MethodHandle zero(Wrapper btw, Class<?> rtype) {
        int pos = btw.ordinal();
        MethodHandle zero = ZERO_MHS[pos];
        if (zero == null) {
            zero = setCachedMethodHandle(ZERO_MHS, pos, makeZero(btw.primitiveType()));
        }
        if (zero.type().returnType() == rtype)
            return zero;
        assert(btw == Wrapper.OBJECT);
        return makeZero(rtype);
    }
    private static final MethodHandle[] ZERO_MHS = new MethodHandle[Wrapper.COUNT];
    private static MethodHandle makeZero(Class<?> rtype) {
        MethodType mtype = methodType(rtype);
        LambdaForm lform = LambdaForm.zeroForm(BasicType.basicType(rtype));
        return MethodHandleImpl.makeIntrinsic(mtype, lform, Intrinsic.ZERO);
    }

    private static synchronized MethodHandle setCachedMethodHandle(MethodHandle[] cache, int pos, MethodHandle value) {
        // Simulate a CAS, to avoid racy duplication of results.
        MethodHandle prev = cache[pos];
        if (prev != null) return prev;
        return cache[pos] = value;
    }

    /**
     * Provides a target method handle with one or more <em>bound arguments</em>
     * in advance of the method handle's invocation.
     * The formal parameters to the target corresponding to the bound
     * arguments are called <em>bound parameters</em>.
     * Returns a new method handle which saves away the bound arguments.
     * When it is invoked, it receives arguments for any non-bound parameters,
     * binds the saved arguments to their corresponding parameters,
     * and calls the original target.
     * <p>
     * The type of the new method handle will drop the types for the bound
     * parameters from the original target type, since the new method handle
     * will no longer require those arguments to be supplied by its callers.
     * <p>
     * Each given argument object must match the corresponding bound parameter type.
     * If a bound parameter type is a primitive, the argument object
     * must be a wrapper, and will be unboxed to produce the primitive value.
     * <p>
     * The {@code pos} argument selects which parameters are to be bound.
     * It may range between zero and <i>N-L</i> (inclusively),
     * where <i>N</i> is the arity of the target method handle
     * and <i>L</i> is the length of the values array.
     * <p>
     * <em>Note:</em> The resulting adapter is never a {@linkplain MethodHandle#asVarargsCollector
     * variable-arity method handle}, even if the original target method handle was.
     * @param target the method handle to invoke after the argument is inserted
     * @param pos where to insert the argument (zero for the first)
     * @param values the series of arguments to insert
     * @return a method handle which inserts an additional argument,
     *         before calling the original method handle
     * @throws NullPointerException if the target or the {@code values} array is null
     * @throws IllegalArgumentException if (@code pos) is less than {@code 0} or greater than
     *         {@code N - L} where {@code N} is the arity of the target method handle and {@code L}
     *         is the length of the values array.
     * @throws ClassCastException if an argument does not match the corresponding bound parameter
     *         type.
     * @see MethodHandle#bindTo
     */
    public static MethodHandle insertArguments(MethodHandle target, int pos, Object... values) {
        int insCount = values.length;
        Class<?>[] ptypes = insertArgumentsChecks(target, insCount, pos);
        if (insCount == 0)  return target;
        BoundMethodHandle result = target.rebind();
        for (int i = 0; i < insCount; i++) {
            Object value = values[i];
            Class<?> ptype = ptypes[pos+i];
            if (ptype.isPrimitive()) {
                result = insertArgumentPrimitive(result, pos, ptype, value);
            } else {
                value = ptype.cast(value);  // throw CCE if needed
                result = result.bindArgumentL(pos, value);
            }
        }
        return result;
    }

    private static BoundMethodHandle insertArgumentPrimitive(BoundMethodHandle result, int pos,
                                                             Class<?> ptype, Object value) {
        Wrapper w = Wrapper.forPrimitiveType(ptype);
        // perform unboxing and/or primitive conversion
        value = w.convert(value, ptype);
        return switch (w) {
            case INT    -> result.bindArgumentI(pos, (int) value);
            case LONG   -> result.bindArgumentJ(pos, (long) value);
            case FLOAT  -> result.bindArgumentF(pos, (float) value);
            case DOUBLE -> result.bindArgumentD(pos, (double) value);
            default -> result.bindArgumentI(pos, ValueConversions.widenSubword(value));
        };
    }

    private static Class<?>[] insertArgumentsChecks(MethodHandle target, int insCount, int pos) throws RuntimeException {
        MethodType oldType = target.type();
        int outargs = oldType.parameterCount();
        int inargs  = outargs - insCount;
        if (inargs < 0)
            throw newIllegalArgumentException("too many values to insert");
        if (pos < 0 || pos > inargs)
            throw newIllegalArgumentException("no argument type to append");
        return oldType.ptypes();
    }

    /**
     * Produces a method handle which will discard some dummy arguments
     * before calling some other specified <i>target</i> method handle.
     * The type of the new method handle will be the same as the target's type,
     * except it will also include the dummy argument types,
     * at some given position.
     * <p>
     * The {@code pos} argument may range between zero and <i>N</i>,
     * where <i>N</i> is the arity of the target.
     * If {@code pos} is zero, the dummy arguments will precede
     * the target's real arguments; if {@code pos} is <i>N</i>
     * they will come after.
     * <p>
     * <b>Example:</b>
     * <blockquote><pre>{@code
import static java.lang.invoke.MethodHandles.*;
import static java.lang.invoke.MethodType.*;
...
MethodHandle cat = lookup().findVirtual(String.class,
  "concat", methodType(String.class, String.class));
assertEquals("xy", (String) cat.invokeExact("x", "y"));
MethodType bigType = cat.type().insertParameterTypes(0, int.class, String.class);
MethodHandle d0 = dropArguments(cat, 0, bigType.parameterList().subList(0,2));
assertEquals(bigType, d0.type());
assertEquals("yz", (String) d0.invokeExact(123, "x", "y", "z"));
     * }</pre></blockquote>
     * <p>
     * This method is also equivalent to the following code:
     * <blockquote><pre>
     * {@link #dropArguments(MethodHandle,int,Class...) dropArguments}{@code (target, pos, valueTypes.toArray(new Class[0]))}
     * </pre></blockquote>
     * @param target the method handle to invoke after the arguments are dropped
     * @param pos position of first argument to drop (zero for the leftmost)
     * @param valueTypes the type(s) of the argument(s) to drop
     * @return a method handle which drops arguments of the given types,
     *         before calling the original method handle
     * @throws NullPointerException if the target is null,
     *                              or if the {@code valueTypes} list or any of its elements is null
     * @throws IllegalArgumentException if any element of {@code valueTypes} is {@code void.class},
     *                  or if {@code pos} is negative or greater than the arity of the target,
     *                  or if the new method handle's type would have too many parameters
     */
    public static MethodHandle dropArguments(MethodHandle target, int pos, List<Class<?>> valueTypes) {
        return dropArguments0(target, pos, copyTypes(valueTypes.toArray()));
    }

    private static List<Class<?>> copyTypes(Object[] array) {
        return Arrays.asList(Arrays.copyOf(array, array.length, Class[].class));
    }

    private static MethodHandle dropArguments0(MethodHandle target, int pos, List<Class<?>> valueTypes) {
        MethodType oldType = target.type();  // get NPE
        int dropped = dropArgumentChecks(oldType, pos, valueTypes);
        MethodType newType = oldType.insertParameterTypes(pos, valueTypes);
        if (dropped == 0)  return target;
        BoundMethodHandle result = target.rebind();
        LambdaForm lform = result.form;
        int insertFormArg = 1 + pos;
        for (Class<?> ptype : valueTypes) {
            lform = lform.editor().addArgumentForm(insertFormArg++, BasicType.basicType(ptype));
        }
        result = result.copyWith(newType, lform);
        return result;
    }

    private static int dropArgumentChecks(MethodType oldType, int pos, List<Class<?>> valueTypes) {
        int dropped = valueTypes.size();
        MethodType.checkSlotCount(dropped);
        int outargs = oldType.parameterCount();
        int inargs  = outargs + dropped;
        if (pos < 0 || pos > outargs)
            throw newIllegalArgumentException("no argument type to remove"
                    + Arrays.asList(oldType, pos, valueTypes, inargs, outargs)
                    );
        return dropped;
    }

    /**
     * Produces a method handle which will discard some dummy arguments
     * before calling some other specified <i>target</i> method handle.
     * The type of the new method handle will be the same as the target's type,
     * except it will also include the dummy argument types,
     * at some given position.
     * <p>
     * The {@code pos} argument may range between zero and <i>N</i>,
     * where <i>N</i> is the arity of the target.
     * If {@code pos} is zero, the dummy arguments will precede
     * the target's real arguments; if {@code pos} is <i>N</i>
     * they will come after.
     * @apiNote
     * <blockquote><pre>{@code
import static java.lang.invoke.MethodHandles.*;
import static java.lang.invoke.MethodType.*;
...
MethodHandle cat = lookup().findVirtual(String.class,
  "concat", methodType(String.class, String.class));
assertEquals("xy", (String) cat.invokeExact("x", "y"));
MethodHandle d0 = dropArguments(cat, 0, String.class);
assertEquals("yz", (String) d0.invokeExact("x", "y", "z"));
MethodHandle d1 = dropArguments(cat, 1, String.class);
assertEquals("xz", (String) d1.invokeExact("x", "y", "z"));
MethodHandle d2 = dropArguments(cat, 2, String.class);
assertEquals("xy", (String) d2.invokeExact("x", "y", "z"));
MethodHandle d12 = dropArguments(cat, 1, int.class, boolean.class);
assertEquals("xz", (String) d12.invokeExact("x", 12, true, "z"));
     * }</pre></blockquote>
     * <p>
     * This method is also equivalent to the following code:
     * <blockquote><pre>
     * {@link #dropArguments(MethodHandle,int,List) dropArguments}{@code (target, pos, Arrays.asList(valueTypes))}
     * </pre></blockquote>
     * @param target the method handle to invoke after the arguments are dropped
     * @param pos position of first argument to drop (zero for the leftmost)
     * @param valueTypes the type(s) of the argument(s) to drop
     * @return a method handle which drops arguments of the given types,
     *         before calling the original method handle
     * @throws NullPointerException if the target is null,
     *                              or if the {@code valueTypes} array or any of its elements is null
     * @throws IllegalArgumentException if any element of {@code valueTypes} is {@code void.class},
     *                  or if {@code pos} is negative or greater than the arity of the target,
     *                  or if the new method handle's type would have
     *                  <a href="MethodHandle.html#maxarity">too many parameters</a>
     */
    public static MethodHandle dropArguments(MethodHandle target, int pos, Class<?>... valueTypes) {
        return dropArguments0(target, pos, copyTypes(valueTypes));
    }

    // private version which allows caller some freedom with error handling
    private static MethodHandle dropArgumentsToMatch(MethodHandle target, int skip, List<Class<?>> newTypes, int pos,
                                      boolean nullOnFailure) {
        newTypes = copyTypes(newTypes.toArray());
        List<Class<?>> oldTypes = target.type().parameterList();
        int match = oldTypes.size();
        if (skip != 0) {
            if (skip < 0 || skip > match) {
                throw newIllegalArgumentException("illegal skip", skip, target);
            }
            oldTypes = oldTypes.subList(skip, match);
            match -= skip;
        }
        List<Class<?>> addTypes = newTypes;
        int add = addTypes.size();
        if (pos != 0) {
            if (pos < 0 || pos > add) {
                throw newIllegalArgumentException("illegal pos", pos, newTypes);
            }
            addTypes = addTypes.subList(pos, add);
            add -= pos;
            assert(addTypes.size() == add);
        }
        // Do not add types which already match the existing arguments.
        if (match > add || !oldTypes.equals(addTypes.subList(0, match))) {
            if (nullOnFailure) {
                return null;
            }
            throw newIllegalArgumentException("argument lists do not match", oldTypes, newTypes);
        }
        addTypes = addTypes.subList(match, add);
        add -= match;
        assert(addTypes.size() == add);
        // newTypes:     (   P*[pos], M*[match], A*[add] )
        // target: ( S*[skip],        M*[match]  )
        MethodHandle adapter = target;
        if (add > 0) {
            adapter = dropArguments0(adapter, skip+ match, addTypes);
        }
        // adapter: (S*[skip],        M*[match], A*[add] )
        if (pos > 0) {
            adapter = dropArguments0(adapter, skip, newTypes.subList(0, pos));
        }
        // adapter: (S*[skip], P*[pos], M*[match], A*[add] )
        return adapter;
    }

    /**
     * Adapts a target method handle to match the given parameter type list. If necessary, adds dummy arguments. Some
     * leading parameters can be skipped before matching begins. The remaining types in the {@code target}'s parameter
     * type list must be a sub-list of the {@code newTypes} type list at the starting position {@code pos}. The
     * resulting handle will have the target handle's parameter type list, with any non-matching parameter types (before
     * or after the matching sub-list) inserted in corresponding positions of the target's original parameters, as if by
     * {@link #dropArguments(MethodHandle, int, Class[])}.
     * <p>
     * The resulting handle will have the same return type as the target handle.
     * <p>
     * In more formal terms, assume these two type lists:<ul>
     * <li>The target handle has the parameter type list {@code S..., M...}, with as many types in {@code S} as
     * indicated by {@code skip}. The {@code M} types are those that are supposed to match part of the given type list,
     * {@code newTypes}.
     * <li>The {@code newTypes} list contains types {@code P..., M..., A...}, with as many types in {@code P} as
     * indicated by {@code pos}. The {@code M} types are precisely those that the {@code M} types in the target handle's
     * parameter type list are supposed to match. The types in {@code A} are additional types found after the matching
     * sub-list.
     * </ul>
     * Given these assumptions, the result of an invocation of {@code dropArgumentsToMatch} will have the parameter type
     * list {@code S..., P..., M..., A...}, with the {@code P} and {@code A} types inserted as if by
     * {@link #dropArguments(MethodHandle, int, Class[])}.
     *
     * @apiNote
     * Two method handles whose argument lists are "effectively identical" (i.e., identical in a common prefix) may be
     * mutually converted to a common type by two calls to {@code dropArgumentsToMatch}, as follows:
     * <blockquote><pre>{@code
import static java.lang.invoke.MethodHandles.*;
import static java.lang.invoke.MethodType.*;
...
...
MethodHandle h0 = constant(boolean.class, true);
MethodHandle h1 = lookup().findVirtual(String.class, "concat", methodType(String.class, String.class));
MethodType bigType = h1.type().insertParameterTypes(1, String.class, int.class);
MethodHandle h2 = dropArguments(h1, 0, bigType.parameterList());
if (h1.type().parameterCount() < h2.type().parameterCount())
    h1 = dropArgumentsToMatch(h1, 0, h2.type().parameterList(), 0);  // lengthen h1
else
    h2 = dropArgumentsToMatch(h2, 0, h1.type().parameterList(), 0);    // lengthen h2
MethodHandle h3 = guardWithTest(h0, h1, h2);
assertEquals("xy", h3.invoke("x", "y", 1, "a", "b", "c"));
     * }</pre></blockquote>
     * @param target the method handle to adapt
     * @param skip number of targets parameters to disregard (they will be unchanged)
     * @param newTypes the list of types to match {@code target}'s parameter type list to
     * @param pos place in {@code newTypes} where the non-skipped target parameters must occur
     * @return a possibly adapted method handle
     * @throws NullPointerException if either argument is null
     * @throws IllegalArgumentException if any element of {@code newTypes} is {@code void.class},
     *         or if {@code skip} is negative or greater than the arity of the target,
     *         or if {@code pos} is negative or greater than the newTypes list size,
     *         or if {@code newTypes} does not contain the {@code target}'s non-skipped parameter types at position
     *         {@code pos}.
     * @since 9
     */
    public static MethodHandle dropArgumentsToMatch(MethodHandle target, int skip, List<Class<?>> newTypes, int pos) {
        Objects.requireNonNull(target);
        Objects.requireNonNull(newTypes);
        return dropArgumentsToMatch(target, skip, newTypes, pos, false);
    }

    /**
     * Drop the return value of the target handle (if any).
     * The returned method handle will have a {@code void} return type.
     *
     * @param target the method handle to adapt
     * @return a possibly adapted method handle
     * @throws NullPointerException if {@code target} is null
     * @since 16
     */
    public static MethodHandle dropReturn(MethodHandle target) {
        Objects.requireNonNull(target);
        MethodType oldType = target.type();
        Class<?> oldReturnType = oldType.returnType();
        if (oldReturnType == void.class)
            return target;
        MethodType newType = oldType.changeReturnType(void.class);
        BoundMethodHandle result = target.rebind();
        LambdaForm lform = result.editor().filterReturnForm(V_TYPE, true);
        result = result.copyWith(newType, lform);
        return result;
    }

    /**
     * Adapts a target method handle by pre-processing
     * one or more of its arguments, each with its own unary filter function,
     * and then calling the target with each pre-processed argument
     * replaced by the result of its corresponding filter function.
     * <p>
     * The pre-processing is performed by one or more method handles,
     * specified in the elements of the {@code filters} array.
     * The first element of the filter array corresponds to the {@code pos}
     * argument of the target, and so on in sequence.
     * The filter functions are invoked in left to right order.
     * <p>
     * Null arguments in the array are treated as identity functions,
     * and the corresponding arguments left unchanged.
     * (If there are no non-null elements in the array, the original target is returned.)
     * Each filter is applied to the corresponding argument of the adapter.
     * <p>
     * If a filter {@code F} applies to the {@code N}th argument of
     * the target, then {@code F} must be a method handle which
     * takes exactly one argument.  The type of {@code F}'s sole argument
     * replaces the corresponding argument type of the target
     * in the resulting adapted method handle.
     * The return type of {@code F} must be identical to the corresponding
     * parameter type of the target.
     * <p>
     * It is an error if there are elements of {@code filters}
     * (null or not)
     * which do not correspond to argument positions in the target.
     * <p><b>Example:</b>
     * <blockquote><pre>{@code
import static java.lang.invoke.MethodHandles.*;
import static java.lang.invoke.MethodType.*;
...
MethodHandle cat = lookup().findVirtual(String.class,
  "concat", methodType(String.class, String.class));
MethodHandle upcase = lookup().findVirtual(String.class,
  "toUpperCase", methodType(String.class));
assertEquals("xy", (String) cat.invokeExact("x", "y"));
MethodHandle f0 = filterArguments(cat, 0, upcase);
assertEquals("Xy", (String) f0.invokeExact("x", "y")); // Xy
MethodHandle f1 = filterArguments(cat, 1, upcase);
assertEquals("xY", (String) f1.invokeExact("x", "y")); // xY
MethodHandle f2 = filterArguments(cat, 0, upcase, upcase);
assertEquals("XY", (String) f2.invokeExact("x", "y")); // XY
     * }</pre></blockquote>
     * <p>Here is pseudocode for the resulting adapter. In the code, {@code T}
     * denotes the return type of both the {@code target} and resulting adapter.
     * {@code P}/{@code p} and {@code B}/{@code b} represent the types and values
     * of the parameters and arguments that precede and follow the filter position
     * {@code pos}, respectively. {@code A[i]}/{@code a[i]} stand for the types and
     * values of the filtered parameters and arguments; they also represent the
     * return types of the {@code filter[i]} handles. The latter accept arguments
     * {@code v[i]} of type {@code V[i]}, which also appear in the signature of
     * the resulting adapter.
     * <blockquote><pre>{@code
     * T target(P... p, A[i]... a[i], B... b);
     * A[i] filter[i](V[i]);
     * T adapter(P... p, V[i]... v[i], B... b) {
     *   return target(p..., filter[i](v[i])..., b...);
     * }
     * }</pre></blockquote>
     * <p>
     * <em>Note:</em> The resulting adapter is never a {@linkplain MethodHandle#asVarargsCollector
     * variable-arity method handle}, even if the original target method handle was.
     *
     * @param target the method handle to invoke after arguments are filtered
     * @param pos the position of the first argument to filter
     * @param filters method handles to call initially on filtered arguments
     * @return method handle which incorporates the specified argument filtering logic
     * @throws NullPointerException if the target is null
     *                              or if the {@code filters} array is null
     * @throws IllegalArgumentException if a non-null element of {@code filters}
     *          does not match a corresponding argument type of target as described above,
     *          or if the {@code pos+filters.length} is greater than {@code target.type().parameterCount()},
     *          or if the resulting method handle's type would have
     *          <a href="MethodHandle.html#maxarity">too many parameters</a>
     */
    public static MethodHandle filterArguments(MethodHandle target, int pos, MethodHandle... filters) {
        // In method types arguments start at index 0, while the LF
        // editor have the MH receiver at position 0 - adjust appropriately.
        final int MH_RECEIVER_OFFSET = 1;
        filterArgumentsCheckArity(target, pos, filters);
        MethodHandle adapter = target;

        // keep track of currently matched filters, as to optimize repeated filters
        int index = 0;
        int[] positions = new int[filters.length];
        MethodHandle filter = null;

        // process filters in reverse order so that the invocation of
        // the resulting adapter will invoke the filters in left-to-right order
        for (int i = filters.length - 1; i >= 0; --i) {
            MethodHandle newFilter = filters[i];
            if (newFilter == null) continue;  // ignore null elements of filters

            // flush changes on update
            if (filter != newFilter) {
                if (filter != null) {
                    if (index > 1) {
                        adapter = filterRepeatedArgument(adapter, filter, Arrays.copyOf(positions, index));
                    } else {
                        adapter = filterArgument(adapter, positions[0] - 1, filter);
                    }
                }
                filter = newFilter;
                index = 0;
            }

            filterArgumentChecks(target, pos + i, newFilter);
            positions[index++] = pos + i + MH_RECEIVER_OFFSET;
        }
        if (index > 1) {
            adapter = filterRepeatedArgument(adapter, filter, Arrays.copyOf(positions, index));
        } else if (index == 1) {
            adapter = filterArgument(adapter, positions[0] - 1, filter);
        }
        return adapter;
    }

    private static MethodHandle filterRepeatedArgument(MethodHandle adapter, MethodHandle filter, int[] positions) {
        MethodType targetType = adapter.type();
        MethodType filterType = filter.type();
        BoundMethodHandle result = adapter.rebind();
        Class<?> newParamType = filterType.parameterType(0);

        Class<?>[] ptypes = targetType.ptypes().clone();
        for (int pos : positions) {
            ptypes[pos - 1] = newParamType;
        }
        MethodType newType = MethodType.methodType(targetType.rtype(), ptypes, true);

        LambdaForm lform = result.editor().filterRepeatedArgumentForm(BasicType.basicType(newParamType), positions);
        return result.copyWithExtendL(newType, lform, filter);
    }

    /*non-public*/
    static MethodHandle filterArgument(MethodHandle target, int pos, MethodHandle filter) {
        filterArgumentChecks(target, pos, filter);
        MethodType targetType = target.type();
        MethodType filterType = filter.type();
        BoundMethodHandle result = target.rebind();
        Class<?> newParamType = filterType.parameterType(0);
        LambdaForm lform = result.editor().filterArgumentForm(1 + pos, BasicType.basicType(newParamType));
        MethodType newType = targetType.changeParameterType(pos, newParamType);
        result = result.copyWithExtendL(newType, lform, filter);
        return result;
    }

    private static void filterArgumentsCheckArity(MethodHandle target, int pos, MethodHandle[] filters) {
        MethodType targetType = target.type();
        int maxPos = targetType.parameterCount();
        if (pos + filters.length > maxPos)
            throw newIllegalArgumentException("too many filters");
    }

    private static void filterArgumentChecks(MethodHandle target, int pos, MethodHandle filter) throws RuntimeException {
        MethodType targetType = target.type();
        MethodType filterType = filter.type();
        if (filterType.parameterCount() != 1
            || filterType.returnType() != targetType.parameterType(pos))
            throw newIllegalArgumentException("target and filter types do not match", targetType, filterType);
    }

    /**
     * Adapts a target method handle by pre-processing
     * a sub-sequence of its arguments with a filter (another method handle).
     * The pre-processed arguments are replaced by the result (if any) of the
     * filter function.
     * The target is then called on the modified (usually shortened) argument list.
     * <p>
     * If the filter returns a value, the target must accept that value as
     * its argument in position {@code pos}, preceded and/or followed by
     * any arguments not passed to the filter.
     * If the filter returns void, the target must accept all arguments
     * not passed to the filter.
     * No arguments are reordered, and a result returned from the filter
     * replaces (in order) the whole subsequence of arguments originally
     * passed to the adapter.
     * <p>
     * The argument types (if any) of the filter
     * replace zero or one argument types of the target, at position {@code pos},
     * in the resulting adapted method handle.
     * The return type of the filter (if any) must be identical to the
     * argument type of the target at position {@code pos}, and that target argument
     * is supplied by the return value of the filter.
     * <p>
     * In all cases, {@code pos} must be greater than or equal to zero, and
     * {@code pos} must also be less than or equal to the target's arity.
     * <p><b>Example:</b>
     * <blockquote><pre>{@code
import static java.lang.invoke.MethodHandles.*;
import static java.lang.invoke.MethodType.*;
...
MethodHandle deepToString = publicLookup()
  .findStatic(Arrays.class, "deepToString", methodType(String.class, Object[].class));

MethodHandle ts1 = deepToString.asCollector(String[].class, 1);
assertEquals("[strange]", (String) ts1.invokeExact("strange"));

MethodHandle ts2 = deepToString.asCollector(String[].class, 2);
assertEquals("[up, down]", (String) ts2.invokeExact("up", "down"));

MethodHandle ts3 = deepToString.asCollector(String[].class, 3);
MethodHandle ts3_ts2 = collectArguments(ts3, 1, ts2);
assertEquals("[top, [up, down], strange]",
             (String) ts3_ts2.invokeExact("top", "up", "down", "strange"));

MethodHandle ts3_ts2_ts1 = collectArguments(ts3_ts2, 3, ts1);
assertEquals("[top, [up, down], [strange]]",
             (String) ts3_ts2_ts1.invokeExact("top", "up", "down", "strange"));

MethodHandle ts3_ts2_ts3 = collectArguments(ts3_ts2, 1, ts3);
assertEquals("[top, [[up, down, strange], charm], bottom]",
             (String) ts3_ts2_ts3.invokeExact("top", "up", "down", "strange", "charm", "bottom"));
     * }</pre></blockquote>
     * <p>Here is pseudocode for the resulting adapter. In the code, {@code T}
     * represents the return type of the {@code target} and resulting adapter.
     * {@code V}/{@code v} stand for the return type and value of the
     * {@code filter}, which are also found in the signature and arguments of
     * the {@code target}, respectively, unless {@code V} is {@code void}.
     * {@code A}/{@code a} and {@code C}/{@code c} represent the parameter types
     * and values preceding and following the collection position, {@code pos},
     * in the {@code target}'s signature. They also turn up in the resulting
     * adapter's signature and arguments, where they surround
     * {@code B}/{@code b}, which represent the parameter types and arguments
     * to the {@code filter} (if any).
     * <blockquote><pre>{@code
     * T target(A...,V,C...);
     * V filter(B...);
     * T adapter(A... a,B... b,C... c) {
     *   V v = filter(b...);
     *   return target(a...,v,c...);
     * }
     * // and if the filter has no arguments:
     * T target2(A...,V,C...);
     * V filter2();
     * T adapter2(A... a,C... c) {
     *   V v = filter2();
     *   return target2(a...,v,c...);
     * }
     * // and if the filter has a void return:
     * T target3(A...,C...);
     * void filter3(B...);
     * T adapter3(A... a,B... b,C... c) {
     *   filter3(b...);
     *   return target3(a...,c...);
     * }
     * }</pre></blockquote>
     * <p>
     * A collection adapter {@code collectArguments(mh, 0, coll)} is equivalent to
     * one which first "folds" the affected arguments, and then drops them, in separate
     * steps as follows:
     * <blockquote><pre>{@code
     * mh = MethodHandles.dropArguments(mh, 1, coll.type().parameterList()); //step 2
     * mh = MethodHandles.foldArguments(mh, coll); //step 1
     * }</pre></blockquote>
     * If the target method handle consumes no arguments besides than the result
     * (if any) of the filter {@code coll}, then {@code collectArguments(mh, 0, coll)}
     * is equivalent to {@code filterReturnValue(coll, mh)}.
     * If the filter method handle {@code coll} consumes one argument and produces
     * a non-void result, then {@code collectArguments(mh, N, coll)}
     * is equivalent to {@code filterArguments(mh, N, coll)}.
     * Other equivalences are possible but would require argument permutation.
     * <p>
     * <em>Note:</em> The resulting adapter is never a {@linkplain MethodHandle#asVarargsCollector
     * variable-arity method handle}, even if the original target method handle was.
     *
     * @param target the method handle to invoke after filtering the subsequence of arguments
     * @param pos the position of the first adapter argument to pass to the filter,
     *            and/or the target argument which receives the result of the filter
     * @param filter method handle to call on the subsequence of arguments
     * @return method handle which incorporates the specified argument subsequence filtering logic
     * @throws NullPointerException if either argument is null
     * @throws IllegalArgumentException if the return type of {@code filter}
     *          is non-void and is not the same as the {@code pos} argument of the target,
     *          or if {@code pos} is not between 0 and the target's arity, inclusive,
     *          or if the resulting method handle's type would have
     *          <a href="MethodHandle.html#maxarity">too many parameters</a>
     * @see MethodHandles#foldArguments
     * @see MethodHandles#filterArguments
     * @see MethodHandles#filterReturnValue
     */
    public static MethodHandle collectArguments(MethodHandle target, int pos, MethodHandle filter) {
        MethodType newType = collectArgumentsChecks(target, pos, filter);
        MethodType collectorType = filter.type();
        BoundMethodHandle result = target.rebind();
        LambdaForm lform = result.editor().collectArgumentsForm(1 + pos, collectorType.basicType());
        return result.copyWithExtendL(newType, lform, filter);
    }

    private static MethodType collectArgumentsChecks(MethodHandle target, int pos, MethodHandle filter) throws RuntimeException {
        MethodType targetType = target.type();
        MethodType filterType = filter.type();
        Class<?> rtype = filterType.returnType();
        List<Class<?>> filterArgs = filterType.parameterList();
        if (pos < 0 || (rtype == void.class && pos > targetType.parameterCount()) ||
                       (rtype != void.class && pos >= targetType.parameterCount())) {
            throw newIllegalArgumentException("position is out of range for target", target, pos);
        }
        if (rtype == void.class) {
            return targetType.insertParameterTypes(pos, filterArgs);
        }
        if (rtype != targetType.parameterType(pos)) {
            throw newIllegalArgumentException("target and filter types do not match", targetType, filterType);
        }
        return targetType.dropParameterTypes(pos, pos+1).insertParameterTypes(pos, filterArgs);
    }

    /**
     * Adapts a target method handle by post-processing
     * its return value (if any) with a filter (another method handle).
     * The result of the filter is returned from the adapter.
     * <p>
     * If the target returns a value, the filter must accept that value as
     * its only argument.
     * If the target returns void, the filter must accept no arguments.
     * <p>
     * The return type of the filter
     * replaces the return type of the target
     * in the resulting adapted method handle.
     * The argument type of the filter (if any) must be identical to the
     * return type of the target.
     * <p><b>Example:</b>
     * <blockquote><pre>{@code
import static java.lang.invoke.MethodHandles.*;
import static java.lang.invoke.MethodType.*;
...
MethodHandle cat = lookup().findVirtual(String.class,
  "concat", methodType(String.class, String.class));
MethodHandle length = lookup().findVirtual(String.class,
  "length", methodType(int.class));
System.out.println((String) cat.invokeExact("x", "y")); // xy
MethodHandle f0 = filterReturnValue(cat, length);
System.out.println((int) f0.invokeExact("x", "y")); // 2
     * }</pre></blockquote>
     * <p>Here is pseudocode for the resulting adapter. In the code,
     * {@code T}/{@code t} represent the result type and value of the
     * {@code target}; {@code V}, the result type of the {@code filter}; and
     * {@code A}/{@code a}, the types and values of the parameters and arguments
     * of the {@code target} as well as the resulting adapter.
     * <blockquote><pre>{@code
     * T target(A...);
     * V filter(T);
     * V adapter(A... a) {
     *   T t = target(a...);
     *   return filter(t);
     * }
     * // and if the target has a void return:
     * void target2(A...);
     * V filter2();
     * V adapter2(A... a) {
     *   target2(a...);
     *   return filter2();
     * }
     * // and if the filter has a void return:
     * T target3(A...);
     * void filter3(V);
     * void adapter3(A... a) {
     *   T t = target3(a...);
     *   filter3(t);
     * }
     * }</pre></blockquote>
     * <p>
     * <em>Note:</em> The resulting adapter is never a {@linkplain MethodHandle#asVarargsCollector
     * variable-arity method handle}, even if the original target method handle was.
     * @param target the method handle to invoke before filtering the return value
     * @param filter method handle to call on the return value
     * @return method handle which incorporates the specified return value filtering logic
     * @throws NullPointerException if either argument is null
     * @throws IllegalArgumentException if the argument list of {@code filter}
     *          does not match the return type of target as described above
     */
    public static MethodHandle filterReturnValue(MethodHandle target, MethodHandle filter) {
        MethodType targetType = target.type();
        MethodType filterType = filter.type();
        filterReturnValueChecks(targetType, filterType);
        BoundMethodHandle result = target.rebind();
        BasicType rtype = BasicType.basicType(filterType.returnType());
        LambdaForm lform = result.editor().filterReturnForm(rtype, false);
        MethodType newType = targetType.changeReturnType(filterType.returnType());
        result = result.copyWithExtendL(newType, lform, filter);
        return result;
    }

    private static void filterReturnValueChecks(MethodType targetType, MethodType filterType) throws RuntimeException {
        Class<?> rtype = targetType.returnType();
        int filterValues = filterType.parameterCount();
        if (filterValues == 0
                ? (rtype != void.class)
                : (rtype != filterType.parameterType(0) || filterValues != 1))
            throw newIllegalArgumentException("target and filter types do not match", targetType, filterType);
    }

    /**
     * Filter the return value of a target method handle with a filter function. The filter function is
     * applied to the return value of the original handle; if the filter specifies more than one parameters,
     * then any remaining parameter is appended to the adapter handle. In other words, the adaptation works
     * as follows:
     * <blockquote><pre>{@code
     * T target(A...)
     * V filter(B... , T)
     * V adapter(A... a, B... b) {
     *     T t = target(a...);
     *     return filter(b..., t);
     * }
     * }</pre></blockquote>
     * <p>
     * If the filter handle is a unary function, then this method behaves like {@link #filterReturnValue(MethodHandle, MethodHandle)}.
     *
     * @param target the target method handle
     * @param filter the filter method handle
     * @return the adapter method handle
     */
    /* package */ static MethodHandle collectReturnValue(MethodHandle target, MethodHandle filter) {
        MethodType targetType = target.type();
        MethodType filterType = filter.type();
        BoundMethodHandle result = target.rebind();
        LambdaForm lform = result.editor().collectReturnValueForm(filterType.basicType());
        MethodType newType = targetType.changeReturnType(filterType.returnType());
        if (filterType.parameterCount() > 1) {
            for (int i = 0 ; i < filterType.parameterCount() - 1 ; i++) {
                newType = newType.appendParameterTypes(filterType.parameterType(i));
            }
        }
        result = result.copyWithExtendL(newType, lform, filter);
        return result;
    }

    /**
     * Adapts a target method handle by pre-processing
     * some of its arguments, and then calling the target with
     * the result of the pre-processing, inserted into the original
     * sequence of arguments.
     * <p>
     * The pre-processing is performed by {@code combiner}, a second method handle.
     * Of the arguments passed to the adapter, the first {@code N} arguments
     * are copied to the combiner, which is then called.
     * (Here, {@code N} is defined as the parameter count of the combiner.)
     * After this, control passes to the target, with any result
     * from the combiner inserted before the original {@code N} incoming
     * arguments.
     * <p>
     * If the combiner returns a value, the first parameter type of the target
     * must be identical with the return type of the combiner, and the next
     * {@code N} parameter types of the target must exactly match the parameters
     * of the combiner.
     * <p>
     * If the combiner has a void return, no result will be inserted,
     * and the first {@code N} parameter types of the target
     * must exactly match the parameters of the combiner.
     * <p>
     * The resulting adapter is the same type as the target, except that the
     * first parameter type is dropped,
     * if it corresponds to the result of the combiner.
     * <p>
     * (Note that {@link #dropArguments(MethodHandle,int,List) dropArguments} can be used to remove any arguments
     * that either the combiner or the target does not wish to receive.
     * If some of the incoming arguments are destined only for the combiner,
     * consider using {@link MethodHandle#asCollector asCollector} instead, since those
     * arguments will not need to be live on the stack on entry to the
     * target.)
     * <p><b>Example:</b>
     * <blockquote><pre>{@code
import static java.lang.invoke.MethodHandles.*;
import static java.lang.invoke.MethodType.*;
...
MethodHandle trace = publicLookup().findVirtual(java.io.PrintStream.class,
  "println", methodType(void.class, String.class))
    .bindTo(System.out);
MethodHandle cat = lookup().findVirtual(String.class,
  "concat", methodType(String.class, String.class));
assertEquals("boojum", (String) cat.invokeExact("boo", "jum"));
MethodHandle catTrace = foldArguments(cat, trace);
// also prints "boo":
assertEquals("boojum", (String) catTrace.invokeExact("boo", "jum"));
     * }</pre></blockquote>
     * <p>Here is pseudocode for the resulting adapter. In the code, {@code T}
     * represents the result type of the {@code target} and resulting adapter.
     * {@code V}/{@code v} represent the type and value of the parameter and argument
     * of {@code target} that precedes the folding position; {@code V} also is
     * the result type of the {@code combiner}. {@code A}/{@code a} denote the
     * types and values of the {@code N} parameters and arguments at the folding
     * position. {@code B}/{@code b} represent the types and values of the
     * {@code target} parameters and arguments that follow the folded parameters
     * and arguments.
     * <blockquote><pre>{@code
     * // there are N arguments in A...
     * T target(V, A[N]..., B...);
     * V combiner(A...);
     * T adapter(A... a, B... b) {
     *   V v = combiner(a...);
     *   return target(v, a..., b...);
     * }
     * // and if the combiner has a void return:
     * T target2(A[N]..., B...);
     * void combiner2(A...);
     * T adapter2(A... a, B... b) {
     *   combiner2(a...);
     *   return target2(a..., b...);
     * }
     * }</pre></blockquote>
     * <p>
     * <em>Note:</em> The resulting adapter is never a {@linkplain MethodHandle#asVarargsCollector
     * variable-arity method handle}, even if the original target method handle was.
     * @param target the method handle to invoke after arguments are combined
     * @param combiner method handle to call initially on the incoming arguments
     * @return method handle which incorporates the specified argument folding logic
     * @throws NullPointerException if either argument is null
     * @throws IllegalArgumentException if {@code combiner}'s return type
     *          is non-void and not the same as the first argument type of
     *          the target, or if the initial {@code N} argument types
     *          of the target
     *          (skipping one matching the {@code combiner}'s return type)
     *          are not identical with the argument types of {@code combiner}
     */
    public static MethodHandle foldArguments(MethodHandle target, MethodHandle combiner) {
        return foldArguments(target, 0, combiner);
    }

    /**
     * Adapts a target method handle by pre-processing some of its arguments, starting at a given position, and then
     * calling the target with the result of the pre-processing, inserted into the original sequence of arguments just
     * before the folded arguments.
     * <p>
     * This method is closely related to {@link #foldArguments(MethodHandle, MethodHandle)}, but allows to control the
     * position in the parameter list at which folding takes place. The argument controlling this, {@code pos}, is a
     * zero-based index. The aforementioned method {@link #foldArguments(MethodHandle, MethodHandle)} assumes position
     * 0.
     *
     * @apiNote Example:
     * <blockquote><pre>{@code
    import static java.lang.invoke.MethodHandles.*;
    import static java.lang.invoke.MethodType.*;
    ...
    MethodHandle trace = publicLookup().findVirtual(java.io.PrintStream.class,
    "println", methodType(void.class, String.class))
    .bindTo(System.out);
    MethodHandle cat = lookup().findVirtual(String.class,
    "concat", methodType(String.class, String.class));
    assertEquals("boojum", (String) cat.invokeExact("boo", "jum"));
    MethodHandle catTrace = foldArguments(cat, 1, trace);
    // also prints "jum":
    assertEquals("boojum", (String) catTrace.invokeExact("boo", "jum"));
     * }</pre></blockquote>
     * <p>Here is pseudocode for the resulting adapter. In the code, {@code T}
     * represents the result type of the {@code target} and resulting adapter.
     * {@code V}/{@code v} represent the type and value of the parameter and argument
     * of {@code target} that precedes the folding position; {@code V} also is
     * the result type of the {@code combiner}. {@code A}/{@code a} denote the
     * types and values of the {@code N} parameters and arguments at the folding
     * position. {@code Z}/{@code z} and {@code B}/{@code b} represent the types
     * and values of the {@code target} parameters and arguments that precede and
     * follow the folded parameters and arguments starting at {@code pos},
     * respectively.
     * <blockquote><pre>{@code
     * // there are N arguments in A...
     * T target(Z..., V, A[N]..., B...);
     * V combiner(A...);
     * T adapter(Z... z, A... a, B... b) {
     *   V v = combiner(a...);
     *   return target(z..., v, a..., b...);
     * }
     * // and if the combiner has a void return:
     * T target2(Z..., A[N]..., B...);
     * void combiner2(A...);
     * T adapter2(Z... z, A... a, B... b) {
     *   combiner2(a...);
     *   return target2(z..., a..., b...);
     * }
     * }</pre></blockquote>
     * <p>
     * <em>Note:</em> The resulting adapter is never a {@linkplain MethodHandle#asVarargsCollector
     * variable-arity method handle}, even if the original target method handle was.
     *
     * @param target the method handle to invoke after arguments are combined
     * @param pos the position at which to start folding and at which to insert the folding result; if this is {@code
     *            0}, the effect is the same as for {@link #foldArguments(MethodHandle, MethodHandle)}.
     * @param combiner method handle to call initially on the incoming arguments
     * @return method handle which incorporates the specified argument folding logic
     * @throws NullPointerException if either argument is null
     * @throws IllegalArgumentException if either of the following two conditions holds:
     *          (1) {@code combiner}'s return type is non-{@code void} and not the same as the argument type at position
     *              {@code pos} of the target signature;
     *          (2) the {@code N} argument types at position {@code pos} of the target signature (skipping one matching
     *              the {@code combiner}'s return type) are not identical with the argument types of {@code combiner}.
     *
     * @see #foldArguments(MethodHandle, MethodHandle)
     * @since 9
     */
    public static MethodHandle foldArguments(MethodHandle target, int pos, MethodHandle combiner) {
        MethodType targetType = target.type();
        MethodType combinerType = combiner.type();
        Class<?> rtype = foldArgumentChecks(pos, targetType, combinerType);
        BoundMethodHandle result = target.rebind();
        boolean dropResult = rtype == void.class;
        LambdaForm lform = result.editor().foldArgumentsForm(1 + pos, dropResult, combinerType.basicType());
        MethodType newType = targetType;
        if (!dropResult) {
            newType = newType.dropParameterTypes(pos, pos + 1);
        }
        result = result.copyWithExtendL(newType, lform, combiner);
        return result;
    }

    private static Class<?> foldArgumentChecks(int foldPos, MethodType targetType, MethodType combinerType) {
        int foldArgs   = combinerType.parameterCount();
        Class<?> rtype = combinerType.returnType();
        int foldVals = rtype == void.class ? 0 : 1;
        int afterInsertPos = foldPos + foldVals;
        boolean ok = (targetType.parameterCount() >= afterInsertPos + foldArgs);
        if (ok) {
            for (int i = 0; i < foldArgs; i++) {
                if (combinerType.parameterType(i) != targetType.parameterType(i + afterInsertPos)) {
                    ok = false;
                    break;
                }
            }
        }
        if (ok && foldVals != 0 && combinerType.returnType() != targetType.parameterType(foldPos))
            ok = false;
        if (!ok)
            throw misMatchedTypes("target and combiner types", targetType, combinerType);
        return rtype;
    }

    /**
     * Adapts a target method handle by pre-processing some of its arguments, then calling the target with the result
     * of the pre-processing replacing the argument at the given position.
     *
     * @param target the method handle to invoke after arguments are combined
     * @param position the position at which to start folding and at which to insert the folding result; if this is {@code
     *            0}, the effect is the same as for {@link #foldArguments(MethodHandle, MethodHandle)}.
     * @param combiner method handle to call initially on the incoming arguments
     * @param argPositions indexes of the target to pick arguments sent to the combiner from
     * @return method handle which incorporates the specified argument folding logic
     * @throws NullPointerException if either argument is null
     * @throws IllegalArgumentException if either of the following two conditions holds:
     *          (1) {@code combiner}'s return type is not the same as the argument type at position
     *              {@code pos} of the target signature;
     *          (2) the {@code N} argument types at positions {@code argPositions[1...N]} of the target signature are
     *              not identical with the argument types of {@code combiner}.
     */
    /*non-public*/
    static MethodHandle filterArgumentsWithCombiner(MethodHandle target, int position, MethodHandle combiner, int ... argPositions) {
        return argumentsWithCombiner(true, target, position, combiner, argPositions);
    }

    /**
     * Adapts a target method handle by pre-processing some of its arguments, calling the target with the result of
     * the pre-processing inserted into the original sequence of arguments at the given position.
     *
     * @param target the method handle to invoke after arguments are combined
     * @param position the position at which to start folding and at which to insert the folding result; if this is {@code
     *            0}, the effect is the same as for {@link #foldArguments(MethodHandle, MethodHandle)}.
     * @param combiner method handle to call initially on the incoming arguments
     * @param argPositions indexes of the target to pick arguments sent to the combiner from
     * @return method handle which incorporates the specified argument folding logic
     * @throws NullPointerException if either argument is null
     * @throws IllegalArgumentException if either of the following two conditions holds:
     *          (1) {@code combiner}'s return type is non-{@code void} and not the same as the argument type at position
     *              {@code pos} of the target signature;
     *          (2) the {@code N} argument types at positions {@code argPositions[1...N]} of the target signature
     *              (skipping {@code position} where the {@code combiner}'s return will be folded in) are not identical
     *              with the argument types of {@code combiner}.
     */
    /*non-public*/
    static MethodHandle foldArgumentsWithCombiner(MethodHandle target, int position, MethodHandle combiner, int ... argPositions) {
        return argumentsWithCombiner(false, target, position, combiner, argPositions);
    }

    private static MethodHandle argumentsWithCombiner(boolean filter, MethodHandle target, int position, MethodHandle combiner, int ... argPositions) {
        MethodType targetType = target.type();
        MethodType combinerType = combiner.type();
        Class<?> rtype = argumentsWithCombinerChecks(position, filter, targetType, combinerType, argPositions);
        BoundMethodHandle result = target.rebind();

        MethodType newType = targetType;
        LambdaForm lform;
        if (filter) {
            lform = result.editor().filterArgumentsForm(1 + position, combinerType.basicType(), argPositions);
        } else {
            boolean dropResult = rtype == void.class;
            lform = result.editor().foldArgumentsForm(1 + position, dropResult, combinerType.basicType(), argPositions);
            if (!dropResult) {
                newType = newType.dropParameterTypes(position, position + 1);
            }
        }
        result = result.copyWithExtendL(newType, lform, combiner);
        return result;
    }

    private static Class<?> argumentsWithCombinerChecks(int position, boolean filter, MethodType targetType, MethodType combinerType, int ... argPos) {
        int combinerArgs = combinerType.parameterCount();
        if (argPos.length != combinerArgs) {
            throw newIllegalArgumentException("combiner and argument map must be equal size", combinerType, argPos.length);
        }
        Class<?> rtype = combinerType.returnType();

        for (int i = 0; i < combinerArgs; i++) {
            int arg = argPos[i];
            if (arg < 0 || arg > targetType.parameterCount()) {
                throw newIllegalArgumentException("arg outside of target parameterRange", targetType, arg);
            }
            if (combinerType.parameterType(i) != targetType.parameterType(arg)) {
                throw newIllegalArgumentException("target argument type at position " + arg
                        + " must match combiner argument type at index " + i + ": " + targetType
                        + " -> " + combinerType + ", map: " + Arrays.toString(argPos));
            }
        }
        if (filter && combinerType.returnType() != targetType.parameterType(position)) {
            throw misMatchedTypes("target and combiner types", targetType, combinerType);
        }
        return rtype;
    }

    /**
     * Makes a method handle which adapts a target method handle,
     * by guarding it with a test, a boolean-valued method handle.
     * If the guard fails, a fallback handle is called instead.
     * All three method handles must have the same corresponding
     * argument and return types, except that the return type
     * of the test must be boolean, and the test is allowed
     * to have fewer arguments than the other two method handles.
     * <p>
     * Here is pseudocode for the resulting adapter. In the code, {@code T}
     * represents the uniform result type of the three involved handles;
     * {@code A}/{@code a}, the types and values of the {@code target}
     * parameters and arguments that are consumed by the {@code test}; and
     * {@code B}/{@code b}, those types and values of the {@code target}
     * parameters and arguments that are not consumed by the {@code test}.
     * <blockquote><pre>{@code
     * boolean test(A...);
     * T target(A...,B...);
     * T fallback(A...,B...);
     * T adapter(A... a,B... b) {
     *   if (test(a...))
     *     return target(a..., b...);
     *   else
     *     return fallback(a..., b...);
     * }
     * }</pre></blockquote>
     * Note that the test arguments ({@code a...} in the pseudocode) cannot
     * be modified by execution of the test, and so are passed unchanged
     * from the caller to the target or fallback as appropriate.
     * @param test method handle used for test, must return boolean
     * @param target method handle to call if test passes
     * @param fallback method handle to call if test fails
     * @return method handle which incorporates the specified if/then/else logic
     * @throws NullPointerException if any argument is null
     * @throws IllegalArgumentException if {@code test} does not return boolean,
     *          or if all three method types do not match (with the return
     *          type of {@code test} changed to match that of the target).
     */
    public static MethodHandle guardWithTest(MethodHandle test,
                               MethodHandle target,
                               MethodHandle fallback) {
        MethodType gtype = test.type();
        MethodType ttype = target.type();
        MethodType ftype = fallback.type();
        if (!ttype.equals(ftype))
            throw misMatchedTypes("target and fallback types", ttype, ftype);
        if (gtype.returnType() != boolean.class)
            throw newIllegalArgumentException("guard type is not a predicate "+gtype);
        List<Class<?>> targs = ttype.parameterList();
        test = dropArgumentsToMatch(test, 0, targs, 0, true);
        if (test == null) {
            throw misMatchedTypes("target and test types", ttype, gtype);
        }
        return MethodHandleImpl.makeGuardWithTest(test, target, fallback);
    }

    static <T> RuntimeException misMatchedTypes(String what, T t1, T t2) {
        return newIllegalArgumentException(what + " must match: " + t1 + " != " + t2);
    }

    /**
     * Makes a method handle which adapts a target method handle,
     * by running it inside an exception handler.
     * If the target returns normally, the adapter returns that value.
     * If an exception matching the specified type is thrown, the fallback
     * handle is called instead on the exception, plus the original arguments.
     * <p>
     * The target and handler must have the same corresponding
     * argument and return types, except that handler may omit trailing arguments
     * (similarly to the predicate in {@link #guardWithTest guardWithTest}).
     * Also, the handler must have an extra leading parameter of {@code exType} or a supertype.
     * <p>
     * Here is pseudocode for the resulting adapter. In the code, {@code T}
     * represents the return type of the {@code target} and {@code handler},
     * and correspondingly that of the resulting adapter; {@code A}/{@code a},
     * the types and values of arguments to the resulting handle consumed by
     * {@code handler}; and {@code B}/{@code b}, those of arguments to the
     * resulting handle discarded by {@code handler}.
     * <blockquote><pre>{@code
     * T target(A..., B...);
     * T handler(ExType, A...);
     * T adapter(A... a, B... b) {
     *   try {
     *     return target(a..., b...);
     *   } catch (ExType ex) {
     *     return handler(ex, a...);
     *   }
     * }
     * }</pre></blockquote>
     * Note that the saved arguments ({@code a...} in the pseudocode) cannot
     * be modified by execution of the target, and so are passed unchanged
     * from the caller to the handler, if the handler is invoked.
     * <p>
     * The target and handler must return the same type, even if the handler
     * always throws.  (This might happen, for instance, because the handler
     * is simulating a {@code finally} clause).
     * To create such a throwing handler, compose the handler creation logic
     * with {@link #throwException throwException},
     * in order to create a method handle of the correct return type.
     * @param target method handle to call
     * @param exType the type of exception which the handler will catch
     * @param handler method handle to call if a matching exception is thrown
     * @return method handle which incorporates the specified try/catch logic
     * @throws NullPointerException if any argument is null
     * @throws IllegalArgumentException if {@code handler} does not accept
     *          the given exception type, or if the method handle types do
     *          not match in their return types and their
     *          corresponding parameters
     * @see MethodHandles#tryFinally(MethodHandle, MethodHandle)
     */
    public static MethodHandle catchException(MethodHandle target,
                                Class<? extends Throwable> exType,
                                MethodHandle handler) {
        MethodType ttype = target.type();
        MethodType htype = handler.type();
        if (!Throwable.class.isAssignableFrom(exType))
            throw new ClassCastException(exType.getName());
        if (htype.parameterCount() < 1 ||
            !htype.parameterType(0).isAssignableFrom(exType))
            throw newIllegalArgumentException("handler does not accept exception type "+exType);
        if (htype.returnType() != ttype.returnType())
            throw misMatchedTypes("target and handler return types", ttype, htype);
        handler = dropArgumentsToMatch(handler, 1, ttype.parameterList(), 0, true);
        if (handler == null) {
            throw misMatchedTypes("target and handler types", ttype, htype);
        }
        return MethodHandleImpl.makeGuardWithCatch(target, exType, handler);
    }

    /**
     * Produces a method handle which will throw exceptions of the given {@code exType}.
     * The method handle will accept a single argument of {@code exType},
     * and immediately throw it as an exception.
     * The method type will nominally specify a return of {@code returnType}.
     * The return type may be anything convenient:  It doesn't matter to the
     * method handle's behavior, since it will never return normally.
     * @param returnType the return type of the desired method handle
     * @param exType the parameter type of the desired method handle
     * @return method handle which can throw the given exceptions
     * @throws NullPointerException if either argument is null
     */
    public static MethodHandle throwException(Class<?> returnType, Class<? extends Throwable> exType) {
        if (!Throwable.class.isAssignableFrom(exType))
            throw new ClassCastException(exType.getName());
        return MethodHandleImpl.throwException(methodType(returnType, exType));
    }

    /**
     * Constructs a method handle representing a loop with several loop variables that are updated and checked upon each
     * iteration. Upon termination of the loop due to one of the predicates, a corresponding finalizer is run and
     * delivers the loop's result, which is the return value of the resulting handle.
     * <p>
     * Intuitively, every loop is formed by one or more "clauses", each specifying a local <em>iteration variable</em> and/or a loop
     * exit. Each iteration of the loop executes each clause in order. A clause can optionally update its iteration
     * variable; it can also optionally perform a test and conditional loop exit. In order to express this logic in
     * terms of method handles, each clause will specify up to four independent actions:<ul>
     * <li><em>init:</em> Before the loop executes, the initialization of an iteration variable {@code v} of type {@code V}.
     * <li><em>step:</em> When a clause executes, an update step for the iteration variable {@code v}.
     * <li><em>pred:</em> When a clause executes, a predicate execution to test for loop exit.
     * <li><em>fini:</em> If a clause causes a loop exit, a finalizer execution to compute the loop's return value.
     * </ul>
     * The full sequence of all iteration variable types, in clause order, will be notated as {@code (V...)}.
     * The values themselves will be {@code (v...)}.  When we speak of "parameter lists", we will usually
     * be referring to types, but in some contexts (describing execution) the lists will be of actual values.
     * <p>
     * Some of these clause parts may be omitted according to certain rules, and useful default behavior is provided in
     * this case. See below for a detailed description.
     * <p>
     * <em>Parameters optional everywhere:</em>
     * Each clause function is allowed but not required to accept a parameter for each iteration variable {@code v}.
     * As an exception, the init functions cannot take any {@code v} parameters,
     * because those values are not yet computed when the init functions are executed.
     * Any clause function may neglect to take any trailing subsequence of parameters it is entitled to take.
     * In fact, any clause function may take no arguments at all.
     * <p>
     * <em>Loop parameters:</em>
     * A clause function may take all the iteration variable values it is entitled to, in which case
     * it may also take more trailing parameters. Such extra values are called <em>loop parameters</em>,
     * with their types and values notated as {@code (A...)} and {@code (a...)}.
     * These become the parameters of the resulting loop handle, to be supplied whenever the loop is executed.
     * (Since init functions do not accept iteration variables {@code v}, any parameter to an
     * init function is automatically a loop parameter {@code a}.)
     * As with iteration variables, clause functions are allowed but not required to accept loop parameters.
     * These loop parameters act as loop-invariant values visible across the whole loop.
     * <p>
     * <em>Parameters visible everywhere:</em>
     * Each non-init clause function is permitted to observe the entire loop state, because it can be passed the full
     * list {@code (v... a...)} of current iteration variable values and incoming loop parameters.
     * The init functions can observe initial pre-loop state, in the form {@code (a...)}.
     * Most clause functions will not need all of this information, but they will be formally connected to it
     * as if by {@link #dropArguments}.
     * <a id="astar"></a>
     * More specifically, we shall use the notation {@code (V*)} to express an arbitrary prefix of a full
     * sequence {@code (V...)} (and likewise for {@code (v*)}, {@code (A*)}, {@code (a*)}).
     * In that notation, the general form of an init function parameter list
     * is {@code (A*)}, and the general form of a non-init function parameter list is {@code (V*)} or {@code (V... A*)}.
     * <p>
     * <em>Checking clause structure:</em>
     * Given a set of clauses, there is a number of checks and adjustments performed to connect all the parts of the
     * loop. They are spelled out in detail in the steps below. In these steps, every occurrence of the word "must"
     * corresponds to a place where {@link IllegalArgumentException} will be thrown if the required constraint is not
     * met by the inputs to the loop combinator.
     * <p>
     * <em>Effectively identical sequences:</em>
     * <a id="effid"></a>
     * A parameter list {@code A} is defined to be <em>effectively identical</em> to another parameter list {@code B}
     * if {@code A} and {@code B} are identical, or if {@code A} is shorter and is identical with a proper prefix of {@code B}.
     * When speaking of an unordered set of parameter lists, we say they the set is "effectively identical"
     * as a whole if the set contains a longest list, and all members of the set are effectively identical to
     * that longest list.
     * For example, any set of type sequences of the form {@code (V*)} is effectively identical,
     * and the same is true if more sequences of the form {@code (V... A*)} are added.
     * <p>
     * <em>Step 0: Determine clause structure.</em><ol type="a">
     * <li>The clause array (of type {@code MethodHandle[][]}) must be non-{@code null} and contain at least one element.
     * <li>The clause array may not contain {@code null}s or sub-arrays longer than four elements.
     * <li>Clauses shorter than four elements are treated as if they were padded by {@code null} elements to length
     * four. Padding takes place by appending elements to the array.
     * <li>Clauses with all {@code null}s are disregarded.
     * <li>Each clause is treated as a four-tuple of functions, called "init", "step", "pred", and "fini".
     * </ol>
     * <p>
     * <em>Step 1A: Determine iteration variable types {@code (V...)}.</em><ol type="a">
     * <li>The iteration variable type for each clause is determined using the clause's init and step return types.
     * <li>If both functions are omitted, there is no iteration variable for the corresponding clause ({@code void} is
     * used as the type to indicate that). If one of them is omitted, the other's return type defines the clause's
     * iteration variable type. If both are given, the common return type (they must be identical) defines the clause's
     * iteration variable type.
     * <li>Form the list of return types (in clause order), omitting all occurrences of {@code void}.
     * <li>This list of types is called the "iteration variable types" ({@code (V...)}).
     * </ol>
     * <p>
     * <em>Step 1B: Determine loop parameters {@code (A...)}.</em><ul>
     * <li>Examine and collect init function parameter lists (which are of the form {@code (A*)}).
     * <li>Examine and collect the suffixes of the step, pred, and fini parameter lists, after removing the iteration variable types.
     * (They must have the form {@code (V... A*)}; collect the {@code (A*)} parts only.)
     * <li>Do not collect suffixes from step, pred, and fini parameter lists that do not begin with all the iteration variable types.
     * (These types will be checked in step 2, along with all the clause function types.)
     * <li>Omitted clause functions are ignored.  (Equivalently, they are deemed to have empty parameter lists.)
     * <li>All of the collected parameter lists must be effectively identical.
     * <li>The longest parameter list (which is necessarily unique) is called the "external parameter list" ({@code (A...)}).
     * <li>If there is no such parameter list, the external parameter list is taken to be the empty sequence.
     * <li>The combined list consisting of iteration variable types followed by the external parameter types is called
     * the "internal parameter list".
     * </ul>
     * <p>
     * <em>Step 1C: Determine loop return type.</em><ol type="a">
     * <li>Examine fini function return types, disregarding omitted fini functions.
     * <li>If there are no fini functions, the loop return type is {@code void}.
     * <li>Otherwise, the common return type {@code R} of the fini functions (their return types must be identical) defines the loop return
     * type.
     * </ol>
     * <p>
     * <em>Step 1D: Check other types.</em><ol type="a">
     * <li>There must be at least one non-omitted pred function.
     * <li>Every non-omitted pred function must have a {@code boolean} return type.
     * </ol>
     * <p>
     * <em>Step 2: Determine parameter lists.</em><ol type="a">
     * <li>The parameter list for the resulting loop handle will be the external parameter list {@code (A...)}.
     * <li>The parameter list for init functions will be adjusted to the external parameter list.
     * (Note that their parameter lists are already effectively identical to this list.)
     * <li>The parameter list for every non-omitted, non-init (step, pred, and fini) function must be
     * effectively identical to the internal parameter list {@code (V... A...)}.
     * </ol>
     * <p>
     * <em>Step 3: Fill in omitted functions.</em><ol type="a">
     * <li>If an init function is omitted, use a {@linkplain #empty default value} for the clause's iteration variable
     * type.
     * <li>If a step function is omitted, use an {@linkplain #identity identity function} of the clause's iteration
     * variable type; insert dropped argument parameters before the identity function parameter for the non-{@code void}
     * iteration variables of preceding clauses. (This will turn the loop variable into a local loop invariant.)
     * <li>If a pred function is omitted, use a constant {@code true} function. (This will keep the loop going, as far
     * as this clause is concerned.  Note that in such cases the corresponding fini function is unreachable.)
     * <li>If a fini function is omitted, use a {@linkplain #empty default value} for the
     * loop return type.
     * </ol>
     * <p>
     * <em>Step 4: Fill in missing parameter types.</em><ol type="a">
     * <li>At this point, every init function parameter list is effectively identical to the external parameter list {@code (A...)},
     * but some lists may be shorter. For every init function with a short parameter list, pad out the end of the list.
     * <li>At this point, every non-init function parameter list is effectively identical to the internal parameter
     * list {@code (V... A...)}, but some lists may be shorter. For every non-init function with a short parameter list,
     * pad out the end of the list.
     * <li>Argument lists are padded out by {@linkplain #dropArgumentsToMatch(MethodHandle, int, List, int) dropping unused trailing arguments}.
     * </ol>
     * <p>
     * <em>Final observations.</em><ol type="a">
     * <li>After these steps, all clauses have been adjusted by supplying omitted functions and arguments.
     * <li>All init functions have a common parameter type list {@code (A...)}, which the final loop handle will also have.
     * <li>All fini functions have a common return type {@code R}, which the final loop handle will also have.
     * <li>All non-init functions have a common parameter type list {@code (V... A...)}, of
     * (non-{@code void}) iteration variables {@code V} followed by loop parameters.
     * <li>Each pair of init and step functions agrees in their return type {@code V}.
     * <li>Each non-init function will be able to observe the current values {@code (v...)} of all iteration variables.
     * <li>Every function will be able to observe the incoming values {@code (a...)} of all loop parameters.
     * </ol>
     * <p>
     * <em>Example.</em> As a consequence of step 1A above, the {@code loop} combinator has the following property:
     * <ul>
     * <li>Given {@code N} clauses {@code Cn = {null, Sn, Pn}} with {@code n = 1..N}.
     * <li>Suppose predicate handles {@code Pn} are either {@code null} or have no parameters.
     * (Only one {@code Pn} has to be non-{@code null}.)
     * <li>Suppose step handles {@code Sn} have signatures {@code (B1..BX)Rn}, for some constant {@code X>=N}.
     * <li>Suppose {@code Q} is the count of non-void types {@code Rn}, and {@code (V1...VQ)} is the sequence of those types.
     * <li>It must be that {@code Vn == Bn} for {@code n = 1..min(X,Q)}.
     * <li>The parameter types {@code Vn} will be interpreted as loop-local state elements {@code (V...)}.
     * <li>Any remaining types {@code BQ+1..BX} (if {@code Q<X}) will determine
     * the resulting loop handle's parameter types {@code (A...)}.
     * </ul>
     * In this example, the loop handle parameters {@code (A...)} were derived from the step functions,
     * which is natural if most of the loop computation happens in the steps.  For some loops,
     * the burden of computation might be heaviest in the pred functions, and so the pred functions
     * might need to accept the loop parameter values.  For loops with complex exit logic, the fini
     * functions might need to accept loop parameters, and likewise for loops with complex entry logic,
     * where the init functions will need the extra parameters.  For such reasons, the rules for
     * determining these parameters are as symmetric as possible, across all clause parts.
     * In general, the loop parameters function as common invariant values across the whole
     * loop, while the iteration variables function as common variant values, or (if there is
     * no step function) as internal loop invariant temporaries.
     * <p>
     * <em>Loop execution.</em><ol type="a">
     * <li>When the loop is called, the loop input values are saved in locals, to be passed to
     * every clause function. These locals are loop invariant.
     * <li>Each init function is executed in clause order (passing the external arguments {@code (a...)})
     * and the non-{@code void} values are saved (as the iteration variables {@code (v...)}) into locals.
     * These locals will be loop varying (unless their steps behave as identity functions, as noted above).
     * <li>All function executions (except init functions) will be passed the internal parameter list, consisting of
     * the non-{@code void} iteration values {@code (v...)} (in clause order) and then the loop inputs {@code (a...)}
     * (in argument order).
     * <li>The step and pred functions are then executed, in clause order (step before pred), until a pred function
     * returns {@code false}.
     * <li>The non-{@code void} result from a step function call is used to update the corresponding value in the
     * sequence {@code (v...)} of loop variables.
     * The updated value is immediately visible to all subsequent function calls.
     * <li>If a pred function returns {@code false}, the corresponding fini function is called, and the resulting value
     * (of type {@code R}) is returned from the loop as a whole.
     * <li>If all the pred functions always return true, no fini function is ever invoked, and the loop cannot exit
     * except by throwing an exception.
     * </ol>
     * <p>
     * <em>Usage tips.</em>
     * <ul>
     * <li>Although each step function will receive the current values of <em>all</em> the loop variables,
     * sometimes a step function only needs to observe the current value of its own variable.
     * In that case, the step function may need to explicitly {@linkplain #dropArguments drop all preceding loop variables}.
     * This will require mentioning their types, in an expression like {@code dropArguments(step, 0, V0.class, ...)}.
     * <li>Loop variables are not required to vary; they can be loop invariant.  A clause can create
     * a loop invariant by a suitable init function with no step, pred, or fini function.  This may be
     * useful to "wire" an incoming loop argument into the step or pred function of an adjacent loop variable.
     * <li>If some of the clause functions are virtual methods on an instance, the instance
     * itself can be conveniently placed in an initial invariant loop "variable", using an initial clause
     * like {@code new MethodHandle[]{identity(ObjType.class)}}.  In that case, the instance reference
     * will be the first iteration variable value, and it will be easy to use virtual
     * methods as clause parts, since all of them will take a leading instance reference matching that value.
     * </ul>
     * <p>
     * Here is pseudocode for the resulting loop handle. As above, {@code V} and {@code v} represent the types
     * and values of loop variables; {@code A} and {@code a} represent arguments passed to the whole loop;
     * and {@code R} is the common result type of all finalizers as well as of the resulting loop.
     * <blockquote><pre>{@code
     * V... init...(A...);
     * boolean pred...(V..., A...);
     * V... step...(V..., A...);
     * R fini...(V..., A...);
     * R loop(A... a) {
     *   V... v... = init...(a...);
     *   for (;;) {
     *     for ((v, p, s, f) in (v..., pred..., step..., fini...)) {
     *       v = s(v..., a...);
     *       if (!p(v..., a...)) {
     *         return f(v..., a...);
     *       }
     *     }
     *   }
     * }
     * }</pre></blockquote>
     * Note that the parameter type lists {@code (V...)} and {@code (A...)} have been expanded
     * to their full length, even though individual clause functions may neglect to take them all.
     * As noted above, missing parameters are filled in as if by {@link #dropArgumentsToMatch(MethodHandle, int, List, int)}.
     *
     * @apiNote Example:
     * <blockquote><pre>{@code
     * // iterative implementation of the factorial function as a loop handle
     * static int one(int k) { return 1; }
     * static int inc(int i, int acc, int k) { return i + 1; }
     * static int mult(int i, int acc, int k) { return i * acc; }
     * static boolean pred(int i, int acc, int k) { return i < k; }
     * static int fin(int i, int acc, int k) { return acc; }
     * // assume MH_one, MH_inc, MH_mult, MH_pred, and MH_fin are handles to the above methods
     * // null initializer for counter, should initialize to 0
     * MethodHandle[] counterClause = new MethodHandle[]{null, MH_inc};
     * MethodHandle[] accumulatorClause = new MethodHandle[]{MH_one, MH_mult, MH_pred, MH_fin};
     * MethodHandle loop = MethodHandles.loop(counterClause, accumulatorClause);
     * assertEquals(120, loop.invoke(5));
     * }</pre></blockquote>
     * The same example, dropping arguments and using combinators:
     * <blockquote><pre>{@code
     * // simplified implementation of the factorial function as a loop handle
     * static int inc(int i) { return i + 1; } // drop acc, k
     * static int mult(int i, int acc) { return i * acc; } //drop k
     * static boolean cmp(int i, int k) { return i < k; }
     * // assume MH_inc, MH_mult, and MH_cmp are handles to the above methods
     * // null initializer for counter, should initialize to 0
     * MethodHandle MH_one = MethodHandles.constant(int.class, 1);
     * MethodHandle MH_pred = MethodHandles.dropArguments(MH_cmp, 1, int.class); // drop acc
     * MethodHandle MH_fin = MethodHandles.dropArguments(MethodHandles.identity(int.class), 0, int.class); // drop i
     * MethodHandle[] counterClause = new MethodHandle[]{null, MH_inc};
     * MethodHandle[] accumulatorClause = new MethodHandle[]{MH_one, MH_mult, MH_pred, MH_fin};
     * MethodHandle loop = MethodHandles.loop(counterClause, accumulatorClause);
     * assertEquals(720, loop.invoke(6));
     * }</pre></blockquote>
     * A similar example, using a helper object to hold a loop parameter:
     * <blockquote><pre>{@code
     * // instance-based implementation of the factorial function as a loop handle
     * static class FacLoop {
     *   final int k;
     *   FacLoop(int k) { this.k = k; }
     *   int inc(int i) { return i + 1; }
     *   int mult(int i, int acc) { return i * acc; }
     *   boolean pred(int i) { return i < k; }
     *   int fin(int i, int acc) { return acc; }
     * }
     * // assume MH_FacLoop is a handle to the constructor
     * // assume MH_inc, MH_mult, MH_pred, and MH_fin are handles to the above methods
     * // null initializer for counter, should initialize to 0
     * MethodHandle MH_one = MethodHandles.constant(int.class, 1);
     * MethodHandle[] instanceClause = new MethodHandle[]{MH_FacLoop};
     * MethodHandle[] counterClause = new MethodHandle[]{null, MH_inc};
     * MethodHandle[] accumulatorClause = new MethodHandle[]{MH_one, MH_mult, MH_pred, MH_fin};
     * MethodHandle loop = MethodHandles.loop(instanceClause, counterClause, accumulatorClause);
     * assertEquals(5040, loop.invoke(7));
     * }</pre></blockquote>
     *
     * @param clauses an array of arrays (4-tuples) of {@link MethodHandle}s adhering to the rules described above.
     *
     * @return a method handle embodying the looping behavior as defined by the arguments.
     *
     * @throws IllegalArgumentException in case any of the constraints described above is violated.
     *
     * @see MethodHandles#whileLoop(MethodHandle, MethodHandle, MethodHandle)
     * @see MethodHandles#doWhileLoop(MethodHandle, MethodHandle, MethodHandle)
     * @see MethodHandles#countedLoop(MethodHandle, MethodHandle, MethodHandle)
     * @see MethodHandles#iteratedLoop(MethodHandle, MethodHandle, MethodHandle)
     * @since 9
     */
    public static MethodHandle loop(MethodHandle[]... clauses) {
        // Step 0: determine clause structure.
        loopChecks0(clauses);

        List<MethodHandle> init = new ArrayList<>();
        List<MethodHandle> step = new ArrayList<>();
        List<MethodHandle> pred = new ArrayList<>();
        List<MethodHandle> fini = new ArrayList<>();

        Stream.of(clauses).filter(c -> Stream.of(c).anyMatch(Objects::nonNull)).forEach(clause -> {
            init.add(clause[0]); // all clauses have at least length 1
            step.add(clause.length <= 1 ? null : clause[1]);
            pred.add(clause.length <= 2 ? null : clause[2]);
            fini.add(clause.length <= 3 ? null : clause[3]);
        });

        assert Stream.of(init, step, pred, fini).map(List::size).distinct().count() == 1;
        final int nclauses = init.size();

        // Step 1A: determine iteration variables (V...).
        final List<Class<?>> iterationVariableTypes = new ArrayList<>();
        for (int i = 0; i < nclauses; ++i) {
            MethodHandle in = init.get(i);
            MethodHandle st = step.get(i);
            if (in == null && st == null) {
                iterationVariableTypes.add(void.class);
            } else if (in != null && st != null) {
                loopChecks1a(i, in, st);
                iterationVariableTypes.add(in.type().returnType());
            } else {
                iterationVariableTypes.add(in == null ? st.type().returnType() : in.type().returnType());
            }
        }
        final List<Class<?>> commonPrefix = iterationVariableTypes.stream().filter(t -> t != void.class).toList();

        // Step 1B: determine loop parameters (A...).
        final List<Class<?>> commonSuffix = buildCommonSuffix(init, step, pred, fini, commonPrefix.size());
        loopChecks1b(init, commonSuffix);

        // Step 1C: determine loop return type.
        // Step 1D: check other types.
        // local variable required here; see JDK-8223553
        Stream<Class<?>> cstream = fini.stream().filter(Objects::nonNull).map(MethodHandle::type)
                .map(MethodType::returnType);
        final Class<?> loopReturnType = cstream.findFirst().orElse(void.class);
        loopChecks1cd(pred, fini, loopReturnType);

        // Step 2: determine parameter lists.
        final List<Class<?>> commonParameterSequence = new ArrayList<>(commonPrefix);
        commonParameterSequence.addAll(commonSuffix);
        loopChecks2(step, pred, fini, commonParameterSequence);

        // Step 3: fill in omitted functions.
        for (int i = 0; i < nclauses; ++i) {
            Class<?> t = iterationVariableTypes.get(i);
            if (init.get(i) == null) {
                init.set(i, empty(methodType(t, commonSuffix)));
            }
            if (step.get(i) == null) {
                step.set(i, dropArgumentsToMatch(identityOrVoid(t), 0, commonParameterSequence, i));
            }
            if (pred.get(i) == null) {
                pred.set(i, dropArguments0(constant(boolean.class, true), 0, commonParameterSequence));
            }
            if (fini.get(i) == null) {
                fini.set(i, empty(methodType(t, commonParameterSequence)));
            }
        }

        // Step 4: fill in missing parameter types.
        // Also convert all handles to fixed-arity handles.
        List<MethodHandle> finit = fixArities(fillParameterTypes(init, commonSuffix));
        List<MethodHandle> fstep = fixArities(fillParameterTypes(step, commonParameterSequence));
        List<MethodHandle> fpred = fixArities(fillParameterTypes(pred, commonParameterSequence));
        List<MethodHandle> ffini = fixArities(fillParameterTypes(fini, commonParameterSequence));

        assert finit.stream().map(MethodHandle::type).map(MethodType::parameterList).
                allMatch(pl -> pl.equals(commonSuffix));
        assert Stream.of(fstep, fpred, ffini).flatMap(List::stream).map(MethodHandle::type).map(MethodType::parameterList).
                allMatch(pl -> pl.equals(commonParameterSequence));

        return MethodHandleImpl.makeLoop(loopReturnType, commonSuffix, finit, fstep, fpred, ffini);
    }

    private static void loopChecks0(MethodHandle[][] clauses) {
        if (clauses == null || clauses.length == 0) {
            throw newIllegalArgumentException("null or no clauses passed");
        }
        if (Stream.of(clauses).anyMatch(Objects::isNull)) {
            throw newIllegalArgumentException("null clauses are not allowed");
        }
        if (Stream.of(clauses).anyMatch(c -> c.length > 4)) {
            throw newIllegalArgumentException("All loop clauses must be represented as MethodHandle arrays with at most 4 elements.");
        }
    }

    private static void loopChecks1a(int i, MethodHandle in, MethodHandle st) {
        if (in.type().returnType() != st.type().returnType()) {
            throw misMatchedTypes("clause " + i + ": init and step return types", in.type().returnType(),
                    st.type().returnType());
        }
    }

    private static List<Class<?>> longestParameterList(Stream<MethodHandle> mhs, int skipSize) {
        final List<Class<?>> empty = List.of();
        final List<Class<?>> longest = mhs.filter(Objects::nonNull).
                // take only those that can contribute to a common suffix because they are longer than the prefix
                        map(MethodHandle::type).
                        filter(t -> t.parameterCount() > skipSize).
                        map(MethodType::parameterList).
                        reduce((p, q) -> p.size() >= q.size() ? p : q).orElse(empty);
        return longest.isEmpty() ? empty : longest.subList(skipSize, longest.size());
    }

    private static List<Class<?>> longestParameterList(List<List<Class<?>>> lists) {
        final List<Class<?>> empty = List.of();
        return lists.stream().reduce((p, q) -> p.size() >= q.size() ? p : q).orElse(empty);
    }

    private static List<Class<?>> buildCommonSuffix(List<MethodHandle> init, List<MethodHandle> step, List<MethodHandle> pred, List<MethodHandle> fini, int cpSize) {
        final List<Class<?>> longest1 = longestParameterList(Stream.of(step, pred, fini).flatMap(List::stream), cpSize);
        final List<Class<?>> longest2 = longestParameterList(init.stream(), 0);
        return longestParameterList(Arrays.asList(longest1, longest2));
    }

    private static void loopChecks1b(List<MethodHandle> init, List<Class<?>> commonSuffix) {
        if (init.stream().filter(Objects::nonNull).map(MethodHandle::type).
                anyMatch(t -> !t.effectivelyIdenticalParameters(0, commonSuffix))) {
            throw newIllegalArgumentException("found non-effectively identical init parameter type lists: " + init +
                    " (common suffix: " + commonSuffix + ")");
        }
    }

    private static void loopChecks1cd(List<MethodHandle> pred, List<MethodHandle> fini, Class<?> loopReturnType) {
        if (fini.stream().filter(Objects::nonNull).map(MethodHandle::type).map(MethodType::returnType).
                anyMatch(t -> t != loopReturnType)) {
            throw newIllegalArgumentException("found non-identical finalizer return types: " + fini + " (return type: " +
                    loopReturnType + ")");
        }

        if (!pred.stream().filter(Objects::nonNull).findFirst().isPresent()) {
            throw newIllegalArgumentException("no predicate found", pred);
        }
        if (pred.stream().filter(Objects::nonNull).map(MethodHandle::type).map(MethodType::returnType).
                anyMatch(t -> t != boolean.class)) {
            throw newIllegalArgumentException("predicates must have boolean return type", pred);
        }
    }

    private static void loopChecks2(List<MethodHandle> step, List<MethodHandle> pred, List<MethodHandle> fini, List<Class<?>> commonParameterSequence) {
        if (Stream.of(step, pred, fini).flatMap(List::stream).filter(Objects::nonNull).map(MethodHandle::type).
                anyMatch(t -> !t.effectivelyIdenticalParameters(0, commonParameterSequence))) {
            throw newIllegalArgumentException("found non-effectively identical parameter type lists:\nstep: " + step +
                    "\npred: " + pred + "\nfini: " + fini + " (common parameter sequence: " + commonParameterSequence + ")");
        }
    }

    private static List<MethodHandle> fillParameterTypes(List<MethodHandle> hs, final List<Class<?>> targetParams) {
        return hs.stream().map(h -> {
            int pc = h.type().parameterCount();
            int tpsize = targetParams.size();
            return pc < tpsize ? dropArguments0(h, pc, targetParams.subList(pc, tpsize)) : h;
        }).toList();
    }

    private static List<MethodHandle> fixArities(List<MethodHandle> hs) {
        return hs.stream().map(MethodHandle::asFixedArity).toList();
    }

    /**
     * Constructs a {@code while} loop from an initializer, a body, and a predicate.
     * This is a convenience wrapper for the {@linkplain #loop(MethodHandle[][]) generic loop combinator}.
     * <p>
     * The {@code pred} handle describes the loop condition; and {@code body}, its body. The loop resulting from this
     * method will, in each iteration, first evaluate the predicate and then execute its body (if the predicate
     * evaluates to {@code true}).
     * The loop will terminate once the predicate evaluates to {@code false} (the body will not be executed in this case).
     * <p>
     * The {@code init} handle describes the initial value of an additional optional loop-local variable.
     * In each iteration, this loop-local variable, if present, will be passed to the {@code body}
     * and updated with the value returned from its invocation. The result of loop execution will be
     * the final value of the additional loop-local variable (if present).
     * <p>
     * The following rules hold for these argument handles:<ul>
     * <li>The {@code body} handle must not be {@code null}; its type must be of the form
     * {@code (V A...)V}, where {@code V} is non-{@code void}, or else {@code (A...)void}.
     * (In the {@code void} case, we assign the type {@code void} to the name {@code V},
     * and we will write {@code (V A...)V} with the understanding that a {@code void} type {@code V}
     * is quietly dropped from the parameter list, leaving {@code (A...)V}.)
     * <li>The parameter list {@code (V A...)} of the body is called the <em>internal parameter list</em>.
     * It will constrain the parameter lists of the other loop parts.
     * <li>If the iteration variable type {@code V} is dropped from the internal parameter list, the resulting shorter
     * list {@code (A...)} is called the <em>external parameter list</em>.
     * <li>The body return type {@code V}, if non-{@code void}, determines the type of an
     * additional state variable of the loop.
     * The body must both accept and return a value of this type {@code V}.
     * <li>If {@code init} is non-{@code null}, it must have return type {@code V}.
     * Its parameter list (of some <a href="MethodHandles.html#astar">form {@code (A*)}</a>) must be
     * <a href="MethodHandles.html#effid">effectively identical</a>
     * to the external parameter list {@code (A...)}.
     * <li>If {@code init} is {@code null}, the loop variable will be initialized to its
     * {@linkplain #empty default value}.
     * <li>The {@code pred} handle must not be {@code null}.  It must have {@code boolean} as its return type.
     * Its parameter list (either empty or of the form {@code (V A*)}) must be
     * effectively identical to the internal parameter list.
     * </ul>
     * <p>
     * The resulting loop handle's result type and parameter signature are determined as follows:<ul>
     * <li>The loop handle's result type is the result type {@code V} of the body.
     * <li>The loop handle's parameter types are the types {@code (A...)},
     * from the external parameter list.
     * </ul>
     * <p>
     * Here is pseudocode for the resulting loop handle. In the code, {@code V}/{@code v} represent the type / value of
     * the sole loop variable as well as the result type of the loop; and {@code A}/{@code a}, that of the argument
     * passed to the loop.
     * <blockquote><pre>{@code
     * V init(A...);
     * boolean pred(V, A...);
     * V body(V, A...);
     * V whileLoop(A... a...) {
     *   V v = init(a...);
     *   while (pred(v, a...)) {
     *     v = body(v, a...);
     *   }
     *   return v;
     * }
     * }</pre></blockquote>
     *
     * @apiNote Example:
     * <blockquote><pre>{@code
     * // implement the zip function for lists as a loop handle
     * static List<String> initZip(Iterator<String> a, Iterator<String> b) { return new ArrayList<>(); }
     * static boolean zipPred(List<String> zip, Iterator<String> a, Iterator<String> b) { return a.hasNext() && b.hasNext(); }
     * static List<String> zipStep(List<String> zip, Iterator<String> a, Iterator<String> b) {
     *   zip.add(a.next());
     *   zip.add(b.next());
     *   return zip;
     * }
     * // assume MH_initZip, MH_zipPred, and MH_zipStep are handles to the above methods
     * MethodHandle loop = MethodHandles.whileLoop(MH_initZip, MH_zipPred, MH_zipStep);
     * List<String> a = Arrays.asList("a", "b", "c", "d");
     * List<String> b = Arrays.asList("e", "f", "g", "h");
     * List<String> zipped = Arrays.asList("a", "e", "b", "f", "c", "g", "d", "h");
     * assertEquals(zipped, (List<String>) loop.invoke(a.iterator(), b.iterator()));
     * }</pre></blockquote>
     *
     *
     * @apiNote The implementation of this method can be expressed as follows:
     * <blockquote><pre>{@code
     * MethodHandle whileLoop(MethodHandle init, MethodHandle pred, MethodHandle body) {
     *     MethodHandle fini = (body.type().returnType() == void.class
     *                         ? null : identity(body.type().returnType()));
     *     MethodHandle[]
     *         checkExit = { null, null, pred, fini },
     *         varBody   = { init, body };
     *     return loop(checkExit, varBody);
     * }
     * }</pre></blockquote>
     *
     * @param init optional initializer, providing the initial value of the loop variable.
     *             May be {@code null}, implying a default initial value.  See above for other constraints.
     * @param pred condition for the loop, which may not be {@code null}. Its result type must be {@code boolean}. See
     *             above for other constraints.
     * @param body body of the loop, which may not be {@code null}. It controls the loop parameters and result type.
     *             See above for other constraints.
     *
     * @return a method handle implementing the {@code while} loop as described by the arguments.
     * @throws IllegalArgumentException if the rules for the arguments are violated.
     * @throws NullPointerException if {@code pred} or {@code body} are {@code null}.
     *
     * @see #loop(MethodHandle[][])
     * @see #doWhileLoop(MethodHandle, MethodHandle, MethodHandle)
     * @since 9
     */
    public static MethodHandle whileLoop(MethodHandle init, MethodHandle pred, MethodHandle body) {
        whileLoopChecks(init, pred, body);
        MethodHandle fini = identityOrVoid(body.type().returnType());
        MethodHandle[] checkExit = { null, null, pred, fini };
        MethodHandle[] varBody = { init, body };
        return loop(checkExit, varBody);
    }

    /**
     * Constructs a {@code do-while} loop from an initializer, a body, and a predicate.
     * This is a convenience wrapper for the {@linkplain #loop(MethodHandle[][]) generic loop combinator}.
     * <p>
     * The {@code pred} handle describes the loop condition; and {@code body}, its body. The loop resulting from this
     * method will, in each iteration, first execute its body and then evaluate the predicate.
     * The loop will terminate once the predicate evaluates to {@code false} after an execution of the body.
     * <p>
     * The {@code init} handle describes the initial value of an additional optional loop-local variable.
     * In each iteration, this loop-local variable, if present, will be passed to the {@code body}
     * and updated with the value returned from its invocation. The result of loop execution will be
     * the final value of the additional loop-local variable (if present).
     * <p>
     * The following rules hold for these argument handles:<ul>
     * <li>The {@code body} handle must not be {@code null}; its type must be of the form
     * {@code (V A...)V}, where {@code V} is non-{@code void}, or else {@code (A...)void}.
     * (In the {@code void} case, we assign the type {@code void} to the name {@code V},
     * and we will write {@code (V A...)V} with the understanding that a {@code void} type {@code V}
     * is quietly dropped from the parameter list, leaving {@code (A...)V}.)
     * <li>The parameter list {@code (V A...)} of the body is called the <em>internal parameter list</em>.
     * It will constrain the parameter lists of the other loop parts.
     * <li>If the iteration variable type {@code V} is dropped from the internal parameter list, the resulting shorter
     * list {@code (A...)} is called the <em>external parameter list</em>.
     * <li>The body return type {@code V}, if non-{@code void}, determines the type of an
     * additional state variable of the loop.
     * The body must both accept and return a value of this type {@code V}.
     * <li>If {@code init} is non-{@code null}, it must have return type {@code V}.
     * Its parameter list (of some <a href="MethodHandles.html#astar">form {@code (A*)}</a>) must be
     * <a href="MethodHandles.html#effid">effectively identical</a>
     * to the external parameter list {@code (A...)}.
     * <li>If {@code init} is {@code null}, the loop variable will be initialized to its
     * {@linkplain #empty default value}.
     * <li>The {@code pred} handle must not be {@code null}.  It must have {@code boolean} as its return type.
     * Its parameter list (either empty or of the form {@code (V A*)}) must be
     * effectively identical to the internal parameter list.
     * </ul>
     * <p>
     * The resulting loop handle's result type and parameter signature are determined as follows:<ul>
     * <li>The loop handle's result type is the result type {@code V} of the body.
     * <li>The loop handle's parameter types are the types {@code (A...)},
     * from the external parameter list.
     * </ul>
     * <p>
     * Here is pseudocode for the resulting loop handle. In the code, {@code V}/{@code v} represent the type / value of
     * the sole loop variable as well as the result type of the loop; and {@code A}/{@code a}, that of the argument
     * passed to the loop.
     * <blockquote><pre>{@code
     * V init(A...);
     * boolean pred(V, A...);
     * V body(V, A...);
     * V doWhileLoop(A... a...) {
     *   V v = init(a...);
     *   do {
     *     v = body(v, a...);
     *   } while (pred(v, a...));
     *   return v;
     * }
     * }</pre></blockquote>
     *
     * @apiNote Example:
     * <blockquote><pre>{@code
     * // int i = 0; while (i < limit) { ++i; } return i; => limit
     * static int zero(int limit) { return 0; }
     * static int step(int i, int limit) { return i + 1; }
     * static boolean pred(int i, int limit) { return i < limit; }
     * // assume MH_zero, MH_step, and MH_pred are handles to the above methods
     * MethodHandle loop = MethodHandles.doWhileLoop(MH_zero, MH_step, MH_pred);
     * assertEquals(23, loop.invoke(23));
     * }</pre></blockquote>
     *
     *
     * @apiNote The implementation of this method can be expressed as follows:
     * <blockquote><pre>{@code
     * MethodHandle doWhileLoop(MethodHandle init, MethodHandle body, MethodHandle pred) {
     *     MethodHandle fini = (body.type().returnType() == void.class
     *                         ? null : identity(body.type().returnType()));
     *     MethodHandle[] clause = { init, body, pred, fini };
     *     return loop(clause);
     * }
     * }</pre></blockquote>
     *
     * @param init optional initializer, providing the initial value of the loop variable.
     *             May be {@code null}, implying a default initial value.  See above for other constraints.
     * @param body body of the loop, which may not be {@code null}. It controls the loop parameters and result type.
     *             See above for other constraints.
     * @param pred condition for the loop, which may not be {@code null}. Its result type must be {@code boolean}. See
     *             above for other constraints.
     *
     * @return a method handle implementing the {@code while} loop as described by the arguments.
     * @throws IllegalArgumentException if the rules for the arguments are violated.
     * @throws NullPointerException if {@code pred} or {@code body} are {@code null}.
     *
     * @see #loop(MethodHandle[][])
     * @see #whileLoop(MethodHandle, MethodHandle, MethodHandle)
     * @since 9
     */
    public static MethodHandle doWhileLoop(MethodHandle init, MethodHandle body, MethodHandle pred) {
        whileLoopChecks(init, pred, body);
        MethodHandle fini = identityOrVoid(body.type().returnType());
        MethodHandle[] clause = {init, body, pred, fini };
        return loop(clause);
    }

    private static void whileLoopChecks(MethodHandle init, MethodHandle pred, MethodHandle body) {
        Objects.requireNonNull(pred);
        Objects.requireNonNull(body);
        MethodType bodyType = body.type();
        Class<?> returnType = bodyType.returnType();
        List<Class<?>> innerList = bodyType.parameterList();
        List<Class<?>> outerList = innerList;
        if (returnType == void.class) {
            // OK
        } else if (innerList.isEmpty() || innerList.get(0) != returnType) {
            // leading V argument missing => error
            MethodType expected = bodyType.insertParameterTypes(0, returnType);
            throw misMatchedTypes("body function", bodyType, expected);
        } else {
            outerList = innerList.subList(1, innerList.size());
        }
        MethodType predType = pred.type();
        if (predType.returnType() != boolean.class ||
                !predType.effectivelyIdenticalParameters(0, innerList)) {
            throw misMatchedTypes("loop predicate", predType, methodType(boolean.class, innerList));
        }
        if (init != null) {
            MethodType initType = init.type();
            if (initType.returnType() != returnType ||
                    !initType.effectivelyIdenticalParameters(0, outerList)) {
                throw misMatchedTypes("loop initializer", initType, methodType(returnType, outerList));
            }
        }
    }

    /**
     * Constructs a loop that runs a given number of iterations.
     * This is a convenience wrapper for the {@linkplain #loop(MethodHandle[][]) generic loop combinator}.
     * <p>
     * The number of iterations is determined by the {@code iterations} handle evaluation result.
     * The loop counter {@code i} is an extra loop iteration variable of type {@code int}.
     * It will be initialized to 0 and incremented by 1 in each iteration.
     * <p>
     * If the {@code body} handle returns a non-{@code void} type {@code V}, a leading loop iteration variable
     * of that type is also present.  This variable is initialized using the optional {@code init} handle,
     * or to the {@linkplain #empty default value} of type {@code V} if that handle is {@code null}.
     * <p>
     * In each iteration, the iteration variables are passed to an invocation of the {@code body} handle.
     * A non-{@code void} value returned from the body (of type {@code V}) updates the leading
     * iteration variable.
     * The result of the loop handle execution will be the final {@code V} value of that variable
     * (or {@code void} if there is no {@code V} variable).
     * <p>
     * The following rules hold for the argument handles:<ul>
     * <li>The {@code iterations} handle must not be {@code null}, and must return
     * the type {@code int}, referred to here as {@code I} in parameter type lists.
     * <li>The {@code body} handle must not be {@code null}; its type must be of the form
     * {@code (V I A...)V}, where {@code V} is non-{@code void}, or else {@code (I A...)void}.
     * (In the {@code void} case, we assign the type {@code void} to the name {@code V},
     * and we will write {@code (V I A...)V} with the understanding that a {@code void} type {@code V}
     * is quietly dropped from the parameter list, leaving {@code (I A...)V}.)
     * <li>The parameter list {@code (V I A...)} of the body contributes to a list
     * of types called the <em>internal parameter list</em>.
     * It will constrain the parameter lists of the other loop parts.
     * <li>As a special case, if the body contributes only {@code V} and {@code I} types,
     * with no additional {@code A} types, then the internal parameter list is extended by
     * the argument types {@code A...} of the {@code iterations} handle.
     * <li>If the iteration variable types {@code (V I)} are dropped from the internal parameter list, the resulting shorter
     * list {@code (A...)} is called the <em>external parameter list</em>.
     * <li>The body return type {@code V}, if non-{@code void}, determines the type of an
     * additional state variable of the loop.
     * The body must both accept a leading parameter and return a value of this type {@code V}.
     * <li>If {@code init} is non-{@code null}, it must have return type {@code V}.
     * Its parameter list (of some <a href="MethodHandles.html#astar">form {@code (A*)}</a>) must be
     * <a href="MethodHandles.html#effid">effectively identical</a>
     * to the external parameter list {@code (A...)}.
     * <li>If {@code init} is {@code null}, the loop variable will be initialized to its
     * {@linkplain #empty default value}.
     * <li>The parameter list of {@code iterations} (of some form {@code (A*)}) must be
     * effectively identical to the external parameter list {@code (A...)}.
     * </ul>
     * <p>
     * The resulting loop handle's result type and parameter signature are determined as follows:<ul>
     * <li>The loop handle's result type is the result type {@code V} of the body.
     * <li>The loop handle's parameter types are the types {@code (A...)},
     * from the external parameter list.
     * </ul>
     * <p>
     * Here is pseudocode for the resulting loop handle. In the code, {@code V}/{@code v} represent the type / value of
     * the second loop variable as well as the result type of the loop; and {@code A...}/{@code a...} represent
     * arguments passed to the loop.
     * <blockquote><pre>{@code
     * int iterations(A...);
     * V init(A...);
     * V body(V, int, A...);
     * V countedLoop(A... a...) {
     *   int end = iterations(a...);
     *   V v = init(a...);
     *   for (int i = 0; i < end; ++i) {
     *     v = body(v, i, a...);
     *   }
     *   return v;
     * }
     * }</pre></blockquote>
     *
     * @apiNote Example with a fully conformant body method:
     * <blockquote><pre>{@code
     * // String s = "Lambdaman!"; for (int i = 0; i < 13; ++i) { s = "na " + s; } return s;
     * // => a variation on a well known theme
     * static String step(String v, int counter, String init) { return "na " + v; }
     * // assume MH_step is a handle to the method above
     * MethodHandle fit13 = MethodHandles.constant(int.class, 13);
     * MethodHandle start = MethodHandles.identity(String.class);
     * MethodHandle loop = MethodHandles.countedLoop(fit13, start, MH_step);
     * assertEquals("na na na na na na na na na na na na na Lambdaman!", loop.invoke("Lambdaman!"));
     * }</pre></blockquote>
     *
     * @apiNote Example with the simplest possible body method type,
     * and passing the number of iterations to the loop invocation:
     * <blockquote><pre>{@code
     * // String s = "Lambdaman!"; for (int i = 0; i < 13; ++i) { s = "na " + s; } return s;
     * // => a variation on a well known theme
     * static String step(String v, int counter ) { return "na " + v; }
     * // assume MH_step is a handle to the method above
     * MethodHandle count = MethodHandles.dropArguments(MethodHandles.identity(int.class), 1, String.class);
     * MethodHandle start = MethodHandles.dropArguments(MethodHandles.identity(String.class), 0, int.class);
     * MethodHandle loop = MethodHandles.countedLoop(count, start, MH_step);  // (v, i) -> "na " + v
     * assertEquals("na na na na na na na na na na na na na Lambdaman!", loop.invoke(13, "Lambdaman!"));
     * }</pre></blockquote>
     *
     * @apiNote Example that treats the number of iterations, string to append to, and string to append
     * as loop parameters:
     * <blockquote><pre>{@code
     * // String s = "Lambdaman!", t = "na"; for (int i = 0; i < 13; ++i) { s = t + " " + s; } return s;
     * // => a variation on a well known theme
     * static String step(String v, int counter, int iterations_, String pre, String start_) { return pre + " " + v; }
     * // assume MH_step is a handle to the method above
     * MethodHandle count = MethodHandles.identity(int.class);
     * MethodHandle start = MethodHandles.dropArguments(MethodHandles.identity(String.class), 0, int.class, String.class);
     * MethodHandle loop = MethodHandles.countedLoop(count, start, MH_step);  // (v, i, _, pre, _) -> pre + " " + v
     * assertEquals("na na na na na na na na na na na na na Lambdaman!", loop.invoke(13, "na", "Lambdaman!"));
     * }</pre></blockquote>
     *
     * @apiNote Example that illustrates the usage of {@link #dropArgumentsToMatch(MethodHandle, int, List, int)}
     * to enforce a loop type:
     * <blockquote><pre>{@code
     * // String s = "Lambdaman!", t = "na"; for (int i = 0; i < 13; ++i) { s = t + " " + s; } return s;
     * // => a variation on a well known theme
     * static String step(String v, int counter, String pre) { return pre + " " + v; }
     * // assume MH_step is a handle to the method above
     * MethodType loopType = methodType(String.class, String.class, int.class, String.class);
     * MethodHandle count = MethodHandles.dropArgumentsToMatch(MethodHandles.identity(int.class),    0, loopType.parameterList(), 1);
     * MethodHandle start = MethodHandles.dropArgumentsToMatch(MethodHandles.identity(String.class), 0, loopType.parameterList(), 2);
     * MethodHandle body  = MethodHandles.dropArgumentsToMatch(MH_step,                              2, loopType.parameterList(), 0);
     * MethodHandle loop = MethodHandles.countedLoop(count, start, body);  // (v, i, pre, _, _) -> pre + " " + v
     * assertEquals("na na na na na na na na na na na na na Lambdaman!", loop.invoke("na", 13, "Lambdaman!"));
     * }</pre></blockquote>
     *
     * @apiNote The implementation of this method can be expressed as follows:
     * <blockquote><pre>{@code
     * MethodHandle countedLoop(MethodHandle iterations, MethodHandle init, MethodHandle body) {
     *     return countedLoop(empty(iterations.type()), iterations, init, body);
     * }
     * }</pre></blockquote>
     *
     * @param iterations a non-{@code null} handle to return the number of iterations this loop should run. The handle's
     *                   result type must be {@code int}. See above for other constraints.
     * @param init optional initializer, providing the initial value of the loop variable.
     *             May be {@code null}, implying a default initial value.  See above for other constraints.
     * @param body body of the loop, which may not be {@code null}.
     *             It controls the loop parameters and result type in the standard case (see above for details).
     *             It must accept its own return type (if non-void) plus an {@code int} parameter (for the counter),
     *             and may accept any number of additional types.
     *             See above for other constraints.
     *
     * @return a method handle representing the loop.
     * @throws NullPointerException if either of the {@code iterations} or {@code body} handles is {@code null}.
     * @throws IllegalArgumentException if any argument violates the rules formulated above.
     *
     * @see #countedLoop(MethodHandle, MethodHandle, MethodHandle, MethodHandle)
     * @since 9
     */
    public static MethodHandle countedLoop(MethodHandle iterations, MethodHandle init, MethodHandle body) {
        return countedLoop(empty(iterations.type()), iterations, init, body);
    }

    /**
     * Constructs a loop that counts over a range of numbers.
     * This is a convenience wrapper for the {@linkplain #loop(MethodHandle[][]) generic loop combinator}.
     * <p>
     * The loop counter {@code i} is a loop iteration variable of type {@code int}.
     * The {@code start} and {@code end} handles determine the start (inclusive) and end (exclusive)
     * values of the loop counter.
     * The loop counter will be initialized to the {@code int} value returned from the evaluation of the
     * {@code start} handle and run to the value returned from {@code end} (exclusively) with a step width of 1.
     * <p>
     * If the {@code body} handle returns a non-{@code void} type {@code V}, a leading loop iteration variable
     * of that type is also present.  This variable is initialized using the optional {@code init} handle,
     * or to the {@linkplain #empty default value} of type {@code V} if that handle is {@code null}.
     * <p>
     * In each iteration, the iteration variables are passed to an invocation of the {@code body} handle.
     * A non-{@code void} value returned from the body (of type {@code V}) updates the leading
     * iteration variable.
     * The result of the loop handle execution will be the final {@code V} value of that variable
     * (or {@code void} if there is no {@code V} variable).
     * <p>
     * The following rules hold for the argument handles:<ul>
     * <li>The {@code start} and {@code end} handles must not be {@code null}, and must both return
     * the common type {@code int}, referred to here as {@code I} in parameter type lists.
     * <li>The {@code body} handle must not be {@code null}; its type must be of the form
     * {@code (V I A...)V}, where {@code V} is non-{@code void}, or else {@code (I A...)void}.
     * (In the {@code void} case, we assign the type {@code void} to the name {@code V},
     * and we will write {@code (V I A...)V} with the understanding that a {@code void} type {@code V}
     * is quietly dropped from the parameter list, leaving {@code (I A...)V}.)
     * <li>The parameter list {@code (V I A...)} of the body contributes to a list
     * of types called the <em>internal parameter list</em>.
     * It will constrain the parameter lists of the other loop parts.
     * <li>As a special case, if the body contributes only {@code V} and {@code I} types,
     * with no additional {@code A} types, then the internal parameter list is extended by
     * the argument types {@code A...} of the {@code end} handle.
     * <li>If the iteration variable types {@code (V I)} are dropped from the internal parameter list, the resulting shorter
     * list {@code (A...)} is called the <em>external parameter list</em>.
     * <li>The body return type {@code V}, if non-{@code void}, determines the type of an
     * additional state variable of the loop.
     * The body must both accept a leading parameter and return a value of this type {@code V}.
     * <li>If {@code init} is non-{@code null}, it must have return type {@code V}.
     * Its parameter list (of some <a href="MethodHandles.html#astar">form {@code (A*)}</a>) must be
     * <a href="MethodHandles.html#effid">effectively identical</a>
     * to the external parameter list {@code (A...)}.
     * <li>If {@code init} is {@code null}, the loop variable will be initialized to its
     * {@linkplain #empty default value}.
     * <li>The parameter list of {@code start} (of some form {@code (A*)}) must be
     * effectively identical to the external parameter list {@code (A...)}.
     * <li>Likewise, the parameter list of {@code end} must be effectively identical
     * to the external parameter list.
     * </ul>
     * <p>
     * The resulting loop handle's result type and parameter signature are determined as follows:<ul>
     * <li>The loop handle's result type is the result type {@code V} of the body.
     * <li>The loop handle's parameter types are the types {@code (A...)},
     * from the external parameter list.
     * </ul>
     * <p>
     * Here is pseudocode for the resulting loop handle. In the code, {@code V}/{@code v} represent the type / value of
     * the second loop variable as well as the result type of the loop; and {@code A...}/{@code a...} represent
     * arguments passed to the loop.
     * <blockquote><pre>{@code
     * int start(A...);
     * int end(A...);
     * V init(A...);
     * V body(V, int, A...);
     * V countedLoop(A... a...) {
     *   int e = end(a...);
     *   int s = start(a...);
     *   V v = init(a...);
     *   for (int i = s; i < e; ++i) {
     *     v = body(v, i, a...);
     *   }
     *   return v;
     * }
     * }</pre></blockquote>
     *
     * @apiNote The implementation of this method can be expressed as follows:
     * <blockquote><pre>{@code
     * MethodHandle countedLoop(MethodHandle start, MethodHandle end, MethodHandle init, MethodHandle body) {
     *     MethodHandle returnVar = dropArguments(identity(init.type().returnType()), 0, int.class, int.class);
     *     // assume MH_increment and MH_predicate are handles to implementation-internal methods with
     *     // the following semantics:
     *     // MH_increment: (int limit, int counter) -> counter + 1
     *     // MH_predicate: (int limit, int counter) -> counter < limit
     *     Class<?> counterType = start.type().returnType();  // int
     *     Class<?> returnType = body.type().returnType();
     *     MethodHandle incr = MH_increment, pred = MH_predicate, retv = null;
     *     if (returnType != void.class) {  // ignore the V variable
     *         incr = dropArguments(incr, 1, returnType);  // (limit, v, i) => (limit, i)
     *         pred = dropArguments(pred, 1, returnType);  // ditto
     *         retv = dropArguments(identity(returnType), 0, counterType); // ignore limit
     *     }
     *     body = dropArguments(body, 0, counterType);  // ignore the limit variable
     *     MethodHandle[]
     *         loopLimit  = { end, null, pred, retv }, // limit = end(); i < limit || return v
     *         bodyClause = { init, body },            // v = init(); v = body(v, i)
     *         indexVar   = { start, incr };           // i = start(); i = i + 1
     *     return loop(loopLimit, bodyClause, indexVar);
     * }
     * }</pre></blockquote>
     *
     * @param start a non-{@code null} handle to return the start value of the loop counter, which must be {@code int}.
     *              See above for other constraints.
     * @param end a non-{@code null} handle to return the end value of the loop counter (the loop will run to
     *            {@code end-1}). The result type must be {@code int}. See above for other constraints.
     * @param init optional initializer, providing the initial value of the loop variable.
     *             May be {@code null}, implying a default initial value.  See above for other constraints.
     * @param body body of the loop, which may not be {@code null}.
     *             It controls the loop parameters and result type in the standard case (see above for details).
     *             It must accept its own return type (if non-void) plus an {@code int} parameter (for the counter),
     *             and may accept any number of additional types.
     *             See above for other constraints.
     *
     * @return a method handle representing the loop.
     * @throws NullPointerException if any of the {@code start}, {@code end}, or {@code body} handles is {@code null}.
     * @throws IllegalArgumentException if any argument violates the rules formulated above.
     *
     * @see #countedLoop(MethodHandle, MethodHandle, MethodHandle)
     * @since 9
     */
    public static MethodHandle countedLoop(MethodHandle start, MethodHandle end, MethodHandle init, MethodHandle body) {
        countedLoopChecks(start, end, init, body);
        Class<?> counterType = start.type().returnType();  // int, but who's counting?
        Class<?> limitType   = end.type().returnType();    // yes, int again
        Class<?> returnType  = body.type().returnType();
        MethodHandle incr = MethodHandleImpl.getConstantHandle(MethodHandleImpl.MH_countedLoopStep);
        MethodHandle pred = MethodHandleImpl.getConstantHandle(MethodHandleImpl.MH_countedLoopPred);
        MethodHandle retv = null;
        if (returnType != void.class) {
            incr = dropArguments(incr, 1, returnType);  // (limit, v, i) => (limit, i)
            pred = dropArguments(pred, 1, returnType);  // ditto
            retv = dropArguments(identity(returnType), 0, counterType);
        }
        body = dropArguments(body, 0, counterType);  // ignore the limit variable
        MethodHandle[]
            loopLimit  = { end, null, pred, retv }, // limit = end(); i < limit || return v
            bodyClause = { init, body },            // v = init(); v = body(v, i)
            indexVar   = { start, incr };           // i = start(); i = i + 1
        return loop(loopLimit, bodyClause, indexVar);
    }

    private static void countedLoopChecks(MethodHandle start, MethodHandle end, MethodHandle init, MethodHandle body) {
        Objects.requireNonNull(start);
        Objects.requireNonNull(end);
        Objects.requireNonNull(body);
        Class<?> counterType = start.type().returnType();
        if (counterType != int.class) {
            MethodType expected = start.type().changeReturnType(int.class);
            throw misMatchedTypes("start function", start.type(), expected);
        } else if (end.type().returnType() != counterType) {
            MethodType expected = end.type().changeReturnType(counterType);
            throw misMatchedTypes("end function", end.type(), expected);
        }
        MethodType bodyType = body.type();
        Class<?> returnType = bodyType.returnType();
        List<Class<?>> innerList = bodyType.parameterList();
        // strip leading V value if present
        int vsize = (returnType == void.class ? 0 : 1);
        if (vsize != 0 && (innerList.isEmpty() || innerList.get(0) != returnType)) {
            // argument list has no "V" => error
            MethodType expected = bodyType.insertParameterTypes(0, returnType);
            throw misMatchedTypes("body function", bodyType, expected);
        } else if (innerList.size() <= vsize || innerList.get(vsize) != counterType) {
            // missing I type => error
            MethodType expected = bodyType.insertParameterTypes(vsize, counterType);
            throw misMatchedTypes("body function", bodyType, expected);
        }
        List<Class<?>> outerList = innerList.subList(vsize + 1, innerList.size());
        if (outerList.isEmpty()) {
            // special case; take lists from end handle
            outerList = end.type().parameterList();
            innerList = bodyType.insertParameterTypes(vsize + 1, outerList).parameterList();
        }
        MethodType expected = methodType(counterType, outerList);
        if (!start.type().effectivelyIdenticalParameters(0, outerList)) {
            throw misMatchedTypes("start parameter types", start.type(), expected);
        }
        if (end.type() != start.type() &&
            !end.type().effectivelyIdenticalParameters(0, outerList)) {
            throw misMatchedTypes("end parameter types", end.type(), expected);
        }
        if (init != null) {
            MethodType initType = init.type();
            if (initType.returnType() != returnType ||
                !initType.effectivelyIdenticalParameters(0, outerList)) {
                throw misMatchedTypes("loop initializer", initType, methodType(returnType, outerList));
            }
        }
    }

    /**
     * Constructs a loop that ranges over the values produced by an {@code Iterator<T>}.
     * This is a convenience wrapper for the {@linkplain #loop(MethodHandle[][]) generic loop combinator}.
     * <p>
     * The iterator itself will be determined by the evaluation of the {@code iterator} handle.
     * Each value it produces will be stored in a loop iteration variable of type {@code T}.
     * <p>
     * If the {@code body} handle returns a non-{@code void} type {@code V}, a leading loop iteration variable
     * of that type is also present.  This variable is initialized using the optional {@code init} handle,
     * or to the {@linkplain #empty default value} of type {@code V} if that handle is {@code null}.
     * <p>
     * In each iteration, the iteration variables are passed to an invocation of the {@code body} handle.
     * A non-{@code void} value returned from the body (of type {@code V}) updates the leading
     * iteration variable.
     * The result of the loop handle execution will be the final {@code V} value of that variable
     * (or {@code void} if there is no {@code V} variable).
     * <p>
     * The following rules hold for the argument handles:<ul>
     * <li>The {@code body} handle must not be {@code null}; its type must be of the form
     * {@code (V T A...)V}, where {@code V} is non-{@code void}, or else {@code (T A...)void}.
     * (In the {@code void} case, we assign the type {@code void} to the name {@code V},
     * and we will write {@code (V T A...)V} with the understanding that a {@code void} type {@code V}
     * is quietly dropped from the parameter list, leaving {@code (T A...)V}.)
     * <li>The parameter list {@code (V T A...)} of the body contributes to a list
     * of types called the <em>internal parameter list</em>.
     * It will constrain the parameter lists of the other loop parts.
     * <li>As a special case, if the body contributes only {@code V} and {@code T} types,
     * with no additional {@code A} types, then the internal parameter list is extended by
     * the argument types {@code A...} of the {@code iterator} handle; if it is {@code null} the
     * single type {@code Iterable} is added and constitutes the {@code A...} list.
     * <li>If the iteration variable types {@code (V T)} are dropped from the internal parameter list, the resulting shorter
     * list {@code (A...)} is called the <em>external parameter list</em>.
     * <li>The body return type {@code V}, if non-{@code void}, determines the type of an
     * additional state variable of the loop.
     * The body must both accept a leading parameter and return a value of this type {@code V}.
     * <li>If {@code init} is non-{@code null}, it must have return type {@code V}.
     * Its parameter list (of some <a href="MethodHandles.html#astar">form {@code (A*)}</a>) must be
     * <a href="MethodHandles.html#effid">effectively identical</a>
     * to the external parameter list {@code (A...)}.
     * <li>If {@code init} is {@code null}, the loop variable will be initialized to its
     * {@linkplain #empty default value}.
     * <li>If the {@code iterator} handle is non-{@code null}, it must have the return
     * type {@code java.util.Iterator} or a subtype thereof.
     * The iterator it produces when the loop is executed will be assumed
     * to yield values which can be converted to type {@code T}.
     * <li>The parameter list of an {@code iterator} that is non-{@code null} (of some form {@code (A*)}) must be
     * effectively identical to the external parameter list {@code (A...)}.
     * <li>If {@code iterator} is {@code null} it defaults to a method handle which behaves
     * like {@link java.lang.Iterable#iterator()}.  In that case, the internal parameter list
     * {@code (V T A...)} must have at least one {@code A} type, and the default iterator
     * handle parameter is adjusted to accept the leading {@code A} type, as if by
     * the {@link MethodHandle#asType asType} conversion method.
     * The leading {@code A} type must be {@code Iterable} or a subtype thereof.
     * This conversion step, done at loop construction time, must not throw a {@code WrongMethodTypeException}.
     * </ul>
     * <p>
     * The type {@code T} may be either a primitive or reference.
     * Since type {@code Iterator<T>} is erased in the method handle representation to the raw type {@code Iterator},
     * the {@code iteratedLoop} combinator adjusts the leading argument type for {@code body} to {@code Object}
     * as if by the {@link MethodHandle#asType asType} conversion method.
     * Therefore, if an iterator of the wrong type appears as the loop is executed, runtime exceptions may occur
     * as the result of dynamic conversions performed by {@link MethodHandle#asType(MethodType)}.
     * <p>
     * The resulting loop handle's result type and parameter signature are determined as follows:<ul>
     * <li>The loop handle's result type is the result type {@code V} of the body.
     * <li>The loop handle's parameter types are the types {@code (A...)},
     * from the external parameter list.
     * </ul>
     * <p>
     * Here is pseudocode for the resulting loop handle. In the code, {@code V}/{@code v} represent the type / value of
     * the loop variable as well as the result type of the loop; {@code T}/{@code t}, that of the elements of the
     * structure the loop iterates over, and {@code A...}/{@code a...} represent arguments passed to the loop.
     * <blockquote><pre>{@code
     * Iterator<T> iterator(A...);  // defaults to Iterable::iterator
     * V init(A...);
     * V body(V,T,A...);
     * V iteratedLoop(A... a...) {
     *   Iterator<T> it = iterator(a...);
     *   V v = init(a...);
     *   while (it.hasNext()) {
     *     T t = it.next();
     *     v = body(v, t, a...);
     *   }
     *   return v;
     * }
     * }</pre></blockquote>
     *
     * @apiNote Example:
     * <blockquote><pre>{@code
     * // get an iterator from a list
     * static List<String> reverseStep(List<String> r, String e) {
     *   r.add(0, e);
     *   return r;
     * }
     * static List<String> newArrayList() { return new ArrayList<>(); }
     * // assume MH_reverseStep and MH_newArrayList are handles to the above methods
     * MethodHandle loop = MethodHandles.iteratedLoop(null, MH_newArrayList, MH_reverseStep);
     * List<String> list = Arrays.asList("a", "b", "c", "d", "e");
     * List<String> reversedList = Arrays.asList("e", "d", "c", "b", "a");
     * assertEquals(reversedList, (List<String>) loop.invoke(list));
     * }</pre></blockquote>
     *
     * @apiNote The implementation of this method can be expressed approximately as follows:
     * <blockquote><pre>{@code
     * MethodHandle iteratedLoop(MethodHandle iterator, MethodHandle init, MethodHandle body) {
     *     // assume MH_next, MH_hasNext, MH_startIter are handles to methods of Iterator/Iterable
     *     Class<?> returnType = body.type().returnType();
     *     Class<?> ttype = body.type().parameterType(returnType == void.class ? 0 : 1);
     *     MethodHandle nextVal = MH_next.asType(MH_next.type().changeReturnType(ttype));
     *     MethodHandle retv = null, step = body, startIter = iterator;
     *     if (returnType != void.class) {
     *         // the simple thing first:  in (I V A...), drop the I to get V
     *         retv = dropArguments(identity(returnType), 0, Iterator.class);
     *         // body type signature (V T A...), internal loop types (I V A...)
     *         step = swapArguments(body, 0, 1);  // swap V <-> T
     *     }
     *     if (startIter == null)  startIter = MH_getIter;
     *     MethodHandle[]
     *         iterVar    = { startIter, null, MH_hasNext, retv }, // it = iterator; while (it.hasNext())
     *         bodyClause = { init, filterArguments(step, 0, nextVal) };  // v = body(v, t, a)
     *     return loop(iterVar, bodyClause);
     * }
     * }</pre></blockquote>
     *
     * @param iterator an optional handle to return the iterator to start the loop.
     *                 If non-{@code null}, the handle must return {@link java.util.Iterator} or a subtype.
     *                 See above for other constraints.
     * @param init optional initializer, providing the initial value of the loop variable.
     *             May be {@code null}, implying a default initial value.  See above for other constraints.
     * @param body body of the loop, which may not be {@code null}.
     *             It controls the loop parameters and result type in the standard case (see above for details).
     *             It must accept its own return type (if non-void) plus a {@code T} parameter (for the iterated values),
     *             and may accept any number of additional types.
     *             See above for other constraints.
     *
     * @return a method handle embodying the iteration loop functionality.
     * @throws NullPointerException if the {@code body} handle is {@code null}.
     * @throws IllegalArgumentException if any argument violates the above requirements.
     *
     * @since 9
     */
    public static MethodHandle iteratedLoop(MethodHandle iterator, MethodHandle init, MethodHandle body) {
        Class<?> iterableType = iteratedLoopChecks(iterator, init, body);
        Class<?> returnType = body.type().returnType();
        MethodHandle hasNext = MethodHandleImpl.getConstantHandle(MethodHandleImpl.MH_iteratePred);
        MethodHandle nextRaw = MethodHandleImpl.getConstantHandle(MethodHandleImpl.MH_iterateNext);
        MethodHandle startIter;
        MethodHandle nextVal;
        {
            MethodType iteratorType;
            if (iterator == null) {
                // derive argument type from body, if available, else use Iterable
                startIter = MethodHandleImpl.getConstantHandle(MethodHandleImpl.MH_initIterator);
                iteratorType = startIter.type().changeParameterType(0, iterableType);
            } else {
                // force return type to the internal iterator class
                iteratorType = iterator.type().changeReturnType(Iterator.class);
                startIter = iterator;
            }
            Class<?> ttype = body.type().parameterType(returnType == void.class ? 0 : 1);
            MethodType nextValType = nextRaw.type().changeReturnType(ttype);

            // perform the asType transforms under an exception transformer, as per spec.:
            try {
                startIter = startIter.asType(iteratorType);
                nextVal = nextRaw.asType(nextValType);
            } catch (WrongMethodTypeException ex) {
                throw new IllegalArgumentException(ex);
            }
        }

        MethodHandle retv = null, step = body;
        if (returnType != void.class) {
            // the simple thing first:  in (I V A...), drop the I to get V
            retv = dropArguments(identity(returnType), 0, Iterator.class);
            // body type signature (V T A...), internal loop types (I V A...)
            step = swapArguments(body, 0, 1);  // swap V <-> T
        }

        MethodHandle[]
            iterVar    = { startIter, null, hasNext, retv },
            bodyClause = { init, filterArgument(step, 0, nextVal) };
        return loop(iterVar, bodyClause);
    }

    private static Class<?> iteratedLoopChecks(MethodHandle iterator, MethodHandle init, MethodHandle body) {
        Objects.requireNonNull(body);
        MethodType bodyType = body.type();
        Class<?> returnType = bodyType.returnType();
        List<Class<?>> internalParamList = bodyType.parameterList();
        // strip leading V value if present
        int vsize = (returnType == void.class ? 0 : 1);
        if (vsize != 0 && (internalParamList.isEmpty() || internalParamList.get(0) != returnType)) {
            // argument list has no "V" => error
            MethodType expected = bodyType.insertParameterTypes(0, returnType);
            throw misMatchedTypes("body function", bodyType, expected);
        } else if (internalParamList.size() <= vsize) {
            // missing T type => error
            MethodType expected = bodyType.insertParameterTypes(vsize, Object.class);
            throw misMatchedTypes("body function", bodyType, expected);
        }
        List<Class<?>> externalParamList = internalParamList.subList(vsize + 1, internalParamList.size());
        Class<?> iterableType = null;
        if (iterator != null) {
            // special case; if the body handle only declares V and T then
            // the external parameter list is obtained from iterator handle
            if (externalParamList.isEmpty()) {
                externalParamList = iterator.type().parameterList();
            }
            MethodType itype = iterator.type();
            if (!Iterator.class.isAssignableFrom(itype.returnType())) {
                throw newIllegalArgumentException("iteratedLoop first argument must have Iterator return type");
            }
            if (!itype.effectivelyIdenticalParameters(0, externalParamList)) {
                MethodType expected = methodType(itype.returnType(), externalParamList);
                throw misMatchedTypes("iterator parameters", itype, expected);
            }
        } else {
            if (externalParamList.isEmpty()) {
                // special case; if the iterator handle is null and the body handle
                // only declares V and T then the external parameter list consists
                // of Iterable
                externalParamList = Arrays.asList(Iterable.class);
                iterableType = Iterable.class;
            } else {
                // special case; if the iterator handle is null and the external
                // parameter list is not empty then the first parameter must be
                // assignable to Iterable
                iterableType = externalParamList.get(0);
                if (!Iterable.class.isAssignableFrom(iterableType)) {
                    throw newIllegalArgumentException(
                            "inferred first loop argument must inherit from Iterable: " + iterableType);
                }
            }
        }
        if (init != null) {
            MethodType initType = init.type();
            if (initType.returnType() != returnType ||
                    !initType.effectivelyIdenticalParameters(0, externalParamList)) {
                throw misMatchedTypes("loop initializer", initType, methodType(returnType, externalParamList));
            }
        }
        return iterableType;  // help the caller a bit
    }

    /*non-public*/
    static MethodHandle swapArguments(MethodHandle mh, int i, int j) {
        // there should be a better way to uncross my wires
        int arity = mh.type().parameterCount();
        int[] order = new int[arity];
        for (int k = 0; k < arity; k++)  order[k] = k;
        order[i] = j; order[j] = i;
        Class<?>[] types = mh.type().parameterArray();
        Class<?> ti = types[i]; types[i] = types[j]; types[j] = ti;
        MethodType swapType = methodType(mh.type().returnType(), types);
        return permuteArguments(mh, swapType, order);
    }

    /**
     * Makes a method handle that adapts a {@code target} method handle by wrapping it in a {@code try-finally} block.
     * Another method handle, {@code cleanup}, represents the functionality of the {@code finally} block. Any exception
     * thrown during the execution of the {@code target} handle will be passed to the {@code cleanup} handle. The
     * exception will be rethrown, unless {@code cleanup} handle throws an exception first.  The
     * value returned from the {@code cleanup} handle's execution will be the result of the execution of the
     * {@code try-finally} handle.
     * <p>
     * The {@code cleanup} handle will be passed one or two additional leading arguments.
     * The first is the exception thrown during the
     * execution of the {@code target} handle, or {@code null} if no exception was thrown.
     * The second is the result of the execution of the {@code target} handle, or, if it throws an exception,
     * a {@code null}, zero, or {@code false} value of the required type is supplied as a placeholder.
     * The second argument is not present if the {@code target} handle has a {@code void} return type.
     * (Note that, except for argument type conversions, combinators represent {@code void} values in parameter lists
     * by omitting the corresponding paradoxical arguments, not by inserting {@code null} or zero values.)
     * <p>
     * The {@code target} and {@code cleanup} handles must have the same corresponding argument and return types, except
     * that the {@code cleanup} handle may omit trailing arguments. Also, the {@code cleanup} handle must have one or
     * two extra leading parameters:<ul>
     * <li>a {@code Throwable}, which will carry the exception thrown by the {@code target} handle (if any); and
     * <li>a parameter of the same type as the return type of both {@code target} and {@code cleanup}, which will carry
     * the result from the execution of the {@code target} handle.
     * This parameter is not present if the {@code target} returns {@code void}.
     * </ul>
     * <p>
     * The pseudocode for the resulting adapter looks as follows. In the code, {@code V} represents the result type of
     * the {@code try/finally} construct; {@code A}/{@code a}, the types and values of arguments to the resulting
     * handle consumed by the cleanup; and {@code B}/{@code b}, those of arguments to the resulting handle discarded by
     * the cleanup.
     * <blockquote><pre>{@code
     * V target(A..., B...);
     * V cleanup(Throwable, V, A...);
     * V adapter(A... a, B... b) {
     *   V result = (zero value for V);
     *   Throwable throwable = null;
     *   try {
     *     result = target(a..., b...);
     *   } catch (Throwable t) {
     *     throwable = t;
     *     throw t;
     *   } finally {
     *     result = cleanup(throwable, result, a...);
     *   }
     *   return result;
     * }
     * }</pre></blockquote>
     * <p>
     * Note that the saved arguments ({@code a...} in the pseudocode) cannot
     * be modified by execution of the target, and so are passed unchanged
     * from the caller to the cleanup, if it is invoked.
     * <p>
     * The target and cleanup must return the same type, even if the cleanup
     * always throws.
     * To create such a throwing cleanup, compose the cleanup logic
     * with {@link #throwException throwException},
     * in order to create a method handle of the correct return type.
     * <p>
     * Note that {@code tryFinally} never converts exceptions into normal returns.
     * In rare cases where exceptions must be converted in that way, first wrap
     * the target with {@link #catchException(MethodHandle, Class, MethodHandle)}
     * to capture an outgoing exception, and then wrap with {@code tryFinally}.
     * <p>
     * It is recommended that the first parameter type of {@code cleanup} be
     * declared {@code Throwable} rather than a narrower subtype.  This ensures
     * {@code cleanup} will always be invoked with whatever exception that
     * {@code target} throws.  Declaring a narrower type may result in a
     * {@code ClassCastException} being thrown by the {@code try-finally}
     * handle if the type of the exception thrown by {@code target} is not
     * assignable to the first parameter type of {@code cleanup}.  Note that
     * various exception types of {@code VirtualMachineError},
     * {@code LinkageError}, and {@code RuntimeException} can in principle be
     * thrown by almost any kind of Java code, and a finally clause that
     * catches (say) only {@code IOException} would mask any of the others
     * behind a {@code ClassCastException}.
     *
     * @param target the handle whose execution is to be wrapped in a {@code try} block.
     * @param cleanup the handle that is invoked in the finally block.
     *
     * @return a method handle embodying the {@code try-finally} block composed of the two arguments.
     * @throws NullPointerException if any argument is null
     * @throws IllegalArgumentException if {@code cleanup} does not accept
     *          the required leading arguments, or if the method handle types do
     *          not match in their return types and their
     *          corresponding trailing parameters
     *
     * @see MethodHandles#catchException(MethodHandle, Class, MethodHandle)
     * @since 9
     */
    public static MethodHandle tryFinally(MethodHandle target, MethodHandle cleanup) {
        List<Class<?>> targetParamTypes = target.type().parameterList();
        Class<?> rtype = target.type().returnType();

        tryFinallyChecks(target, cleanup);

        // Match parameter lists: if the cleanup has a shorter parameter list than the target, add ignored arguments.
        // The cleanup parameter list (minus the leading Throwable and result parameters) must be a sublist of the
        // target parameter list.
        cleanup = dropArgumentsToMatch(cleanup, (rtype == void.class ? 1 : 2), targetParamTypes, 0);

        // Ensure that the intrinsic type checks the instance thrown by the
        // target against the first parameter of cleanup
        cleanup = cleanup.asType(cleanup.type().changeParameterType(0, Throwable.class));

        // Use asFixedArity() to avoid unnecessary boxing of last argument for VarargsCollector case.
        return MethodHandleImpl.makeTryFinally(target.asFixedArity(), cleanup.asFixedArity(), rtype, targetParamTypes);
    }

    private static void tryFinallyChecks(MethodHandle target, MethodHandle cleanup) {
        Class<?> rtype = target.type().returnType();
        if (rtype != cleanup.type().returnType()) {
            throw misMatchedTypes("target and return types", cleanup.type().returnType(), rtype);
        }
        MethodType cleanupType = cleanup.type();
        if (!Throwable.class.isAssignableFrom(cleanupType.parameterType(0))) {
            throw misMatchedTypes("cleanup first argument and Throwable", cleanup.type(), Throwable.class);
        }
        if (rtype != void.class && cleanupType.parameterType(1) != rtype) {
            throw misMatchedTypes("cleanup second argument and target return type", cleanup.type(), rtype);
        }
        // The cleanup parameter list (minus the leading Throwable and result parameters) must be a sublist of the
        // target parameter list.
        int cleanupArgIndex = rtype == void.class ? 1 : 2;
        if (!cleanupType.effectivelyIdenticalParameters(cleanupArgIndex, target.type().parameterList())) {
            throw misMatchedTypes("cleanup parameters after (Throwable,result) and target parameter list prefix",
                    cleanup.type(), target.type());
        }
    }

    /**
     * Creates a table switch method handle, which can be used to switch over a set of target
     * method handles, based on a given target index, called selector.
     * <p>
     * For a selector value of {@code n}, where {@code n} falls in the range {@code [0, N)},
     * and where {@code N} is the number of target method handles, the table switch method
     * handle will invoke the n-th target method handle from the list of target method handles.
     * <p>
     * For a selector value that does not fall in the range {@code [0, N)}, the table switch
     * method handle will invoke the given fallback method handle.
     * <p>
     * All method handles passed to this method must have the same type, with the additional
     * requirement that the leading parameter be of type {@code int}. The leading parameter
     * represents the selector.
     * <p>
     * Any trailing parameters present in the type will appear on the returned table switch
     * method handle as well. Any arguments assigned to these parameters will be forwarded,
     * together with the selector value, to the selected method handle when invoking it.
     *
     * @apiNote Example:
     * The cases each drop the {@code selector} value they are given, and take an additional
     * {@code String} argument, which is concatenated (using {@link String#concat(String)})
     * to a specific constant label string for each case:
     * <blockquote><pre>{@code
     * MethodHandles.Lookup lookup = MethodHandles.lookup();
     * MethodHandle caseMh = lookup.findVirtual(String.class, "concat",
     *         MethodType.methodType(String.class, String.class));
     * caseMh = MethodHandles.dropArguments(caseMh, 0, int.class);
     *
     * MethodHandle caseDefault = MethodHandles.insertArguments(caseMh, 1, "default: ");
     * MethodHandle case0 = MethodHandles.insertArguments(caseMh, 1, "case 0: ");
     * MethodHandle case1 = MethodHandles.insertArguments(caseMh, 1, "case 1: ");
     *
     * MethodHandle mhSwitch = MethodHandles.tableSwitch(
     *     caseDefault,
     *     case0,
     *     case1
     * );
     *
     * assertEquals("default: data", (String) mhSwitch.invokeExact(-1, "data"));
     * assertEquals("case 0: data", (String) mhSwitch.invokeExact(0, "data"));
     * assertEquals("case 1: data", (String) mhSwitch.invokeExact(1, "data"));
     * assertEquals("default: data", (String) mhSwitch.invokeExact(2, "data"));
     * }</pre></blockquote>
     *
     * @param fallback the fallback method handle that is called when the selector is not
     *                 within the range {@code [0, N)}.
     * @param targets array of target method handles.
     * @return the table switch method handle.
     * @throws NullPointerException if {@code fallback}, the {@code targets} array, or any
     *                              any of the elements of the {@code targets} array are
     *                              {@code null}.
     * @throws IllegalArgumentException if the {@code targets} array is empty, if the leading
     *                                  parameter of the fallback handle or any of the target
     *                                  handles is not {@code int}, or if the types of
     *                                  the fallback handle and all of target handles are
     *                                  not the same.
     */
    public static MethodHandle tableSwitch(MethodHandle fallback, MethodHandle... targets) {
        Objects.requireNonNull(fallback);
        Objects.requireNonNull(targets);
        targets = targets.clone();
        MethodType type = tableSwitchChecks(fallback, targets);
        return MethodHandleImpl.makeTableSwitch(type, fallback, targets);
    }

    private static MethodType tableSwitchChecks(MethodHandle defaultCase, MethodHandle[] caseActions) {
        if (caseActions.length == 0)
            throw new IllegalArgumentException("Not enough cases: " + Arrays.toString(caseActions));

        MethodType expectedType = defaultCase.type();

        if (!(expectedType.parameterCount() >= 1) || expectedType.parameterType(0) != int.class)
            throw new IllegalArgumentException(
                "Case actions must have int as leading parameter: " + Arrays.toString(caseActions));

        for (MethodHandle mh : caseActions) {
            Objects.requireNonNull(mh);
            if (mh.type() != expectedType)
                throw new IllegalArgumentException(
                    "Case actions must have the same type: " + Arrays.toString(caseActions));
        }

        return expectedType;
    }

    /**
     * Creates a var handle object, which can be used to dereference a {@linkplain java.lang.foreign.MemorySegment memory segment}
     * by viewing its contents as a sequence of the provided value layout.
     *
     * <p>The provided layout specifies the {@linkplain ValueLayout#carrier() carrier type},
     * the {@linkplain ValueLayout#byteSize() byte size},
     * the {@linkplain ValueLayout#byteAlignment() byte alignment} and the {@linkplain ValueLayout#order() byte order}
     * associated with the returned var handle.
     *
     * <p>The returned var handle's type is {@code carrier} and the list of coordinate types is
     * {@code (MemorySegment, long)}, where the {@code long} coordinate type corresponds to byte offset into
     * a given memory segment. The returned var handle accesses bytes at an offset in a given
     * memory segment, composing bytes to or from a value of the type {@code carrier} according to the given endianness;
     * the alignment constraint (in bytes) for the resulting var handle is given by {@code alignmentBytes}.
     *
     * <p>As an example, consider the memory layout expressed by a {@link GroupLayout} instance constructed as follows:
     * <blockquote><pre>{@code
     *     GroupLayout seq = java.lang.foreign.MemoryLayout.structLayout(
     *             MemoryLayout.paddingLayout(32),
     *             ValueLayout.JAVA_INT.withOrder(ByteOrder.BIG_ENDIAN).withName("value")
     *     );
     * }</pre></blockquote>
     * To access the member layout named {@code value}, we can construct a memory segment view var handle as follows:
     * <blockquote><pre>{@code
     *     VarHandle handle = MethodHandles.memorySegmentViewVarHandle(ValueLayout.JAVA_INT.withOrder(ByteOrder.BIG_ENDIAN)); //(MemorySegment, long) -> int
     *     handle = MethodHandles.insertCoordinates(handle, 1, 4); //(MemorySegment) -> int
     * }</pre></blockquote>
     *
     * @apiNote The resulting var handle features certain <i>access mode restrictions</i>,
     * which are common to all memory segment view var handles. A memory segment view var handle is associated
     * with an access size {@code S} and an alignment constraint {@code B}
     * (both expressed in bytes). We say that a memory access operation is <em>fully aligned</em> if it occurs
     * at a memory address {@code A} which is compatible with both alignment constraints {@code S} and {@code B}.
     * If access is fully aligned then following access modes are supported and are
     * guaranteed to support atomic access:
     * <ul>
     * <li>read write access modes for all {@code T}, with the exception of
     *     access modes {@code get} and {@code set} for {@code long} and
     *     {@code double} on 32-bit platforms.
     * <li>atomic update access modes for {@code int}, {@code long},
     *     {@code float}, {@code double} or {@link MemoryAddress}.
     *     (Future major platform releases of the JDK may support additional
     *     types for certain currently unsupported access modes.)
     * <li>numeric atomic update access modes for {@code int}, {@code long} and {@link MemoryAddress}.
     *     (Future major platform releases of the JDK may support additional
     *     numeric types for certain currently unsupported access modes.)
     * <li>bitwise atomic update access modes for {@code int}, {@code long} and {@link MemoryAddress}.
     *     (Future major platform releases of the JDK may support additional
     *     numeric types for certain currently unsupported access modes.)
     * </ul>
     *
     * If {@code T} is {@code float}, {@code double} or {@link MemoryAddress} then atomic
     * update access modes compare values using their bitwise representation
     * (see {@link Float#floatToRawIntBits},
     * {@link Double#doubleToRawLongBits} and {@link MemoryAddress#toRawLongValue()}, respectively).
     * <p>
     * Alternatively, a memory access operation is <em>partially aligned</em> if it occurs at a memory address {@code A}
     * which is only compatible with the alignment constraint {@code B}; in such cases, access for anything other than the
     * {@code get} and {@code set} access modes will result in an {@code IllegalStateException}. If access is partially aligned,
     * atomic access is only guaranteed with respect to the largest power of two that divides the GCD of {@code A} and {@code S}.
     * <p>
     * Finally, in all other cases, we say that a memory access operation is <em>misaligned</em>; in such cases an
     * {@code IllegalStateException} is thrown, irrespective of the access mode being used.
     *
     * @param layout the value layout for which a memory access handle is to be obtained.
     * @return the new memory segment view var handle.
     * @throws IllegalArgumentException if an illegal carrier type is used, or if {@code alignmentBytes} is not a power of two.
     * @throws NullPointerException if {@code layout} is {@code null}.
<<<<<<< HEAD
=======
     * @see MemoryLayout#varHandle(MemoryLayout.PathElement...)
>>>>>>> 04f84d6c
     * @since 19
     */
    @PreviewFeature(feature=PreviewFeature.Feature.FOREIGN)
    public static VarHandle memorySegmentViewVarHandle(ValueLayout layout) {
        Objects.requireNonNull(layout);
        return Utils.makeSegmentViewVarHandle(layout);
    }

    /**
     * Adapts a target var handle by pre-processing incoming and outgoing values using a pair of filter functions.
     * <p>
     * When calling e.g. {@link VarHandle#set(Object...)} on the resulting var handle, the incoming value (of type {@code T}, where
     * {@code T} is the <em>last</em> parameter type of the first filter function) is processed using the first filter and then passed
     * to the target var handle.
     * Conversely, when calling e.g. {@link VarHandle#get(Object...)} on the resulting var handle, the return value obtained from
     * the target var handle (of type {@code T}, where {@code T} is the <em>last</em> parameter type of the second filter function)
     * is processed using the second filter and returned to the caller. More advanced access mode types, such as
     * {@link VarHandle.AccessMode#COMPARE_AND_EXCHANGE} might apply both filters at the same time.
     * <p>
     * For the boxing and unboxing filters to be well-formed, their types must be of the form {@code (A... , S) -> T} and
     * {@code (A... , T) -> S}, respectively, where {@code T} is the type of the target var handle. If this is the case,
     * the resulting var handle will have type {@code S} and will feature the additional coordinates {@code A...} (which
     * will be appended to the coordinates of the target var handle).
     * <p>
     * If the boxing and unboxing filters throw any checked exceptions when invoked, the resulting var handle will
     * throw an {@link IllegalStateException}.
     * <p>
     * The resulting var handle will feature the same access modes (see {@link VarHandle.AccessMode}) and
     * atomic access guarantees as those featured by the target var handle.
     *
     * @param target the target var handle
     * @param filterToTarget a filter to convert some type {@code S} into the type of {@code target}
     * @param filterFromTarget a filter to convert the type of {@code target} to some type {@code S}
     * @return an adapter var handle which accepts a new type, performing the provided boxing/unboxing conversions.
     * @throws IllegalArgumentException if {@code filterFromTarget} and {@code filterToTarget} are not well-formed, that is, they have types
     * other than {@code (A... , S) -> T} and {@code (A... , T) -> S}, respectively, where {@code T} is the type of the target var handle,
     * or if it's determined that either {@code filterFromTarget} or {@code filterToTarget} throws any checked exceptions.
     * @throws NullPointerException if any of the arguments is {@code null}.
     * @since 19
     */
    @PreviewFeature(feature=PreviewFeature.Feature.FOREIGN)
    public static VarHandle filterValue(VarHandle target, MethodHandle filterToTarget, MethodHandle filterFromTarget) {
        return VarHandles.filterValue(target, filterToTarget, filterFromTarget);
    }

    /**
     * Adapts a target var handle by pre-processing incoming coordinate values using unary filter functions.
     * <p>
     * When calling e.g. {@link VarHandle#get(Object...)} on the resulting var handle, the incoming coordinate values
<<<<<<< HEAD
     * starting at position {@code pos} (of type {@code C1, C2 ... Cn}, where {@code C1, C2 ... Cn} are the return type
=======
     * starting at position {@code pos} (of type {@code C1, C2 ... Cn}, where {@code C1, C2 ... Cn} are the return types
>>>>>>> 04f84d6c
     * of the unary filter functions) are transformed into new values (of type {@code S1, S2 ... Sn}, where {@code S1, S2 ... Sn} are the
     * parameter types of the unary filter functions), and then passed (along with any coordinate that was left unaltered
     * by the adaptation) to the target var handle.
     * <p>
     * For the coordinate filters to be well-formed, their types must be of the form {@code S1 -> T1, S2 -> T1 ... Sn -> Tn},
     * where {@code T1, T2 ... Tn} are the coordinate types starting at position {@code pos} of the target var handle.
     * <p>
     * If any of the filters throws a checked exception when invoked, the resulting var handle will
     * throw an {@link IllegalStateException}.
     * <p>
     * The resulting var handle will feature the same access modes (see {@link VarHandle.AccessMode}) and
     * atomic access guarantees as those featured by the target var handle.
     *
     * @param target the target var handle
     * @param pos the position of the first coordinate to be transformed
     * @param filters the unary functions which are used to transform coordinates starting at position {@code pos}
     * @return an adapter var handle which accepts new coordinate types, applying the provided transformation
     * to the new coordinate values.
     * @throws IllegalArgumentException if the handles in {@code filters} are not well-formed, that is, they have types
     * other than {@code S1 -> T1, S2 -> T2, ... Sn -> Tn} where {@code T1, T2 ... Tn} are the coordinate types starting
     * at position {@code pos} of the target var handle, if {@code pos} is not between 0 and the target var handle coordinate arity, inclusive,
     * or if more filters are provided than the actual number of coordinate types available starting at {@code pos},
     * or if it's determined that any of the filters throws any checked exceptions.
     * @throws NullPointerException if any of the arguments is {@code null} or {@code filters} contains {@code null}.
     * @since 19
     */
    @PreviewFeature(feature=PreviewFeature.Feature.FOREIGN)
    public static VarHandle filterCoordinates(VarHandle target, int pos, MethodHandle... filters) {
        return VarHandles.filterCoordinates(target, pos, filters);
    }

    /**
     * Provides a target var handle with one or more <em>bound coordinates</em>
     * in advance of the var handle's invocation. As a consequence, the resulting var handle will feature less
     * coordinate types than the target var handle.
     * <p>
     * When calling e.g. {@link VarHandle#get(Object...)} on the resulting var handle, incoming coordinate values
     * are joined with bound coordinate values, and then passed to the target var handle.
     * <p>
     * For the bound coordinates to be well-formed, their types must be {@code T1, T2 ... Tn },
     * where {@code T1, T2 ... Tn} are the coordinate types starting at position {@code pos} of the target var handle.
     * <p>
     * The resulting var handle will feature the same access modes (see {@link VarHandle.AccessMode}) and
     * atomic access guarantees as those featured by the target var handle.
     *
     * @param target the var handle to invoke after the bound coordinates are inserted
     * @param pos the position of the first coordinate to be inserted
     * @param values the series of bound coordinates to insert
<<<<<<< HEAD
     * @return an adapter var handle which inserts an additional coordinates,
=======
     * @return an adapter var handle which inserts additional coordinates,
>>>>>>> 04f84d6c
     *         before calling the target var handle
     * @throws IllegalArgumentException if {@code pos} is not between 0 and the target var handle coordinate arity, inclusive,
     * or if more values are provided than the actual number of coordinate types available starting at {@code pos}.
     * @throws ClassCastException if the bound coordinates in {@code values} are not well-formed, that is, they have types
     * other than {@code T1, T2 ... Tn }, where {@code T1, T2 ... Tn} are the coordinate types starting at position {@code pos}
     * of the target var handle.
     * @throws NullPointerException if any of the arguments is {@code null} or {@code values} contains {@code null}.
     * @since 19
     */
    @PreviewFeature(feature=PreviewFeature.Feature.FOREIGN)
    public static VarHandle insertCoordinates(VarHandle target, int pos, Object... values) {
        return VarHandles.insertCoordinates(target, pos, values);
    }

    /**
     * Provides a var handle which adapts the coordinate values of the target var handle, by re-arranging them
     * so that the new coordinates match the provided ones.
     * <p>
     * The given array controls the reordering.
     * Call {@code #I} the number of incoming coordinates (the value
     * {@code newCoordinates.size()}), and call {@code #O} the number
     * of outgoing coordinates (the number of coordinates associated with the target var handle).
     * Then the length of the reordering array must be {@code #O},
     * and each element must be a non-negative number less than {@code #I}.
     * For every {@code N} less than {@code #O}, the {@code N}-th
     * outgoing coordinate will be taken from the {@code I}-th incoming
     * coordinate, where {@code I} is {@code reorder[N]}.
     * <p>
     * No coordinate value conversions are applied.
     * The type of each incoming coordinate, as determined by {@code newCoordinates},
     * must be identical to the type of the corresponding outgoing coordinate
     * in the target var handle.
     * <p>
     * The reordering array need not specify an actual permutation.
     * An incoming coordinate will be duplicated if its index appears
     * more than once in the array, and an incoming coordinate will be dropped
     * if its index does not appear in the array.
     * <p>
     * The resulting var handle will feature the same access modes (see {@link VarHandle.AccessMode}) and
     * atomic access guarantees as those featured by the target var handle.
     * @param target the var handle to invoke after the coordinates have been reordered
     * @param newCoordinates the new coordinate types
     * @param reorder an index array which controls the reordering
     * @return an adapter var handle which re-arranges the incoming coordinate values,
     * before calling the target var handle
     * @throws IllegalArgumentException if the index array length is not equal to
     * the number of coordinates of the target var handle, or if any index array element is not a valid index for
     * a coordinate of {@code newCoordinates}, or if two corresponding coordinate types in
     * the target var handle and in {@code newCoordinates} are not identical.
     * @throws NullPointerException if any of the arguments is {@code null} or {@code newCoordinates} contains {@code null}.
     * @since 19
     */
    @PreviewFeature(feature=PreviewFeature.Feature.FOREIGN)
    public static VarHandle permuteCoordinates(VarHandle target, List<Class<?>> newCoordinates, int... reorder) {
        return VarHandles.permuteCoordinates(target, newCoordinates, reorder);
    }

    /**
     * Adapts a target var handle by pre-processing
     * a sub-sequence of its coordinate values with a filter (a method handle).
     * The pre-processed coordinates are replaced by the result (if any) of the
     * filter function and the target var handle is then called on the modified (usually shortened)
     * coordinate list.
     * <p>
     * If {@code R} is the return type of the filter (which cannot be void), the target var handle must accept a value of
     * type {@code R} as its coordinate in position {@code pos}, preceded and/or followed by
     * any coordinate not passed to the filter.
     * No coordinates are reordered, and the result returned from the filter
     * replaces (in order) the whole subsequence of coordinates originally
     * passed to the adapter.
     * <p>
     * The argument types (if any) of the filter
     * replace zero or one coordinate types of the target var handle, at position {@code pos},
     * in the resulting adapted var handle.
     * The return type of the filter must be identical to the
     * coordinate type of the target var handle at position {@code pos}, and that target var handle
     * coordinate is supplied by the return value of the filter.
     * <p>
     * If any of the filters throws a checked exception when invoked, the resulting var handle will
     * throw an {@link IllegalStateException}.
     * <p>
     * The resulting var handle will feature the same access modes (see {@link VarHandle.AccessMode}) and
     * atomic access guarantees as those featured by the target var handle.
     *
     * @param target the var handle to invoke after the coordinates have been filtered
     * @param pos the position of the coordinate to be filtered
     * @param filter the filter method handle
     * @return an adapter var handle which filters the incoming coordinate values,
     * before calling the target var handle
     * @throws IllegalArgumentException if the return type of {@code filter}
     * is void, or it is not the same as the {@code pos} coordinate of the target var handle,
     * if {@code pos} is not between 0 and the target var handle coordinate arity, inclusive,
     * if the resulting var handle's type would have <a href="MethodHandle.html#maxarity">too many coordinates</a>,
     * or if it's determined that {@code filter} throws any checked exceptions.
     * @throws NullPointerException if any of the arguments is {@code null}.
     * @since 19
     */
    @PreviewFeature(feature=PreviewFeature.Feature.FOREIGN)
    public static VarHandle collectCoordinates(VarHandle target, int pos, MethodHandle filter) {
        return VarHandles.collectCoordinates(target, pos, filter);
    }

    /**
     * Returns a var handle which will discard some dummy coordinates before delegating to the
     * target var handle. As a consequence, the resulting var handle will feature more
     * coordinate types than the target var handle.
     * <p>
     * The {@code pos} argument may range between zero and <i>N</i>, where <i>N</i> is the arity of the
     * target var handle's coordinate types. If {@code pos} is zero, the dummy coordinates will precede
     * the target's real arguments; if {@code pos} is <i>N</i> they will come after.
     * <p>
     * The resulting var handle will feature the same access modes (see {@link VarHandle.AccessMode}) and
     * atomic access guarantees as those featured by the target var handle.
     *
     * @param target the var handle to invoke after the dummy coordinates are dropped
<<<<<<< HEAD
     * @param pos position of first coordinate to drop (zero for the leftmost)
=======
     * @param pos position of the first coordinate to drop (zero for the leftmost)
>>>>>>> 04f84d6c
     * @param valueTypes the type(s) of the coordinate(s) to drop
     * @return an adapter var handle which drops some dummy coordinates,
     *         before calling the target var handle
     * @throws IllegalArgumentException if {@code pos} is not between 0 and the target var handle coordinate arity, inclusive.
     * @throws NullPointerException if any of the arguments is {@code null} or {@code valueTypes} contains {@code null}.
     * @since 19
     */
    @PreviewFeature(feature=PreviewFeature.Feature.FOREIGN)
    public static VarHandle dropCoordinates(VarHandle target, int pos, Class<?>... valueTypes) {
        return VarHandles.dropCoordinates(target, pos, valueTypes);
    }
}<|MERGE_RESOLUTION|>--- conflicted
+++ resolved
@@ -46,10 +46,7 @@
 import java.lang.constant.ConstantDescs;
 import java.lang.foreign.GroupLayout;
 import java.lang.foreign.MemoryAddress;
-<<<<<<< HEAD
-=======
 import java.lang.foreign.MemoryLayout;
->>>>>>> 04f84d6c
 import java.lang.foreign.ValueLayout;
 import java.lang.invoke.LambdaForm.BasicType;
 import java.lang.reflect.Constructor;
@@ -7939,10 +7936,7 @@
      * @return the new memory segment view var handle.
      * @throws IllegalArgumentException if an illegal carrier type is used, or if {@code alignmentBytes} is not a power of two.
      * @throws NullPointerException if {@code layout} is {@code null}.
-<<<<<<< HEAD
-=======
      * @see MemoryLayout#varHandle(MemoryLayout.PathElement...)
->>>>>>> 04f84d6c
      * @since 19
      */
     @PreviewFeature(feature=PreviewFeature.Feature.FOREIGN)
@@ -7992,11 +7986,7 @@
      * Adapts a target var handle by pre-processing incoming coordinate values using unary filter functions.
      * <p>
      * When calling e.g. {@link VarHandle#get(Object...)} on the resulting var handle, the incoming coordinate values
-<<<<<<< HEAD
-     * starting at position {@code pos} (of type {@code C1, C2 ... Cn}, where {@code C1, C2 ... Cn} are the return type
-=======
      * starting at position {@code pos} (of type {@code C1, C2 ... Cn}, where {@code C1, C2 ... Cn} are the return types
->>>>>>> 04f84d6c
      * of the unary filter functions) are transformed into new values (of type {@code S1, S2 ... Sn}, where {@code S1, S2 ... Sn} are the
      * parameter types of the unary filter functions), and then passed (along with any coordinate that was left unaltered
      * by the adaptation) to the target var handle.
@@ -8045,11 +8035,7 @@
      * @param target the var handle to invoke after the bound coordinates are inserted
      * @param pos the position of the first coordinate to be inserted
      * @param values the series of bound coordinates to insert
-<<<<<<< HEAD
-     * @return an adapter var handle which inserts an additional coordinates,
-=======
      * @return an adapter var handle which inserts additional coordinates,
->>>>>>> 04f84d6c
      *         before calling the target var handle
      * @throws IllegalArgumentException if {@code pos} is not between 0 and the target var handle coordinate arity, inclusive,
      * or if more values are provided than the actual number of coordinate types available starting at {@code pos}.
@@ -8165,11 +8151,7 @@
      * atomic access guarantees as those featured by the target var handle.
      *
      * @param target the var handle to invoke after the dummy coordinates are dropped
-<<<<<<< HEAD
-     * @param pos position of first coordinate to drop (zero for the leftmost)
-=======
      * @param pos position of the first coordinate to drop (zero for the leftmost)
->>>>>>> 04f84d6c
      * @param valueTypes the type(s) of the coordinate(s) to drop
      * @return an adapter var handle which drops some dummy coordinates,
      *         before calling the target var handle
