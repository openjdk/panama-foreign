--- conflicted
+++ resolved
@@ -267,11 +267,8 @@
      * Returns {@code true} if this module can access
      * <a href="foreign/package-summary.html#restricted"><em>restricted</em></a> methods.
      *
-<<<<<<< HEAD
-=======
      * @since 20
      *
->>>>>>> 8cefa3d2
      * @return {@code true} if this module can access <em>restricted</em> methods.
      */
     @PreviewFeature(feature=PreviewFeature.Feature.FOREIGN)
@@ -280,7 +277,6 @@
         synchronized(target) {
             return target.enableNativeAccess;
         }
-<<<<<<< HEAD
     }
 
     // Returns the Module object that holds the enableNativeAccess
@@ -325,52 +321,6 @@
         }
     }
 
-=======
-    }
-
-    // Returns the Module object that holds the enableNativeAccess
-    // flag for this module.
-    private Module moduleForNativeAccess() {
-        return isNamed() ? this : ALL_UNNAMED_MODULE;
-    }
-
-    // This is invoked from Reflection.ensureNativeAccess
-    void ensureNativeAccess(Class<?> owner, String methodName) {
-        // The target module whose enableNativeAccess flag is ensured
-        Module target = moduleForNativeAccess();
-        // racy read of the enable native access flag
-        boolean isNativeAccessEnabled = target.enableNativeAccess;
-        if (!isNativeAccessEnabled) {
-            synchronized (target) {
-                // safe read of the enableNativeAccess of the target module
-                isNativeAccessEnabled = target.enableNativeAccess;
-
-                // check again with the safely read flag
-                if (isNativeAccessEnabled) {
-                    // another thread beat us to it - nothing to do
-                    return;
-                } else if (ModuleBootstrap.hasEnableNativeAccessFlag()) {
-                    throw new IllegalCallerException("Illegal native access from: " + this);
-                } else {
-                    // warn and set flag, so that only one warning is reported per module
-                    String cls = owner.getName();
-                    String mtd = cls + "::" + methodName;
-                    String mod = isNamed() ? "module " + getName() : "the unnamed module";
-                    String modflag = isNamed() ? getName() : "ALL-UNNAMED";
-                    System.err.printf("""
-                        WARNING: A restricted method in %s has been called
-                        WARNING: %s has been called by %s
-                        WARNING: Use --enable-native-access=%s to avoid a warning for this module
-                        %n""", cls, mtd, mod, modflag);
-
-                    // set the flag
-                    target.enableNativeAccess = true;
-                }
-            }
-        }
-    }
-
->>>>>>> 8cefa3d2
 
     /**
      * Update all unnamed modules to allow access to restricted methods.
