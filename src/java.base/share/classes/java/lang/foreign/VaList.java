--- conflicted
+++ resolved
@@ -183,13 +183,8 @@
      * {@code ALL-UNNAMED} in case {@code M} is an unnamed module.
      */
     @CallerSensitive
-<<<<<<< HEAD
-    static VaList ofAddress(MemoryAddress address, ResourceScope scope) {
-        Reflection.ensureNativeAccess(Reflection.getCallerClass(), MemorySegment.class, "ofAddressNative");
-=======
     static VaList ofAddress(MemoryAddress address, MemorySession session) {
         Reflection.ensureNativeAccess(Reflection.getCallerClass());
->>>>>>> a225c6e3
         Objects.requireNonNull(address);
         Objects.requireNonNull(session);
         return SharedUtils.newVaListOfAddress(address, Scoped.toSessionImpl(session));
