--- conflicted
+++ resolved
@@ -33,7 +33,6 @@
 
 import jdk.internal.foreign.MemorySessionImpl;
 import jdk.internal.javac.PreviewFeature;
-import jdk.internal.ref.CleanerFactory;
 
 /**
  * A memory session manages the lifecycle of one or more resources. Resources (e.g. {@link MemorySegment}) associated
@@ -120,11 +119,7 @@
  *
  * {@snippet lang=java :
  * MemorySession session = MemorySession.openConfined();
-<<<<<<< HEAD
- * MemoryLifetime nonCloseableSession = session.asNonCloseable();
-=======
  * MemorySession nonCloseableSession = session.asNonCloseable();
->>>>>>> b1020d11
  * MemorySegment segment = MemorySegment.allocateNative(100, nonCloseableSession);
  * segment.session().close(); // throws
  * session.close(); //ok
@@ -193,14 +188,8 @@
     void close();
 
     /**
-<<<<<<< HEAD
-     * Returns a non-closeable view of this memory session. The returned session is the same session as this
-     * session, if this session is {@linkplain #isCloseable() non-closeable}, or a new non-closeable view of
-     * this memory session.
-=======
      * Returns a non-closeable view of this memory session. If this session is {@linkplain #isCloseable() non-closeable},
      * this session is returned. Otherwise, this method returns a new non-closeable view of this memory session.
->>>>>>> b1020d11
      * @apiNote a non-closeable view of a memory session {@code S} keeps {@code S} reachable. As such, {@code S}
      * cannot be closed implicitly (e.g. by a {@link Cleaner}) as long as one or more non-closeable views of {@code S}
      * are reachable.
