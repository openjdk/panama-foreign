--- conflicted
+++ resolved
@@ -46,11 +46,7 @@
  * can be used to specify the cleanup code that must run when a given resource (or set of resources) is no longer in use.
  * When a memory session is closed, the {@linkplain #addCloseAction(Runnable) close actions}
  * associated with that session are executed (in unspecified order). For instance, closing the memory session associated with
-<<<<<<< HEAD
- * one or more {@linkplain MemorySegment#allocateNative(long, long, MemorySession) native segments} results in releasing
-=======
  * one or more {@linkplain MemorySession#allocate(long, long) native memory segments} results in releasing
->>>>>>> 3e8ef17b
  * the off-heap memory associated with said segments.
  * <p>
  * The {@linkplain #global() global session} is a memory session that cannot be closed.
@@ -219,7 +215,8 @@
 
      /**
      * Creates a native memory segment with the given size (in bytes), alignment constraint (in bytes) associated with
-      * this memory session.
+     * this memory session. The {@link MemorySegment#address()} of the returned memory segment is the starting address of
+     * the newly allocated off-heap memory region backing the segment.
      * A client is responsible for ensuring that this memory session is closed when the
      * segment is no longer in use. Failure to do so will result in off-heap memory leaks.
      * <p>
