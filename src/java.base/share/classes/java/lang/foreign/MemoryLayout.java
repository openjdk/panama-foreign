/*
 *  Copyright (c) 2019, 2022, Oracle and/or its affiliates. All rights reserved.
 *  DO NOT ALTER OR REMOVE COPYRIGHT NOTICES OR THIS FILE HEADER.
 *
 *  This code is free software; you can redistribute it and/or modify it
 *  under the terms of the GNU General Public License version 2 only, as
 *  published by the Free Software Foundation.  Oracle designates this
 *  particular file as subject to the "Classpath" exception as provided
 *  by Oracle in the LICENSE file that accompanied this code.
 *
 *  This code is distributed in the hope that it will be useful, but WITHOUT
 *  ANY WARRANTY; without even the implied warranty of MERCHANTABILITY or
 *  FITNESS FOR A PARTICULAR PURPOSE.  See the GNU General Public License
 *  version 2 for more details (a copy is included in the LICENSE file that
 *  accompanied this code).
 *
 *  You should have received a copy of the GNU General Public License version
 *  2 along with this work; if not, write to the Free Software Foundation,
 *  Inc., 51 Franklin St, Fifth Floor, Boston, MA 02110-1301 USA.
 *
 *   Please contact Oracle, 500 Oracle Parkway, Redwood Shores, CA 94065 USA
 *  or visit www.oracle.com if you need additional information or have any
 *  questions.
 *
 */
package java.lang.foreign;

import java.lang.invoke.MethodHandle;
import java.lang.invoke.MethodHandles;
import java.lang.invoke.VarHandle;
import java.nio.ByteOrder;
import java.util.EnumSet;
import java.util.Objects;
import java.util.Optional;
import java.util.Set;
import java.util.function.Function;
import java.util.function.Supplier;
import java.util.stream.Stream;
import jdk.internal.foreign.LayoutPath;
import jdk.internal.foreign.LayoutPath.PathElementImpl.PathKind;
import jdk.internal.foreign.Utils;
import jdk.internal.foreign.layout.*;
import jdk.internal.javac.PreviewFeature;

/**
 * A memory layout can be used to describe the contents of a memory segment.
 * There are two leaves in the layout hierarchy, <em>value layouts</em>, which are used to represent values of given size and kind (see
 * {@link ValueLayout}) and <em>padding layouts</em> which are used, as the name suggests, to represent a portion of a memory
 * segment whose contents should be ignored, and which are primarily present for alignment reasons (see {@link MemoryLayout#paddingLayout(long)}).
 * Some common value layout constants are defined in the {@link ValueLayout} class.
 * <p>
 * More complex layouts can be derived from simpler ones: a <em>sequence layout</em> denotes a repetition of one or more
 * element layout (see {@link SequenceLayout}); a <em>group layout</em> denotes an aggregation of (typically) heterogeneous
 * member layouts (see {@link GroupLayout}).
 * <p>
 * Layouts can be optionally associated with a <em>name</em>. A layout name can be referred to when
 * constructing <a href="MemoryLayout.html#layout-paths"><em>layout paths</em></a>.
 * <p>
 * Consider the following struct declaration in C:
 *
 * {@snippet lang=c :
 * typedef struct {
 *     char kind;
 *     int value;
 * } TaggedValues[5];
 * }
 *
 * The above declaration can be modelled using a layout object, as follows:
 *
 * {@snippet lang=java :
 * SequenceLayout taggedValues = MemoryLayout.sequenceLayout(5,
 *     MemoryLayout.structLayout(
 *         ValueLayout.JAVA_BYTE.withName("kind"),
 *         MemoryLayout.paddingLayout(24),
 *         ValueLayout.JAVA_INT.withName("value")
 *     )
 * ).withName("TaggedValues");
 * }
 *
 * <h2 id="layout-align">Size, alignment and byte order</h2>
 *
 * All layouts have a size; layout size for value and padding layouts is always explicitly denoted; this means that a layout description
 * always has the same size in bits, regardless of the platform in which it is used. For derived layouts, the size is computed
 * as follows:
 * <ul>
 *     <li>for a sequence layout <em>S</em> whose element layout is <em>E</em> and size is <em>L</em>,
 *     the size of <em>S</em> is that of <em>E</em>, multiplied by <em>L</em></li>
 *     <li>for a group layout <em>G</em> with member layouts <em>M1</em>, <em>M2</em>, ... <em>Mn</em> whose sizes are
 *     <em>S1</em>, <em>S2</em>, ... <em>Sn</em>, respectively, the size of <em>G</em> is either <em>S1 + S2 + ... + Sn</em> or
 *     <em>max(S1, S2, ... Sn)</em> depending on whether the group is a <em>struct</em> or an <em>union</em>, respectively</li>
 * </ul>
 * <p>
 * Furthermore, all layouts feature a <em>natural alignment</em> which can be inferred as follows:
 * <ul>
 *     <li>for a padding layout <em>L</em>, the natural alignment is 1, regardless of its size; that is, in the absence
 *     of an explicit alignment constraint, a padding layout should not affect the alignment constraint of the group
 *     layout it is nested into</li>
 *     <li>for a value layout <em>L</em> whose size is <em>N</em>, the natural alignment of <em>L</em> is <em>N</em></li>
 *     <li>for a sequence layout <em>S</em> whose element layout is <em>E</em>, the natural alignment of <em>S</em> is that of <em>E</em></li>
 *     <li>for a group layout <em>G</em> with member layouts <em>M1</em>, <em>M2</em>, ... <em>Mn</em> whose alignments are
 *     <em>A1</em>, <em>A2</em>, ... <em>An</em>, respectively, the natural alignment of <em>G</em> is <em>max(A1, A2 ... An)</em></li>
 * </ul>
 * A layout's natural alignment can be overridden if needed (see {@link MemoryLayout#withBitAlignment(long)}), which can be useful to describe
 * hyper-aligned layouts.
 * <p>
 * All value layouts have an <em>explicit</em> byte order (see {@link java.nio.ByteOrder}) which is set when the layout is created.
 *
 * <h2 id="layout-paths">Layout paths</h2>
 *
 * A <em>layout path</em> originates from a <em>root</em> layout (typically a group or a sequence layout) and terminates
 * at a layout nested within the root layout - this is the layout <em>selected</em> by the layout path.
 * Layout paths are typically expressed as a sequence of one or more {@link PathElement} instances.
 * <p>
 * Layout paths are for example useful in order to obtain {@linkplain MemoryLayout#bitOffset(PathElement...) offsets} of
 * arbitrarily nested layouts inside another layout, to quickly obtain a {@linkplain #varHandle(PathElement...) memory access handle}
 * corresponding to the selected layout, or to {@linkplain #select(PathElement...) select} an arbitrarily nested layout inside
 * another layout.
 * <p>
 * Such <em>layout paths</em> can be constructed programmatically using the methods in this class.
 * For instance, given the {@code taggedValues} layout instance constructed as above, we can obtain the offset,
 * in bits, of the member layout named <code>value</code> in the <em>first</em> sequence element, as follows:
 * {@snippet lang=java :
 * long valueOffset = taggedValues.bitOffset(PathElement.sequenceElement(0),
 *                                           PathElement.groupElement("value")); // yields 32
 * }
 *
 * Similarly, we can select the member layout named {@code value}, as follows:
 * {@snippet lang=java :
 * MemoryLayout value = taggedValues.select(PathElement.sequenceElement(),
 *                                          PathElement.groupElement("value"));
 * }
 *
 * Layout paths can feature one or more <em>free dimensions</em>. For instance, a layout path traversing
 * an unspecified sequence element (that is, where one of the path component was obtained with the
 * {@link PathElement#sequenceElement()} method) features an additional free dimension, which will have to be bound at runtime.
 * This is important when obtaining a {@linkplain MethodHandles#memorySegmentViewVarHandle(ValueLayout) memory segment view var handle}
 * from layouts, as in the following code:
 *
 * {@snippet lang=java :
 * VarHandle valueHandle = taggedValues.varHandle(PathElement.sequenceElement(),
 *                                                PathElement.groupElement("value"));
 * }
 *
 * Since the layout path constructed in the above example features exactly one free dimension (as it doesn't specify
 * <em>which</em> member layout named {@code value} should be selected from the enclosing sequence layout),
 * it follows that the var handle {@code valueHandle} will feature an <em>additional</em> {@code long}
 * access coordinate.
 *
 * <p>A layout path with free dimensions can also be used to create an offset-computing method handle, using the
 * {@link #bitOffset(PathElement...)} or {@link #byteOffsetHandle(PathElement...)} method. Again, free dimensions are
 * translated into {@code long} parameters of the created method handle. The method handle can be used to compute the
 * offsets of elements of a sequence at different indices, by supplying these indices when invoking the method handle.
 * For instance:
 *
 * {@snippet lang=java :
 * MethodHandle offsetHandle = taggedValues.byteOffsetHandle(PathElement.sequenceElement(),
 *                                                           PathElement.groupElement("kind"));
 * long offset1 = (long) offsetHandle.invokeExact(1L); // 8
 * long offset2 = (long) offsetHandle.invokeExact(2L); // 16
 * }
 *
 * @implSpec
 * Implementations of this interface are immutable, thread-safe and <a href="{@docRoot}/java.base/java/lang/doc-files/ValueBased.html">value-based</a>.
 *
 * @since 19
 */
@PreviewFeature(feature=PreviewFeature.Feature.FOREIGN)
public sealed interface MemoryLayout permits SequenceLayout, GroupLayout, PaddingLayout, ValueLayout {

    /**
     * {@return the layout size, in bits}
     */
    long bitSize();

    /**
     * {@return the layout size, in bytes}
     * @throws UnsupportedOperationException if {@code bitSize()} is not a multiple of 8.
     */
    long byteSize();

    /**
     * {@return the name (if any) associated with this layout}
     * @see MemoryLayout#withName(String)
     */
    Optional<String> name();

    /**
     * Returns a memory layout of the same type with the same size and alignment constraints as this layout,
     * but with the specified name.
     *
     * @param name the layout name.
     * @return a memory layout with the given name.
     * @see MemoryLayout#name()
     */
    MemoryLayout withName(String name);

    /**
     * Returns the alignment constraint associated with this layout, expressed in bits. Layout alignment defines a power
     * of two {@code A} which is the bit-wise alignment of the layout. If {@code A <= 8} then {@code A/8} is the number of
     * bytes that must be aligned for any pointer that correctly points to this layout. Thus:
     *
     * <ul>
     * <li>{@code A=8} means unaligned (in the usual sense), which is common in packets.</li>
     * <li>{@code A=64} means word aligned (on LP64), {@code A=32} int aligned, {@code A=16} short aligned, etc.</li>
     * <li>{@code A=512} is the most strict alignment required by the x86/SV ABI (for AVX-512 data).</li>
     * </ul>
     *
     * If no explicit alignment constraint was set on this layout (see {@link #withBitAlignment(long)}),
     * then this method returns the <a href="#layout-align">natural alignment</a> constraint (in bits) associated with this layout.
     *
     * @return the layout alignment constraint, in bits.
     */
    long bitAlignment();

    /**
     * Returns the alignment constraint associated with this layout, expressed in bytes. Layout alignment defines a power
     * of two {@code A} which is the byte-wise alignment of the layout, where {@code A} is the number of bytes that must be aligned
     * for any pointer that correctly points to this layout. Thus:
     *
     * <ul>
     * <li>{@code A=1} means unaligned (in the usual sense), which is common in packets.</li>
     * <li>{@code A=8} means word aligned (on LP64), {@code A=4} int aligned, {@code A=2} short aligned, etc.</li>
     * <li>{@code A=64} is the most strict alignment required by the x86/SV ABI (for AVX-512 data).</li>
     * </ul>
     *
     * If no explicit alignment constraint was set on this layout (see {@link #withBitAlignment(long)}),
     * then this method returns the <a href="#layout-align">natural alignment</a> constraint (in bytes) associated with this layout.
     *
     * @return the layout alignment constraint, in bytes.
     * @throws UnsupportedOperationException if {@code bitAlignment()} is not a multiple of 8.
     */
    default long byteAlignment() {
        return Utils.bitsToBytesOrThrow(bitAlignment(),
                () -> new UnsupportedOperationException("Cannot compute byte alignment; bit alignment is not a multiple of 8"));
    }

    /**
     * Returns a memory layout of the same type with the same size and name as this layout,
     * but with the specified alignment constraints (in bits).
     *
     * @param bitAlignment the layout alignment constraint, expressed in bits.
     * @return a memory layout with the given alignment constraints.
     * @throws IllegalArgumentException if {@code bitAlignment} is not a power of two, or if it's less than 8.
     */
    MemoryLayout withBitAlignment(long bitAlignment);

    /**
     * Computes the offset, in bits, of the layout selected by the given layout path, where the path is considered rooted in this
     * layout.
     *
     * @param elements the layout path elements.
     * @return The offset, in bits, of the layout selected by the layout path in {@code elements}.
     * @throws IllegalArgumentException if the layout path does not select any layout nested in this layout, or if the
     * layout path contains one or more path elements that select multiple sequence element indices
     * (see {@link PathElement#sequenceElement()} and {@link PathElement#sequenceElement(long, long)}).
     * @throws NullPointerException if either {@code elements == null}, or if any of the elements
     * in {@code elements} is {@code null}.
     */
    default long bitOffset(PathElement... elements) {
        return computePathOp(LayoutPath.rootPath(this), LayoutPath::offset,
                EnumSet.of(PathKind.SEQUENCE_ELEMENT, PathKind.SEQUENCE_RANGE), elements);
    }

    /**
     * Creates a method handle that can be used to compute the offset, in bits, of the layout selected
     * by the given layout path, where the path is considered rooted in this layout.
     *
     * <p>The returned method handle has a return type of {@code long}, and features as many {@code long}
     * parameter types as there are free dimensions in the provided layout path (see {@link PathElement#sequenceElement()}),
     * where the order of the parameters corresponds to the order of the path elements.
     * The returned method handle can be used to compute a layout offset similar to {@link #bitOffset(PathElement...)},
     * but where some sequence indices are specified only when invoking the method handle.
     *
     * <p>The final offset returned by the method handle is computed as follows:
     *
     * <blockquote><pre>{@code
     * offset = c_1 + c_2 + ... + c_m + (x_1 * s_1) + (x_2 * s_2) + ... + (x_n * s_n)
     * }</pre></blockquote>
     *
     * where {@code x_1}, {@code x_2}, ... {@code x_n} are <em>dynamic</em> values provided as {@code long}
     * arguments, whereas {@code c_1}, {@code c_2}, ... {@code c_m} are <em>static</em> offset constants
     * and {@code s_0}, {@code s_1}, ... {@code s_n} are <em>static</em> stride constants which are derived from
     * the layout path.
     *
     * @param elements the layout path elements.
     * @return a method handle that can be used to compute the bit offset of the layout element
     * specified by the given layout path elements, when supplied with the missing sequence element indices.
     * @throws IllegalArgumentException if the layout path contains one or more path elements that select
     * multiple sequence element indices (see {@link PathElement#sequenceElement(long, long)}).
     */
    default MethodHandle bitOffsetHandle(PathElement... elements) {
        return computePathOp(LayoutPath.rootPath(this), LayoutPath::offsetHandle,
                EnumSet.of(PathKind.SEQUENCE_RANGE), elements);
    }

    /**
     * Computes the offset, in bytes, of the layout selected by the given layout path, where the path is considered rooted in this
     * layout.
     *
     * @param elements the layout path elements.
     * @return The offset, in bytes, of the layout selected by the layout path in {@code elements}.
     * @throws IllegalArgumentException if the layout path does not select any layout nested in this layout, or if the
     * layout path contains one or more path elements that select multiple sequence element indices
     * (see {@link PathElement#sequenceElement()} and {@link PathElement#sequenceElement(long, long)}).
     * @throws UnsupportedOperationException if {@code bitOffset(elements)} is not a multiple of 8.
     * @throws NullPointerException if either {@code elements == null}, or if any of the elements
     * in {@code elements} is {@code null}.
     */
    default long byteOffset(PathElement... elements) {
        return Utils.bitsToBytesOrThrow(bitOffset(elements), Utils.bitsToBytesThrowOffset);
    }

    /**
     * Creates a method handle that can be used to compute the offset, in bytes, of the layout selected
     * by the given layout path, where the path is considered rooted in this layout.
     *
     * <p>The returned method handle has a return type of {@code long}, and features as many {@code long}
     * parameter types as there are free dimensions in the provided layout path (see {@link PathElement#sequenceElement()}),
     * where the order of the parameters corresponds to the order of the path elements.
     * The returned method handle can be used to compute a layout offset similar to {@link #byteOffset(PathElement...)},
     * but where some sequence indices are specified only when invoking the method handle.
     *
     * <p>The final offset returned by the method handle is computed as follows:
     *
     * <blockquote><pre>{@code
     * bitOffset = c_1 + c_2 + ... + c_m + (x_1 * s_1) + (x_2 * s_2) + ... + (x_n * s_n)
     * offset = bitOffset / 8
     * }</pre></blockquote>
     *
     * where {@code x_1}, {@code x_2}, ... {@code x_n} are <em>dynamic</em> values provided as {@code long}
     * arguments, whereas {@code c_1}, {@code c_2}, ... {@code c_m} are <em>static</em> offset constants
     * and {@code s_0}, {@code s_1}, ... {@code s_n} are <em>static</em> stride constants which are derived from
     * the layout path.
     *
     * <p>The method handle will throw an {@link UnsupportedOperationException} if the computed
     * offset in bits is not a multiple of 8.
     *
     * @param elements the layout path elements.
     * @return a method handle that can be used to compute the byte offset of the layout element
     * specified by the given layout path elements, when supplied with the missing sequence element indices.
     * @throws IllegalArgumentException if the layout path contains one or more path elements that select
     * multiple sequence element indices (see {@link PathElement#sequenceElement(long, long)}).
     */
    default MethodHandle byteOffsetHandle(PathElement... elements) {
        MethodHandle mh = bitOffsetHandle(elements);
        mh = MethodHandles.filterReturnValue(mh, Utils.MH_bitsToBytesOrThrowForOffset);
        return mh;
    }

    /**
     * Creates an access var handle that can be used to dereference memory at the layout selected by the given layout path,
     * where the path is considered rooted in this layout.
     * <p>
     * The final memory location accessed by the returned var handle can be computed as follows:
     *
     * <blockquote><pre>{@code
     * address = base + offset
     * }</pre></blockquote>
     *
     * where {@code base} denotes the base address associated with the {@link MemorySegment} access coordinate
     * (see {@link MemorySegment#address()} and {@code offset} can be expressed in the following form:
     *
     * <blockquote><pre>{@code
     * offset = c_1 + c_2 + ... + c_m + (x_1 * s_1) + (x_2 * s_2) + ... + (x_n * s_n)
     * }</pre></blockquote>
     *
     * where {@code x_1}, {@code x_2}, ... {@code x_n} are <em>dynamic</em> values provided as {@code long}
     * arguments, whereas {@code c_1}, {@code c_2}, ... {@code c_m} are <em>static</em> offset constants
     * and {@code s_1}, {@code s_2}, ... {@code s_n} are <em>static</em> stride constants which are derived from
     * the layout path.
     * <p>
     * Additionally, the provided dynamic values must conform to some bound which is derived from the layout path, that is,
     * {@code 0 <= x_i < b_i}, where {@code 1 <= i <= n}, or {@link IndexOutOfBoundsException} is thrown.
     *
     * @apiNote the resulting var handle will feature an additional {@code long} access coordinate for every
     * unspecified sequence access component contained in this layout path. Moreover, the resulting var handle
     * features certain <em>access mode restrictions</em>, which are common to all memory segment view handles.
     *
     * @param elements the layout path elements.
     * @return a var handle which can be used to dereference memory at the (possibly nested) layout selected by the layout path in {@code elements}.
     * @throws UnsupportedOperationException if the layout path has one or more elements with incompatible alignment constraints.
     * @throws IllegalArgumentException if the layout path in {@code elements} does not select a value layout (see {@link ValueLayout}).
     * @see MethodHandles#memorySegmentViewVarHandle(ValueLayout)
     */
    default VarHandle varHandle(PathElement... elements) {
        return computePathOp(LayoutPath.rootPath(this), LayoutPath::dereferenceHandle,
                Set.of(), elements);
    }

    /**
     * Creates a method handle which, given a memory segment, returns a {@linkplain MemorySegment#asSlice(long,long) slice}
     * corresponding to the layout selected by the given layout path, where the path is considered rooted in this layout.
     *
     * <p>The returned method handle has a return type of {@code MemorySegment}, features a {@code MemorySegment}
     * parameter as leading parameter representing the segment to be sliced, and features as many trailing {@code long}
     * parameter types as there are free dimensions in the provided layout path (see {@link PathElement#sequenceElement()}),
     * where the order of the parameters corresponds to the order of the path elements.
     * The returned method handle can be used to create a slice similar to using {@link MemorySegment#asSlice(long, long)},
     * but where the offset argument is dynamically compute based on indices specified when invoking the method handle.
     *
     * <p>The offset of the returned segment is computed as follows:
     *
     * <blockquote><pre>{@code
     * bitOffset = c_1 + c_2 + ... + c_m + (x_1 * s_1) + (x_2 * s_2) + ... + (x_n * s_n)
     * offset = bitOffset / 8
     * }</pre></blockquote>
     *
     * where {@code x_1}, {@code x_2}, ... {@code x_n} are <em>dynamic</em> values provided as {@code long}
     * arguments, whereas {@code c_1}, {@code c_2}, ... {@code c_m} are <em>static</em> offset constants
     * and {@code s_1}, {@code s_2}, ... {@code s_n} are <em>static</em> stride constants which are derived from
     * the layout path.
     *
     * <p>After the offset is computed, the returned segment is created as if by calling:
     * {@snippet lang=java :
     * segment.asSlice(offset, layout.byteSize());
     * }
     *
     * where {@code segment} is the segment to be sliced, and where {@code layout} is the layout selected by the given
     * layout path, as per {@link MemoryLayout#select(PathElement...)}.
     *
     * <p>The method handle will throw an {@link UnsupportedOperationException} if the computed
     * offset in bits is not a multiple of 8.
     *
     * @param elements the layout path elements.
     * @return a method handle which can be used to create a slice of the selected layout element, given a segment.
     * @throws UnsupportedOperationException if the size of the selected layout in bits is not a multiple of 8.
     */
    default MethodHandle sliceHandle(PathElement... elements) {
        return computePathOp(LayoutPath.rootPath(this), LayoutPath::sliceHandle,
                Set.of(), elements);
    }

    /**
     * Selects the layout from a path rooted in this layout.
     *
     * @param elements the layout path elements.
     * @return the layout selected by the layout path in {@code elements}.
     * @throws IllegalArgumentException if the layout path does not select any layout nested in this layout,
     * or if the layout path contains one or more path elements that select one or more sequence element indices
     * (see {@link PathElement#sequenceElement(long)} and {@link PathElement#sequenceElement(long, long)}).
     */
    default MemoryLayout select(PathElement... elements) {
        return computePathOp(LayoutPath.rootPath(this), LayoutPath::layout,
                EnumSet.of(PathKind.SEQUENCE_ELEMENT_INDEX, PathKind.SEQUENCE_RANGE), elements);
    }

    private static <Z> Z computePathOp(LayoutPath path, Function<LayoutPath, Z> finalizer,
                                       Set<PathKind> badKinds, PathElement... elements) {
        Objects.requireNonNull(elements);
        for (PathElement e : elements) {
            LayoutPath.PathElementImpl pathElem = (LayoutPath.PathElementImpl)Objects.requireNonNull(e);
            if (badKinds.contains(pathElem.kind())) {
                throw new IllegalArgumentException(String.format("Invalid %s selection in layout path", pathElem.kind().description()));
            }
            path = pathElem.apply(path);
        }
        return finalizer.apply(path);
    }

    /**
     * {@return true, if this layout is a padding layout}
     */
    boolean isPadding();

    /**
     * An element in a <a href="MemoryLayout.html#layout-paths"><em>layout path</em></a>. There
     * are two kinds of path elements: <em>group path elements</em> and <em>sequence path elements</em>. Group
     * path elements are used to select a named member layout within a {@link GroupLayout}. Sequence
     * path elements are used to select a sequence element layout within a {@link SequenceLayout}; selection
     * of sequence element layout can be <em>explicit</em> (see {@link PathElement#sequenceElement(long)}) or
     * <em>implicit</em> (see {@link PathElement#sequenceElement()}). When a path uses one or more implicit
     * sequence path elements, it acquires additional <em>free dimensions</em>.
     *
     * @implSpec
     * Implementations of this interface are immutable, thread-safe and <a href="{@docRoot}/java.base/java/lang/doc-files/ValueBased.html">value-based</a>.
     *
     * @since 19
     */
    @PreviewFeature(feature=PreviewFeature.Feature.FOREIGN)
    sealed interface PathElement permits LayoutPath.PathElementImpl {

        /**
         * Returns a path element which selects a member layout with the given name in a group layout.
         * The path element returned by this method does not alter the number of free dimensions of any path
         * that is combined with such element.
         *
         * @implSpec in case multiple group elements with a matching name exist, the path element returned by this
         * method will select the first one; that is, the group element with the lowest offset from current path is selected.
         *
         * @param name the name of the group element to be selected.
         * @return a path element which selects the group element with the given name.
         */
        static PathElement groupElement(String name) {
            Objects.requireNonNull(name);
            return new LayoutPath.PathElementImpl(PathKind.GROUP_ELEMENT,
                                                  path -> path.groupElement(name));
        }

        /**
         * Returns a path element which selects the element layout at the specified position in a sequence layout.
         * The path element returned by this method does not alter the number of free dimensions of any path
         * that is combined with such element.
         *
         * @param index the index of the sequence element to be selected.
         * @return a path element which selects the sequence element layout with the given index.
         * @throws IllegalArgumentException if {@code index < 0}.
         */
        static PathElement sequenceElement(long index) {
            if (index < 0) {
                throw new IllegalArgumentException("Index must be positive: " + index);
            }
            return new LayoutPath.PathElementImpl(PathKind.SEQUENCE_ELEMENT_INDEX,
                                                  path -> path.sequenceElement(index));
        }

        /**
         * Returns a path element which selects the element layout in a <em>range</em> of positions in a sequence layout.
         * The range is expressed as a pair of starting index (inclusive) {@code S} and step factor (which can also be negative)
         * {@code F}.
         * <p>
         * If a path with free dimensions {@code n} is combined with the path element returned by this method,
         * the number of free dimensions of the resulting path will be {@code 1 + n}. If the free dimension associated
         * with this path is bound by an index {@code I}, the resulting accessed offset can be obtained with the following
         * formula:
         *
         * <blockquote><pre>{@code
         * E * (S + I * F)
         * }</pre></blockquote>
         *
         * where {@code E} is the size (in bytes) of the sequence element layout.
         * <p>
         * Additionally, if {@code C} is the sequence element count, it follows that {@code 0 <= I < B},
         * where {@code B} is computed as follows:
         *
         * <ul>
         *    <li>if {@code F > 0}, then {@code B = ceilDiv(C - S, F)}</li>
         *    <li>if {@code F < 0}, then {@code B = ceilDiv(-(S + 1), -F)}</li>
         * </ul>
         *
         * @param start the index of the first sequence element to be selected.
         * @param step the step factor at which subsequence sequence elements are to be selected.
         * @return a path element which selects the sequence element layout with the given index.
         * @throws IllegalArgumentException if {@code start < 0}, or {@code step == 0}.
         */
        static PathElement sequenceElement(long start, long step) {
            if (start < 0) {
                throw new IllegalArgumentException("Start index must be positive: " + start);
            }
            if (step == 0) {
                throw new IllegalArgumentException("Step must be != 0: " + step);
            }
            return new LayoutPath.PathElementImpl(PathKind.SEQUENCE_RANGE,
                                                  path -> path.sequenceElement(start, step));
        }

        /**
         * Returns a path element which selects an unspecified element layout in a sequence layout.
         * <p>
         * If a path with free dimensions {@code n} is combined with the path element returned by this method,
         * the number of free dimensions of the resulting path will be {@code 1 + n}. If the free dimension associated
         * with this path is bound by an index {@code I}, the resulting accessed offset can be obtained with the following
         * formula:
         *
         * <blockquote><pre>{@code
         * E * I
         * }</pre></blockquote>
         *
         * where {@code E} is the size (in bytes) of the sequence element layout.
         * <p>
         * Additionally, if {@code C} is the sequence element count, it follows that {@code 0 <= I < C}.
         *
         * @return a path element which selects an unspecified sequence element layout.
         */
        static PathElement sequenceElement() {
            return new LayoutPath.PathElementImpl(PathKind.SEQUENCE_ELEMENT,
                                                  LayoutPath::sequenceElement);
        }
    }

    /**
     * Compares the specified object with this layout for equality. Returns {@code true} if and only if the specified
     * object is also a layout, and it is equal to this layout. Two layouts are considered equal if they are of
     * the same kind, have the same size, name and alignment constraints. Furthermore, depending on the layout kind, additional
     * conditions must be satisfied:
     * <ul>
     *     <li>two value layouts are considered equal if they have the same {@linkplain ValueLayout#order() order},
     *     and {@linkplain ValueLayout#carrier() carrier}</li>
     *     <li>two sequence layouts are considered equal if they have the same element count (see {@link SequenceLayout#elementCount()}), and
     *     if their element layouts (see {@link SequenceLayout#elementLayout()}) are also equal</li>
     *     <li>two group layouts are considered equal if they are of the same kind (see {@link GroupLayout#isStruct()},
     *     {@link GroupLayout#isUnion()}) and if their member layouts (see {@link GroupLayout#memberLayouts()}) are also equal</li>
     * </ul>
     *
     * @param other the object to be compared for equality with this layout.
     * @return {@code true} if the specified object is equal to this layout.
     */
    boolean equals(Object other);

    /**
     * {@return the hash code value for this layout}
     */
    int hashCode();

    /**
     * {@return the string representation of this layout}
     */
    @Override
    String toString();

    /**
     * Creates a padding layout with the given size.
     *
     * @param size the padding size in bits.
     * @return the new selector layout.
     * @throws IllegalArgumentException if {@code size <= 0}.
     */
    static PaddingLayout paddingLayout(long size) {
        MemoryLayoutUtil.checkSize(size);
        return PaddingLayoutImpl.of(size);
    }

    /**
     * Creates a value layout of given Java carrier and byte order. The type of resulting value layout is determined
     * by the carrier provided:
     * <ul>
     *     <li>{@link ValueLayout.OfBoolean}, for {@code boolean.class}</li>
     *     <li>{@link ValueLayout.OfByte}, for {@code byte.class}</li>
     *     <li>{@link ValueLayout.OfShort}, for {@code short.class}</li>
     *     <li>{@link ValueLayout.OfChar}, for {@code char.class}</li>
     *     <li>{@link ValueLayout.OfInt}, for {@code int.class}</li>
     *     <li>{@link ValueLayout.OfFloat}, for {@code float.class}</li>
     *     <li>{@link ValueLayout.OfLong}, for {@code long.class}</li>
     *     <li>{@link ValueLayout.OfDouble}, for {@code double.class}</li>
     *     <li>{@link ValueLayout.OfAddress}, for {@code MemorySegment.class}</li>
     * </ul>
     * @param carrier the value layout carrier.
     * @param order the value layout's byte order.
     * @return a value layout with the given Java carrier and byte-order.
     * @throws IllegalArgumentException if the carrier type is not supported.
     */
    static ValueLayout valueLayout(Class<?> carrier, ByteOrder order) {
        Objects.requireNonNull(carrier);
        Objects.requireNonNull(order);
        if (carrier == boolean.class) {
            return ValueLayout.OfBoolean.of(order);
        } else if (carrier == char.class) {
            return ValueLayout.OfChar.of(order);
        } else if (carrier == byte.class) {
            return ValueLayout.OfByte.of(order);
        } else if (carrier == short.class) {
            return ValueLayout.OfShort.of(order);
        } else if (carrier == int.class) {
            return ValueLayout.OfInt.of(order);
        } else if (carrier == float.class) {
            return ValueLayout.OfFloat.of(order);
        } else if (carrier == long.class) {
            return ValueLayout.OfLong.of(order);
        } else if (carrier == double.class) {
            return ValueLayout.OfDouble.of(order);
        } else if (carrier == MemorySegment.class) {
            return ValueLayout.OfAddress.of(order);
        } else {
            throw new IllegalArgumentException("Unsupported carrier: " + carrier.getName());
        }
    }

    /**
     * Creates a sequence layout with the given element layout and element count.
     *
     * @param elementCount the sequence element count.
     * @param elementLayout the sequence element layout.
     * @return the new sequence layout with the given element layout and size.
     * @throws IllegalArgumentException if {@code elementCount } is negative.
     */
    static SequenceLayout sequenceLayout(long elementCount, MemoryLayout elementLayout) {
        MemoryLayoutUtil.checkSize(elementCount, true);
        Objects.requireNonNull(elementLayout);
        return wrapOverflow(() ->
                SequenceLayoutImpl.of(elementCount, elementLayout));
    }

    /**
     * Creates a sequence layout with the given element layout and the maximum element
     * count such that it does not overflow a {@code long}.
     *
     * This is equivalent to the following code:
     * {@snippet lang = java:
     * sequenceLayout(Long.MAX_VALUE / elementLayout.bitSize(), elementLayout);
     * }
     *
     * @param elementLayout the sequence element layout.
     * @return a new sequence layout with the given element layout and maximum element count.
     */
    static SequenceLayout sequenceLayout(MemoryLayout elementLayout) {
        Objects.requireNonNull(elementLayout);
        return sequenceLayout(Long.MAX_VALUE / elementLayout.bitSize(), elementLayout);
    }

    /**
     * Creates a struct layout with the given member layouts.
     *
     * @param elements The member layouts of the struct layout.
     * @return a struct layout with the given member layouts.
     * @throws IllegalArgumentException if the sum of the {@linkplain #bitSize() bit sizes} of the member layouts
     * overflows.
     */
    static StructLayout structLayout(MemoryLayout... elements) {
        Objects.requireNonNull(elements);
        return wrapOverflow(() ->
<<<<<<< HEAD
                StructLayoutImpl.of(Stream.of(elements)
                        .map(Objects::requireNonNull)
                        .collect(Collectors.toList())));
=======
                new GroupLayout(GroupLayout.Kind.STRUCT,
                        Stream.of(elements)
                                .map(Objects::requireNonNull)
                                .toList()));
>>>>>>> b670b630
    }

    /**
     * Creates a union layout with the given member layouts.
     *
     * @param elements The member layouts of the union layout.
     * @return a union layout with the given member layouts.
     */
    static UnionLayout unionLayout(MemoryLayout... elements) {
        Objects.requireNonNull(elements);
<<<<<<< HEAD
        return UnionLayoutImpl.of(Stream.of(elements)
                .map(Objects::requireNonNull)
                .collect(Collectors.toList()));
=======
        return new GroupLayout(GroupLayout.Kind.UNION,
                Stream.of(elements)
                        .map(Objects::requireNonNull)
                        .toList());
>>>>>>> b670b630
    }

    private static <L extends MemoryLayout> L wrapOverflow(Supplier<L> layoutSupplier) {
        try {
            return layoutSupplier.get();
        } catch (ArithmeticException ex) {
            throw new IllegalArgumentException("Layout size exceeds Long.MAX_VALUE");
        }
    }
}<|MERGE_RESOLUTION|>--- conflicted
+++ resolved
@@ -707,16 +707,9 @@
     static StructLayout structLayout(MemoryLayout... elements) {
         Objects.requireNonNull(elements);
         return wrapOverflow(() ->
-<<<<<<< HEAD
                 StructLayoutImpl.of(Stream.of(elements)
                         .map(Objects::requireNonNull)
-                        .collect(Collectors.toList())));
-=======
-                new GroupLayout(GroupLayout.Kind.STRUCT,
-                        Stream.of(elements)
-                                .map(Objects::requireNonNull)
-                                .toList()));
->>>>>>> b670b630
+                        .toList()));
     }
 
     /**
@@ -727,16 +720,9 @@
      */
     static UnionLayout unionLayout(MemoryLayout... elements) {
         Objects.requireNonNull(elements);
-<<<<<<< HEAD
         return UnionLayoutImpl.of(Stream.of(elements)
                 .map(Objects::requireNonNull)
-                .collect(Collectors.toList()));
-=======
-        return new GroupLayout(GroupLayout.Kind.UNION,
-                Stream.of(elements)
-                        .map(Objects::requireNonNull)
-                        .toList());
->>>>>>> b670b630
+                .toList());
     }
 
     private static <L extends MemoryLayout> L wrapOverflow(Supplier<L> layoutSupplier) {
