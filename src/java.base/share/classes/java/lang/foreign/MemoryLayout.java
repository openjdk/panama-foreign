--- conflicted
+++ resolved
@@ -691,17 +691,10 @@
      *
      * @param bitSize the padding size in bits.
      * @return the new selector layout.
-<<<<<<< HEAD
-     * @throws IllegalArgumentException if {@code bitSize < 0} or {@code bitSize % 8 != 0}
-     */
-    static PaddingLayout paddingLayout(long bitSize) {
-        return PaddingLayoutImpl.of(MemoryLayoutUtil.requireBitSizeValid(bitSize));
-=======
      * @throws IllegalArgumentException if {@code bitSize <= 0} or {@code bitSize % 8 != 0}
      */
     static PaddingLayout paddingLayout(long bitSize) {
         return PaddingLayoutImpl.of(MemoryLayoutUtil.requireBitSizeValid(bitSize, false));
->>>>>>> 4bac46db
     }
 
     /**
