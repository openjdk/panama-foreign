/*
 * Copyright (c) 2019, 2023, Oracle and/or its affiliates. All rights reserved.
 * DO NOT ALTER OR REMOVE COPYRIGHT NOTICES OR THIS FILE HEADER.
 *
 * This code is free software; you can redistribute it and/or modify it
 * under the terms of the GNU General Public License version 2 only, as
 * published by the Free Software Foundation.  Oracle designates this
 * particular file as subject to the "Classpath" exception as provided
 * by Oracle in the LICENSE file that accompanied this code.
 *
 * This code is distributed in the hope that it will be useful, but WITHOUT
 * ANY WARRANTY; without even the implied warranty of MERCHANTABILITY or
 * FITNESS FOR A PARTICULAR PURPOSE.  See the GNU General Public License
 * version 2 for more details (a copy is included in the LICENSE file that
 * accompanied this code).
 *
 * You should have received a copy of the GNU General Public License version
 * 2 along with this work; if not, write to the Free Software Foundation,
 * Inc., 51 Franklin St, Fifth Floor, Boston, MA 02110-1301 USA.
 *
 * Please contact Oracle, 500 Oracle Parkway, Redwood Shores, CA 94065 USA
 * or visit www.oracle.com if you need additional information or have any
 * questions.
 */

package java.lang.foreign;

import java.lang.invoke.MethodHandle;
<<<<<<< HEAD
import java.lang.invoke.MethodHandles;
import java.lang.invoke.MethodType;
=======
>>>>>>> 25af5aea
import java.lang.invoke.VarHandle;
import java.util.Objects;
import java.util.Optional;
import java.util.stream.Stream;

import jdk.internal.foreign.LayoutPath;
import jdk.internal.foreign.LayoutPath.PathElementImpl.PathKind;
import jdk.internal.foreign.Utils;
import jdk.internal.foreign.layout.MemoryLayoutUtil;
import jdk.internal.foreign.layout.PaddingLayoutImpl;
import jdk.internal.foreign.layout.SequenceLayoutImpl;
import jdk.internal.foreign.layout.StructLayoutImpl;
import jdk.internal.foreign.layout.UnionLayoutImpl;
<<<<<<< HEAD
import jdk.internal.vm.annotation.ForceInline;
=======
>>>>>>> 25af5aea

/**
 * A memory layout describes the contents of a memory segment.
 * <p>
 * There are two leaves in the layout hierarchy, {@linkplain ValueLayout value layouts}, which are used to represent values of given size and kind
 * and {@linkplain PaddingLayout padding layouts} which are used, as the name suggests, to represent a portion of a memory
 * segment whose contents should be ignored, and which are primarily present for alignment reasons.
 * Some common value layout constants, such as {@link ValueLayout#JAVA_INT} and {@link ValueLayout#JAVA_FLOAT_UNALIGNED}
 * are defined in the {@link ValueLayout} class. A special kind of value layout, namely an {@linkplain AddressLayout address layout},
 * is used to model values that denote the address of a region of memory.
 * <p>
 * More complex layouts can be derived from simpler ones: a {@linkplain SequenceLayout sequence layout} denotes a
 * homogeneous repetition of zero or more occurrences of an element layout; a {@linkplain GroupLayout group layout}
 * denotes a heterogeneous aggregation of zero or more member layouts. Group layouts come in two
 * flavors: {@linkplain StructLayout struct layouts}, where member layouts are laid out one after the other, and
 * {@linkplain UnionLayout union layouts} where member layouts are laid out at the same starting offset.
 * <p>
 * Layouts can be optionally associated with a <em>name</em>. A layout name can be referred to when
 * constructing <a href="MemoryLayout.html#layout-paths"><em>layout paths</em></a>.
 * <p>
 * Consider the following struct declaration in C:
 *
 * {@snippet lang=c :
 * typedef struct {
 *     char kind;
 *     int value;
 * } TaggedValues[5];
 * }
 *
 * The above declaration can be modelled using a layout object, as follows:
 *
 * {@snippet lang=java :
 * SequenceLayout TAGGED_VALUES = MemoryLayout.sequenceLayout(5,
 *     MemoryLayout.structLayout(
 *         ValueLayout.JAVA_BYTE.withName("kind"),
 *         MemoryLayout.paddingLayout(3),
 *         ValueLayout.JAVA_INT.withName("value")
 *     )
 * ).withName("TaggedValues");
 * }
 *
 * <h2 id="layout-align">Characteristics of memory layouts</h2>
 *
 * All layouts have a <em>size</em> (expressed in bytes), which is defined as follows:
 * <ul>
 *     <li>The size of a value layout is determined by the {@linkplain ValueLayout#carrier()}
 *     associated with the value layout. That is, the constant {@link ValueLayout#JAVA_INT} has carrier {@code int}, and
 *     size of 4 bytes;</li>
 *     <li>The size of an address layout is platform-dependent. That is, the constant {@link ValueLayout#ADDRESS}
 *     has size of 8 bytes on a 64-bit platform;</li>
 *     <li>The size of a padding layout is always provided explicitly, on {@linkplain MemoryLayout#paddingLayout(long) construction};</li>
 *     <li>The size of a sequence layout whose element layout is <em>E</em> and element count is <em>L</em>,
 *     is the size of <em>E</em>, multiplied by <em>L</em>;</li>
 *     <li>The size of a struct layout with member layouts <em>M1</em>, <em>M2</em>, ... <em>Mn</em> whose sizes are
 *     <em>S1</em>, <em>S2</em>, ... <em>Sn</em>, respectively, is <em>S1 + S2 + ... + Sn</em>;</li>
 *     <li>The size of a union layout <em>U</em> with member layouts <em>M1</em>, <em>M2</em>, ... <em>Mn</em> whose sizes are
 *     <em>S1</em>, <em>S2</em>, ... <em>Sn</em>, respectively, is <em>max(S1, S2, ... Sn).</em></li>
 * </ul>
 * <p>
 * Furthermore, all layouts have a <em>natural alignment</em> (expressed in bytes) which is defined as follows:
 * <ul>
 *     <li>The natural alignment of a padding layout is 1;</li>
 *     <li>The natural alignment of a value layout whose size is <em>N</em> is <em>N</em>;</li>
 *     <li>The natural alignment of a sequence layout whose element layout is <em>E</em> is the alignment of <em>E</em>;</li>
 *     <li>The natural alignment of a group layout with member layouts <em>M1</em>, <em>M2</em>, ... <em>Mn</em> whose
 *     alignments are <em>A1</em>, <em>A2</em>, ... <em>An</em>, respectively, is <em>max(A1, A2 ... An)</em>.</li>
 * </ul>
 * A layout's alignment can be overridden if needed (see {@link MemoryLayout#withByteAlignment(long)}), which can be useful to describe
 * layouts with weaker or stronger alignment constraints.
 *
 * <h2 id="layout-paths">Layout paths</h2>
 *
 * A <em>layout path</em> is used to unambiguously select a layout that is nested in some other layout.
 * Layout paths are typically expressed as a sequence of one or more {@linkplain PathElement path elements}.
 * (A more formal definition of layout paths is provided <a href="#well-formedness">below</a>).
 * <p>
 * Layout paths can be used to:
 * <ul>
 *     <li>obtain {@linkplain MemoryLayout#byteOffset(PathElement...) offsets} of arbitrarily nested layouts;</li>
 *     <li>obtain a {@linkplain #varHandle(PathElement...) var handle} that can be used to access the value corresponding
 *     to the selected layout;</li>
 *     <li>{@linkplain #select(PathElement...) select} an arbitrarily nested layout.</li>
 * </ul>
 * <p>
 * For instance, given the {@code taggedValues} sequence layout constructed above, we can obtain the offset,
 * in bytes, of the member layout named <code>value</code> in the <em>first</em> sequence element, as follows:
 * {@snippet lang=java :
 * long valueOffset = TAGGED_VALUES.byteOffset(PathElement.sequenceElement(0),
 *                                           PathElement.groupElement("value")); // yields 4
 * }
 *
 * Similarly, we can select the member layout named {@code value}, as follows:
 * {@snippet lang=java :
 * MemoryLayout value = TAGGED_VALUES.select(PathElement.sequenceElement(),
 *                                          PathElement.groupElement("value"));
 * }
 *
 * <h3 id="open-path-elements">Open path elements</h3>
 *
 * Some layout path elements, said <em>open path elements</em>, can select multiple layouts at once. For instance,
 * the open path elements {@link PathElement#sequenceElement()}, {@link PathElement#sequenceElement(long, long)} select
 * an unspecified element in a sequence layout. A var handle derived from a layout path containing one or more
 * open path element features additional coordinates of type {@code long}, which can be used by clients to <em>bind</em>
 * the open elements in the path:
 *
 * {@snippet lang=java :
 * VarHandle valueHandle = TAGGED_VALUES.varHandle(PathElement.sequenceElement(),
 *                                                PathElement.groupElement("value"));
 * MemorySegment taggedValues = ...
 * // reads the "value" field of the third struct in the array (taggedValues[2].value)
 * int val = (int) valueHandle.get(taggedValues,
 *         0L,  // base offset
 *         2L); // sequence index
 * }
 *
 * <p>
 * Open path elements also affects the creation of
 * {@linkplain #byteOffsetHandle(PathElement...) offset-computing method handles}. Each open path element becomes
 * an additional {@code long} parameter in the obtained method handle. This parameter can be used to specify the index
 * of the sequence element whose offset is to be computed:
 *
 * {@snippet lang=java :
 * MethodHandle offsetHandle = TAGGED_VALUES.byteOffsetHandle(PathElement.sequenceElement(),
 *                                                           PathElement.groupElement("kind"));
 * long offset1 = (long) offsetHandle.invokeExact(0L, 1L); // 0 + (1 * 8) = 8
 * long offset2 = (long) offsetHandle.invokeExact(0L, 2L); // 0 + (2 * 8) = 16
 * }
 *
 * <h3 id="deref-path-elements">Dereference path elements</h3>
 *
 * A special kind of path element, called <em>dereference path element</em>, allows var handles obtained from
 * memory layouts to follow pointers. Consider the following layout:
 *
 * {@snippet lang=java :
 * StructLayout RECTANGLE = MemoryLayout.structLayout(
 *         ValueLayout.ADDRESS.withTargetLayout(
 *                 MemoryLayout.sequenceLayout(4,
 *                         MemoryLayout.structLayout(
 *                                 ValueLayout.JAVA_INT.withName("x"),
 *                                 ValueLayout.JAVA_INT.withName("y")
 *                         ).withName("point")
*                  )
*          ).withName("points")
 * );
 * }
 *
 * This layout is a struct layout which describe a rectangle. It contains a single field, namely {@code points},
 * an address layout whose {@linkplain AddressLayout#targetLayout() target layout} is a sequence layout of four
 * struct layouts. Each struct layout describes a two-dimensional point, and is defined as a pair or
 * {@link ValueLayout#JAVA_INT} coordinates, with names {@code x} and {@code y}, respectively.
 * <p>
 * With dereference path elements, we can obtain a var handle which accesses the {@code y} coordinate of one of the
 * point in the rectangle, as follows:
 *
 * {@snippet lang=java :
 * VarHandle rectPointYs = RECTANGLE.varHandle(
 *         PathElement.groupElement("points"),
 *         PathElement.dereferenceElement(),
 *         PathElement.sequenceElement(),
 *         PathElement.groupElement("y")
 * );
 *
 * MemorySegment rect = ...
 * // dereferences the third point struct in the "points" array, and reads its "y" coordinate (rect.points[2]->y)
 * int rect_y_2 = (int) rectPointYs.get(rect,
 *     0L,  // base offset
 *     2L); // sequence index
 * }
 *
 * <h3 id="well-formedness">Layout path well-formedness</h3>
 *
 * A layout path is applied to a layout {@code C_0}, also called the <em>initial layout</em>. Each path element in a
 * layout path can be thought of as a function which updates the current layout {@code C_i-1} to some other layout
 * {@code C_i}. That is, for each path element {@code E1, E2, ... En}, in a layout path {@code P}, we compute
 * {@code C_i = f_i(C_i-1)}, where {@code f_i} is the selection function associated with the path element under consideration,
 * denoted as {@code E_i}. The final layout {@code C_i} is also called the <em>selected layout</em>.
 * <p>
 * A layout path {@code P} is considered well-formed for an initial layout {@code C_0} if all its path elements
 * {@code E1, E2, ... En} are well-formed for their corresponding input layouts {@code C_0, C_1, ... C_n-1}.
 * A path element {@code E} is considered well-formed for a layout {@code L} if any of the following is true:
 * <ul>
 * <li>{@code L} is a sequence layout and {@code E} is a sequence path element (one of {@link PathElement#sequenceElement(long)},
 * {@link PathElement#sequenceElement(long, long)} or {@link PathElement#sequenceElement()}). Moreover, if {@code E}
 * contains one or more sequence indices, such indices have to be compatible with the sequence layout's element count;</li>
 * <li>{@code L} is a group layout and {@code E} is a group path element (one of {@link PathElement#groupElement(String)}
 * or {@link PathElement#groupElement(long)}). Moreover, the group path element must refer to a valid member layout in
 * {@code L}, either by name, or index;</li>
 * <li>{@code L} is an address layout and {@code E} is a {@linkplain PathElement#dereferenceElement() dereference path element}.
 * Moreover, {@code L} must define some {@linkplain AddressLayout#targetLayout() target layout}.</li>
 * </ul>
 * Any attempt to provide a layout path {@code P} that is not well-formed for an initial layout {@code C_0} will result
 * in an {@link IllegalArgumentException}.
 *
 * <h2 id="access-mode-restrictions">Access mode restrictions</h2>
 *
 * A var handle returned by {@link #varHandle(PathElement...)} or {@link ValueLayout#varHandle()} features certain
 * access characteristics, which are derived from the selected layout {@code L}:
 * <ul>
 * <li>A carrier type {@code T}, derived from {@code L.carrier()}</li>
 * <li>An alignment constraint {@code A}, derived from {@code L.byteAlignment()}</li>
 * <li>An access size {@code S}, derived from {@code L.byteSize()}</li>
 * </ul>
 * Depending on the above characteristics, the returned var handle might feature certain <i>access mode restrictions</i>.
 * We say that a var handle is <em>aligned</em> if its alignment constraint {@code A} is compatible with the access size
 * {@code S}, that is if {@code A >= S}. An aligned var handle is guaranteed to support the following access modes:
 * <ul>
 * <li>read write access modes for all {@code T}. On 32-bit platforms, access modes
 *     {@code get} and {@code set} for {@code long}, {@code double} and {@code MemorySegment}
 *     are supported but might lead to word tearing, as described in Section {@jls 17.7}.
 *     of <cite>The Java Language Specification</cite>.
 * <li>atomic update access modes for {@code int}, {@code long},
 *     {@code float}, {@code double} and {@link MemorySegment}.
 *     (Future major platform releases of the JDK may support additional
 *     types for certain currently unsupported access modes.)
 * <li>numeric atomic update access modes for {@code int}, {@code long} and {@link MemorySegment}.
 *     (Future major platform releases of the JDK may support additional
 *     numeric types for certain currently unsupported access modes.)
 * <li>bitwise atomic update access modes for {@code int}, {@code long} and {@link MemorySegment}.
 *     (Future major platform releases of the JDK may support additional
 *     numeric types for certain currently unsupported access modes.)
 * </ul>
 * If {@code T} is {@code float}, {@code double} or {@link MemorySegment} then atomic update access modes compare
 * values using their bitwise representation (see {@link Float#floatToRawIntBits}, {@link Double#doubleToRawLongBits}
 * and {@link MemorySegment#address()}, respectively).
 * <p>
 * Alternatively, a var handle is <em>unaligned</em> if its alignment constraint {@code A} is incompatible with the
 * access size {@code S}, that is, if {@code A < S}. An unaligned var handle only supports the {@code get} and {@code set}
 * access modes. All other access modes will result in {@link UnsupportedOperationException} being thrown. Moreover,
 * while supported, access modes {@code get} and {@code set} might lead to word tearing.
 *
<<<<<<< HEAD
 * <h2 id="variable-length">Working with variable-length structs</h2>
 *
 * Memory layouts allow clients to describe the contents of a region of memory whose size is known <em>statically</em>.
 * There are, however, cases, where the size of a region of memory is only known <em>dynamically</em>, as it depends
 * on the value of one or more struct fields. Consider the following struct declaration in C:
=======
 * <h2 id="variable-length">Working with variable-length arrays</h2>
 *
 * We have seen how sequence layouts are used to describe the contents of an array whose size is known <em>statically</em>.
 * There are cases, however, where the array size is only known <em>dynamically</em>. We call such arrays <em>variable-length arrays</em>.
 * There are two common kinds of variable-length arrays:
 * <ul>
 *     <li>a <em>toplevel</em> variable-length array whose size depends on the value of some unrelated variable, or parameter;</li>
 *     <li>an variable-length array <em>nested</em> in a struct, whose size depends on the value of some other field in the enclosing struct.</li>
 * </ul>
 * While variable-length arrays cannot be modelled directly using sequence layouts, clients can still enjoy structured
 * access to elements of variable-length arrays using var handles as demonstrated in the following sections.
 *
 * <h3 id="variable-length-toplevel">Toplevel variable-length arrays</h3>
 *
 * Consider the following struct declaration in C:
 *
 * {@snippet lang=c :
 * typedef struct {
 *     int x;
 *     int y;
 * } Point;
 * }
 *
 * In the above code, a point is modelled as two coordinates ({@code x} and {@code y} respectively). Now consider
 * the following snippet of C code:
 *
 * {@snippet lang=c :
 * int size = ...
 * Point *points = (Point*)malloc(sizeof(Point) * size);
 * for (int i = 0 ; i < size ; i++) {
 *    ... points[i].x ...
 * }
 * }
 *
 * Here, we allocate an array of point ({@code points}). Crucially, the size of the array is dynamically bound to the value
 * of the {@code size} variable. Inside the loop, the {@code x} coordinate of all the points in the array is accessed.
 * <p>
 * To model this code in Java, let's start by defining a layout for the {@code Point} struct, as follows:
 *
 * {@snippet lang=java :
 * StructLayout POINT = MemoryLayout.structLayout(
 *             ValueLayout.JAVA_INT.withName("x"),
 *             ValueLayout.JAVA_INT.withName("y")
 * );
 * }
 *
 * Since we know we need to create and access an array of points, it would be tempting to create a sequence layout modelling
 * the variable-length array, and then derive the necessary access var handles from the sequence layout. But this approach
 * is problematic, as the size of the variable-length array is not known. Instead, a var handle that provides structured
 * access to the elements of a variable-length array can be obtained directly from the layout describing the array elements
 * (e.g. the point layout), as demonstrated below:
 *
 * {@snippet lang=java :
 * VarHandle POINT_ARR_X = POINT.arrayElementVarHandle(PathElement.groupElement("x"));
 *
 * int size = ...
 * MemorySegment points = ...
 * for (int i = 0 ; i < size ; i++) {
 *     ... POINT_ARR_X.get(segment, 0L, (long)i) ...
 * }
 * }
 *
 * Here, the coordinate {@code x} of subsequent point in the array is accessed using the {@code POINT_ARR_X} var
 * handle, which is obtained using the {@link #arrayElementVarHandle(PathElement...)} method. This var handle
 * features two {@code long} coordinates: the first is a base offset (set to {@code 0L}), while the
 * second is a logical index that can be used to stride over all the elements of the point array.
 * <p>
 * The base offset coordinate allows clients to express complex access operations, by injecting additional offset
 * computation into the var handle (we will see an example of that below). In cases where the base offset is constant
 * (as in the previous example) clients can, if desired, drop the base offset parameter and make the access expression
 * simpler. This is achieved using the {@link java.lang.invoke.MethodHandles#insertCoordinates(VarHandle, int, Object...)}
 * var handle adapter.
 *
 * <h3 id="variable-length-nested">Nested variable-length arrays</h3>
 *
 * Consider the following struct declaration in C:
>>>>>>> 25af5aea
 *
 * {@snippet lang=c :
 * typedef struct {
 *     int size;
<<<<<<< HEAD
 *     struct {
 *         int x;
 *         int y;
 *     } points[];
=======
 *     Point points[];
>>>>>>> 25af5aea
 * } Polygon;
 * }
 *
 * In the above code, a polygon is modelled as a size (the number of edges in the polygon) and an array of points
 * (one for each vertex in the polygon). The number of vertices depends on the number of edges in the polygon. As such,
 * the size of the {@code points} array is left <em>unspecified</em> in the C declaration, using a <em>Flexible Array Member</em>
 * (a feature standardized in C99).
 * <p>
<<<<<<< HEAD
 * Memory layouts do not support sequence layouts whose size is unknown. As such, it is not possible to model
 * the above struct directly. That said, clients can still enjoy structured access provided by memory layouts, as
 * demonstrated below:
 *
 * {@snippet lang=java :
 * StructLayout POINT = MemoryLayout.structLayout(
 *             ValueLayout.JAVA_INT.withName("x"),
 *             ValueLayout.JAVA_INT.withName("y")
 * );
 *
=======
 * Again, clients can perform structured access to elements in the nested variable-length array using the
 * {@link #arrayElementVarHandle(PathElement...)} method, as demonstrated below:
 *
 * {@snippet lang=java :
>>>>>>> 25af5aea
 * StructLayout POLYGON = MemoryLayout.structLayout(
 *             ValueLayout.JAVA_INT.withName("size"),
 *             MemoryLayout.sequenceLayout(0, POINT).withName("points")
 * );
 *
 * VarHandle POLYGON_SIZE = POLYGON.varHandle(0, PathElement.groupElement("size"));
<<<<<<< HEAD
 * VarHandle POINT_X = POINT.varHandle(PathElement.groupElement("x"));
 * long POINTS_OFFSET = POLYGON.byteOffset(PathElement.groupElement("points"));
 * }
 *
 * Note how we have split the polygon struct in two. The {@code POLYGON} layout contains a sequence layout
 * of size <em>zero</em>. The element layout of the sequence layout is the {@code POINT} layout, which defines
 * the {@code x} and {@code y} coordinates, accordingly. The first layout is used to obtain a var handle
 * that provides access to the polygon size; the second layout is used to obtain a var handle that provides
 * access to the {@code x} coordinate of a point struct. Finally, an offset to the start of the variable-length
 * {@code points} array is also obtained.
=======
 * long POINTS_OFFSET = POLYGON.byteOffset(PathElement.groupElement("points"));
 * }
 *
 * The {@code POLYGON} layout contains a sequence layout of size <em>zero</em>. The element layout of the sequence layout
 * is the {@code POINT} layout, shown previously. The polygon layout is used to obtain a var handle
 * that provides access to the polygon size, as well as an offset ({@code POINTS_OFFSET}) to the start of the
 * variable-length {@code points} array.
>>>>>>> 25af5aea
 * <p>
 * The {@code x} coordinates of all the points in a polygon can then be accessed as follows:
 * {@snippet lang=java :
 * MemorySegment polygon = ...
 * int size = POLYGON_SIZE.get(polygon, 0L);
 * for (int i = 0 ; i < size ; i++) {
<<<<<<< HEAD
 *     int x = POINT_X.get(polygon, POINT.scaleOffset(POINTS_OFFSET, i));
 * }
 *  }
 * Here, we first obtain the polygon size, using the {@code POLYGON_SIZE} var handle. Then, in a loop, we read
 * the {@code x} coordinates of all the points in the polygon. This is done by providing a custom base offset to
 * the {@code POINT_X} var handle. The custom offset is computed as {@code POINTS_OFFSET + (i * POINT.byteSize())}, where
 * {@code i} is the loop induction variable.
=======
 *     ... POINT_ARR_X.get(polygon, POINTS_OFFSET, (long)i) ...
 * }
 *  }
 * Here, we first obtain the polygon size, using the {@code POLYGON_SIZE} var handle. Then, in a loop, we read
 * the {@code x} coordinates of all the points in the polygon. This is done by providing a custom offset
 * (namely, {@code POINTS_OFFSET}) to the offset coordinate of the {@code POINT_ARR_X} var handle. As before,
 * the loop induction variable {@code i} is passed as the index of the {@code POINT_ARR_X} var handle,
 * to stride over all the elements of the variable-length array.
>>>>>>> 25af5aea
 *
 * @implSpec
 * Implementations of this interface are immutable, thread-safe and <a href="{@docRoot}/java.base/java/lang/doc-files/ValueBased.html">value-based</a>.
 *
 * @sealedGraph
 * @since 22
 */
public sealed interface MemoryLayout permits SequenceLayout, GroupLayout, PaddingLayout, ValueLayout {

    /**
     * {@return the layout size, in bytes}
     */
    long byteSize();

    /**
     * {@return the name (if any) associated with this layout}
     * @see MemoryLayout#withName(String)
     */
    Optional<String> name();

    /**
     * {@return a memory layout with the same characteristics as this layout, but with the given name}
     *
     * @param name the layout name.
     * @see MemoryLayout#name()
     */
    MemoryLayout withName(String name);

    /**
     * {@return a memory layout with the same characteristics as this layout, but with no name}
     *
     * @apiNote This can be useful to compare two layouts that have different names, but are otherwise equal.
     * @see MemoryLayout#name()
     */
    MemoryLayout withoutName();

    /**
     * {@return the alignment constraint associated with this layout, expressed in bytes} Layout alignment defines a power
     * of two {@code A} which is the byte-wise alignment of the layout, where {@code A} is the number of bytes that must be aligned
     * for any pointer that correctly points to this layout. Thus:
     *
     * <ul>
     * <li>{@code A=1} means unaligned (in the usual sense), which is common in packets.</li>
     * <li>{@code A=8} means word aligned (on LP64), {@code A=4} int aligned, {@code A=2} short aligned, etc.</li>
     * <li>{@code A=64} is the most strict alignment required by the x86/SV ABI (for AVX-512 data).</li>
     * </ul>
     *
     * If no explicit alignment constraint was set on this layout (see {@link #withByteAlignment(long)}),
     * then this method returns the <a href="#layout-align">natural alignment</a> constraint (in bytes) associated with this layout.
     */
    long byteAlignment();

    /**
     * {@return a memory layout with the same characteristics as this layout, but with the given
     * alignment constraint (in bytes)}
     *
     * @param byteAlignment the layout alignment constraint, expressed in bytes.
     * @throws IllegalArgumentException if {@code byteAlignment} is not a power of two.
     */
    MemoryLayout withByteAlignment(long byteAlignment);

    /**
     * {@return {@code offset + (byteSize() * index)}}
     *
     * @param offset the base offset
     * @param index the index to be scaled by the byte size of this layout
     * @throws IllegalArgumentException if {@code offset} or {@code index} is negative
     * @throws ArithmeticException if either the addition or multiplication overflows
     */
<<<<<<< HEAD
    @ForceInline
    default long scale(long offset, long index) {
        if (offset < 0) {
            throw new IllegalArgumentException("Negative offset: " + offset);
        }
        if (index < 0) {
            throw new IllegalArgumentException("Negative index: " + index);
        }

        return Math.addExact(offset, Math.multiplyExact(byteSize(), index));
    }
=======
    long scale(long offset, long index);
>>>>>>> 25af5aea

    /**
     *{@return a method handle that can be used to invoke {@link #scale(long, long)} on this layout}
     */
<<<<<<< HEAD
    default MethodHandle scaleHandle() {
        class Holder {
            static final MethodHandle MH_SCALE;
            static {
                try {
                    MH_SCALE = MethodHandles.lookup().findVirtual(MemoryLayout.class, "scale",
                            MethodType.methodType(long.class, long.class, long.class));
                } catch (ReflectiveOperationException e) {
                    throw new ExceptionInInitializerError(e);
                }
            }
        }
        return Holder.MH_SCALE.bindTo(this);
    }
=======
    MethodHandle scaleHandle();
>>>>>>> 25af5aea

    /**
     * Computes the offset, in bytes, of the layout selected by the given layout path, where the initial layout in the
     * path is this layout.
     *
     * @param elements the layout path elements.
     * @return The offset, in bytes, of the layout selected by the layout path in {@code elements}.
     * @throws IllegalArgumentException if the layout path is not <a href="#well-formedness">well-formed</a> for this layout.
     * @throws IllegalArgumentException if the layout path contains one or more <a href=#open-path-elements>open path elements</a>.
     * @throws IllegalArgumentException if the layout path contains one or more <a href=#deref-path-elements>dereference path elements</a>.
     */
    long byteOffset(PathElement... elements);

    /**
     * Creates a method handle that computes the offset, in bytes, of the layout selected
     * by the given layout path, where the initial layout in the path is this layout.
     * <p>
     * The returned method handle has the following characteristics:
     * <ul>
     *     <li>its return type is {@code long};</li>
     *     <li>it has one leading {@code long} parameter representing the base offset;</li>
     *     <li>it has as zero or more trailing parameters of type {@code long}, one for each <a href=#open-path-elements>open path element</a>
     *     in the provided layout path. The order of these parameters corresponds to the order in which the open path
     *     elements occur in the provided layout path.
     * </ul>
     * <p>
     * The final offset returned by the method handle is computed as follows:
     *
     * <blockquote><pre>{@code
     * offset = b + c_1 + c_2 + ... + c_m + (x_1 * s_1) + (x_2 * s_2) + ... + (x_n * s_n)
     * }</pre></blockquote>
     *
     * where {@code b} represents the base offset provided as a <em>dynamic</em> {@code long} argument, {@code x_1}, {@code x_2},
     * ... {@code x_n} represent indices into sequences provided as <em>dynamic</em> {@code long} arguments, whereas
     * {@code s_1}, {@code s_2}, ... {@code s_n} are <em>static</em> stride constants derived from the size of the element
     * layout of a sequence, and {@code c_1}, {@code c_2}, ... {@code c_m} are other <em>static</em> offset constants
     * (such as field offsets) which are derived from the layout path.
     *
     * @apiNote The returned method handle can be used to compute a layout offset, similarly to {@link #byteOffset(PathElement...)},
     * but more flexibly, as some indices can be specified when invoking the method handle.
     *
     * @param elements the layout path elements.
     * @return a method handle that computes the offset, in bytes, of the layout selected by the given layout path.
     * @throws IllegalArgumentException if the layout path is not <a href="#well-formedness">well-formed</a> for this layout.
     * @throws IllegalArgumentException if the layout path contains one or more <a href=#deref-path-elements>dereference path elements</a>.
     */
    MethodHandle byteOffsetHandle(PathElement... elements);

    /**
     * Creates a var handle that accesses a memory segment at the offset selected by the given layout path,
     * where the initial layout in the path is this layout.
     * <p>
     * The returned var handle has the following characteristics:
     * <ul>
     *     <li>its type is derived from the {@linkplain ValueLayout#carrier() carrier} of the
     *     selected value layout;</li>
     *     <li>it has a leading parameter of type {@code MemorySegment} representing the accessed segment</li>
     *     <li>a following {@code long} parameter, corresponding to the base offset, denoted as {@code B};</li>
     *     <li>it has zero or more trailing access coordinates of type {@code long}, one for each
     *     <a href=#open-path-elements>open path element</a> in the provided layout path, denoted as
     *     {@code I1, I2, ... In}, respectively. The order of these access coordinates corresponds to the order
     *     in which the open path elements occur in the provided layout path.
     * </ul>
     * <p>
<<<<<<< HEAD
     * If the provided layout path {@code P} contains no dereference elements, then the offset of the access operation is
     * computed as follows:
     *
     * {@snippet lang = "java":
     * offset = this.offsetHandle(P).invokeExact(B, I1, I2, ... In);
     * }
     * <p>
     * Accessing a memory segment using the var handle returned by this method is subject to the following checks:
     * <ul>
     *     <li>The physical address of the accessed memory segment must be <a href="MemorySegment.html#segment-alignment">aligned</a>
     * according to the {@linkplain #byteAlignment() alignment constraint} of the root layout (this layout), or
     * an {@link IllegalArgumentException} will be issued. Note that the alignment constraint of the root layout
     * can be more strict (but not less) than the alignment constraint of the selected value layout.</li>
     *     <li>The offset of the access operation (computed as above) must fall inside the spatial bounds of the
     * accessed memory segment, or an {@link IndexOutOfBoundsException} is thrown. This is the case when {@code O + A <= S},
     * where {@code O} is the accessed offset (computed as above), {@code A} is the size of the selected layout and {@code S}
     * is the size of the accessed memory segment.</li>
     *     <li>The accessed memory segment must be {@link MemorySegment#isAccessibleBy(Thread) accessible} from the
     * thread performing the access operation, or a {@link WrongThreadException} is thrown.</li>
     *     <li>The {@linkplain MemorySegment#scope() scope} associated with the accessed segment must be
     * {@linkplain MemorySegment.Scope#isAlive() alive}, or an {@link IllegalStateException} is thrown.</li>
     * </ul>
     * <p>
     * If the selected layout is an {@linkplain AddressLayout address layout}, calling {@link VarHandle#get(Object...)}
     * on the returned var handle will return a new memory segment. The segment is associated with a scope that is
     * always alive. Moreover, the size of the segment depends on whether the address layout has a
     * {@linkplain AddressLayout#targetLayout() target layout}. More specifically:
     * <ul>
     *     <li>If the address layout has a target layout {@code T}, then the size of the returned segment
     *     is {@code T.byteSize()};</li>
     *     <li>Otherwise, the address layout has no target layout, and the size of the returned segment
     *     is <a href="MemorySegment.html#wrapping-addresses">zero</a>.</li>
     * </ul>
     * Moreover, if the selected layout is an {@linkplain AddressLayout address layout}, calling {@link VarHandle#set(Object...)}
     * can throw {@link IllegalArgumentException} if the memory segment representing the address to be written is not a
     * {@linkplain MemorySegment#isNative() native} memory segment.
     * <p>
     * If the provided layout path has size {@code m} and contains a dereference path element in position {@code k}
     * (where {@code k <= m}) then two layout paths {@code P} and {@code P'} are derived, where P contains all the path
     * elements from 0 to {@code k - 1} and {@code P'} contains all the path elements from {@code k + 1} to
     * {@code m} (if any). Then, the returned var handle is computed as follows:
     *
     * {@snippet lang = "java":
     * VarHandle baseHandle = this.varHandle(P);
     * MemoryLayout target = ((AddressLayout)this.select(P)).targetLayout().get();
     * VarHandle targetHandle = target.varHandle(P');
     * targetHandle = MethodHandles.insertCoordinates(targetHandle, 1, 0L); // always access nested targets at offset 0
     * targetHandle = MethodHandles.collectCoordinates(targetHandle, 0,
     *         baseHandle.toMethodHandle(VarHandle.AccessMode.GET));
     * }
     *
     * (The above can be trivially generalized to cases where the provided layout path contains more than one dereference
     * path elements).
     * <p>
     * As an example, consider the memory layout expressed by a {@link GroupLayout} instance constructed as follows:
     * {@snippet lang = "java":
     *     GroupLayout grp = java.lang.foreign.MemoryLayout.structLayout(
     *             MemoryLayout.paddingLayout(4),
     *             ValueLayout.JAVA_INT.withOrder(ByteOrder.BIG_ENDIAN).withName("value")
     *     );
     * }
     * To access the member layout named {@code value}, we can construct a var handle as follows:
     * {@snippet lang = "java":
     *     VarHandle handle = grp.varHandle(PathElement.groupElement("value")); //(MemorySegment, long) -> int
     * }
     *
     * @apiNote The resulting var handle features certain <a href="#access-mode-restrictions"><em>access mode restrictions</em></a>,
     * which are common to all var handles derived from memory layouts.
=======
     * If the provided layout path {@code P} contains no dereference elements, then the offset {@code O} of the access
     * operation is computed as follows:
     *
     * {@snippet lang = "java":
     * O = this.offsetHandle(P).invokeExact(B, I1, I2, ... In);
     * }
     * <p>
     * Accessing a memory segment using the var handle returned by this method is subject to the following checks:
     * <ul>
     *     <li>The physical address of the accessed memory segment must be <a href="MemorySegment.html#segment-alignment">aligned</a>
     * according to the {@linkplain #byteAlignment() alignment constraint} of the root layout (this layout), or
     * an {@link IllegalArgumentException} will be issued. Note that the alignment constraint of the root layout
     * can be more strict (but not less) than the alignment constraint of the selected value layout.</li>
     *     <li>The offset of the access operation (computed as above) must fall inside the spatial bounds of the
     * accessed memory segment, or an {@link IndexOutOfBoundsException} is thrown. This is the case when {@code O + A <= S},
     * where {@code O} is the accessed offset (computed as above), {@code A} is the size of the selected layout and {@code S}
     * is the size of the accessed memory segment.</li>
     *     <li>The accessed memory segment must be {@link MemorySegment#isAccessibleBy(Thread) accessible} from the
     * thread performing the access operation, or a {@link WrongThreadException} is thrown.</li>
     *     <li>The {@linkplain MemorySegment#scope() scope} associated with the accessed segment must be
     * {@linkplain MemorySegment.Scope#isAlive() alive}, or an {@link IllegalStateException} is thrown.</li>
     * </ul>
     * <p>
     * If the selected layout is an {@linkplain AddressLayout address layout}, calling {@link VarHandle#get(Object...)}
     * on the returned var handle will return a new memory segment. The segment is associated with the global scope.
     * Moreover, the size of the segment depends on whether the address layout has a
     * {@linkplain AddressLayout#targetLayout() target layout}. More specifically:
     * <ul>
     *     <li>If the address layout has a target layout {@code T}, then the size of the returned segment
     *     is {@code T.byteSize()};</li>
     *     <li>Otherwise, the address layout has no target layout, and the size of the returned segment
     *     is <a href="MemorySegment.html#wrapping-addresses">zero</a>.</li>
     * </ul>
     * Moreover, if the selected layout is an {@linkplain AddressLayout address layout}, calling {@link VarHandle#set(Object...)}
     * can throw {@link IllegalArgumentException} if the memory segment representing the address to be written is not a
     * {@linkplain MemorySegment#isNative() native} memory segment.
     * <p>
     * If the provided layout path has size {@code m} and contains a dereference path element in position {@code k}
     * (where {@code k <= m}) then two layout paths {@code P} and {@code P'} are derived, where P contains all the path
     * elements from 0 to {@code k - 1} and {@code P'} contains all the path elements from {@code k + 1} to
     * {@code m} (if any). Then, the returned var handle is computed as follows:
     *
     * {@snippet lang = "java":
     * VarHandle baseHandle = this.varHandle(P);
     * MemoryLayout target = ((AddressLayout)this.select(P)).targetLayout().get();
     * VarHandle targetHandle = target.varHandle(P);
     * targetHandle = MethodHandles.insertCoordinates(targetHandle, 1, 0L); // always access nested targets at offset 0
     * targetHandle = MethodHandles.collectCoordinates(targetHandle, 0,
     *         baseHandle.toMethodHandle(VarHandle.AccessMode.GET));
     * }
     *
     * (The above can be trivially generalized to cases where the provided layout path contains more than one dereference
     * path elements).
     * <p>
     * As an example, consider the memory layout expressed by a {@link GroupLayout} instance constructed as follows:
     * {@snippet lang = "java":
     *     GroupLayout grp = java.lang.foreign.MemoryLayout.structLayout(
     *             MemoryLayout.paddingLayout(4),
     *             ValueLayout.JAVA_INT.withOrder(ByteOrder.BIG_ENDIAN).withName("value")
     *     );
     * }
     * To access the member layout named {@code value}, we can construct a var handle as follows:
     * {@snippet lang = "java":
     *     VarHandle handle = grp.varHandle(PathElement.groupElement("value")); //(MemorySegment, long) -> int
     * }
     *
     * @apiNote The resulting var handle features certain <a href="#access-mode-restrictions"><em>access mode restrictions</em></a>,
     * which are common to all var handles derived from memory layouts.
     *
     * @param elements the layout path elements.
     * @return a var handle that accesses a memory segment at the offset selected by the given layout path.
     * @throws IllegalArgumentException if the layout path is not <a href="#well-formedness">well-formed</a> for this layout.
     * @throws IllegalArgumentException if the layout selected by the provided path is not a {@linkplain ValueLayout value layout}.
     */
    VarHandle varHandle(PathElement... elements);

    /**
     * Creates a var handle that accesses adjacent elements in a memory segment at offsets selected by the given layout path,
     * where the accessed elements have this layout, and where the initial layout in the path is this layout.
     * <p>
     * The returned var handle has the following characteristics:
     * <ul>
     *     <li>its type is derived from the {@linkplain ValueLayout#carrier() carrier} of the
     *     selected value layout;</li>
     *     <li>it has a leading parameter of type {@code MemorySegment} representing the accessed segment</li>
     *     <li>a following {@code long} parameter, corresponding to the base offset, denoted as {@code B};</li>
     *     <li>a following {@code long} parameter, corresponding to the array index, denoted as {@code I0}. The array
     *     index is used to scale the accessed offset by this layout size;</li>
     *     <li>it has zero or more trailing access coordinates of type {@code long}, one for each
     *     <a href=#open-path-elements>open path element</a> in the provided layout path, denoted as
     *     {@code I1, I2, ... In}, respectively. The order of these access coordinates corresponds to the order
     *     in which the open path elements occur in the provided layout path.
     * </ul>
     * <p>
     * If the provided layout path {@code P} contains no dereference elements, then the offset {@code O} of the access
     * operation is computed as follows:
     *
     * {@snippet lang = "java":
     * O = this.offsetHandle(P).invokeExact(this.scale(B, I0), I1, I2, ... In);
     * }
     * <p>
     * More formally, this method can be obtained from the {@link #varHandle(PathElement...)}, as follows:
     * {@snippet lang = "java":
     * MethodHandles.collectCoordinates(varHandle(elements), 1, scaleHandle())
     * }
     *
     * @apiNote
     * As the leading index coordinate {@code I0} is not bound by any sequence layout, it can assume <em>any</em> non-negative
     * value - provided that the resulting offset computation does not overflow, or that the computed offset does not fall
     * outside the spatial bound of the accessed memory segment. As such, the var handles returned from this method can
     * be especially useful when accessing <a href="#variable-length">variable-length arrays</a>.
>>>>>>> 25af5aea
     *
     * @param elements the layout path elements.
     * @return a var handle that accesses adjacent elements in a memory segment at offsets selected by the given layout path.
     * @throws IllegalArgumentException if the layout path is not <a href="#well-formedness">well-formed</a> for this layout.
     * @throws IllegalArgumentException if the layout selected by the provided path is not a {@linkplain ValueLayout value layout}.
     */
<<<<<<< HEAD
    default VarHandle varHandle(PathElement... elements) {
        Objects.requireNonNull(elements);
        if (this instanceof ValueLayout vl && elements.length == 0) {
            return vl.varHandle(); // fast path
        }
        return computePathOp(LayoutPath.rootPath(this), LayoutPath::dereferenceHandle,
                Set.of(), elements);
    }
=======
    VarHandle arrayElementVarHandle(PathElement... elements);
>>>>>>> 25af5aea

    /**
     * Creates a method handle which, given a memory segment, returns a {@linkplain MemorySegment#asSlice(long,long) slice}
     * corresponding to the layout selected by the given layout path, where the initial layout in the path is this layout.
     * <p>
     * The returned method handle has the following characteristics:
     * <ul>
     *     <li>its return type is {@code MemorySegment};</li>
     *     <li>it has a leading parameter of type {@code MemorySegment} corresponding to the memory segment to be sliced</li>
     *     <li>a following {@code long} parameter, corresponding to the base offset</li>
     *     <li>it has as zero or more trailing parameters of type {@code long}, one for each <a href=#open-path-elements>open path element</a>
     *     in the provided layout path. The order of these parameters corresponds to the order in which the open path
     *     elements occur in the provided layout path.
     * </ul>
     * <p>
<<<<<<< HEAD
     * The offset of the returned segment is computed as if by a call to a
=======
     * The offset {@code O} of the returned segment is computed as if by a call to a
>>>>>>> 25af5aea
     * {@linkplain #byteOffsetHandle(PathElement...) byte offset handle} constructed using the given path elements.
     * <p>
     * Computing a slice of a memory segment using the method handle returned by this method is subject to the following checks:
     * <ul>
     *     <li>The physical address of the accessed memory segment must be <a href="MemorySegment.html#segment-alignment">aligned</a>
     * according to the {@linkplain #byteAlignment() alignment constraint} of the root layout (this layout), or
     * an {@link IllegalArgumentException} will be issued. Note that the alignment constraint of the root layout
     * can be more strict (but not less) than the alignment constraint of the selected layout.</li>
     *     <li>The start offset of the slicing operation (computed as above) must fall fall inside the spatial bounds of the
     * accessed memory segment, or an {@link IndexOutOfBoundsException} is thrown. This is the case when {@code O + A <= S},
     * where {@code O} is the start offset of the slicing operation (computed as above), {@code A} is the size of the
     * selected layout and {@code S} is the size of the accessed memory segment.</li>
     * </ul>
     *
     * @apiNote The returned method handle can be used to obtain a memory segment slice, similarly to {@link MemorySegment#asSlice(long, long)},
     * but more flexibly, as some indices can be specified when invoking the method handle.
     *
     * @param elements the layout path elements.
     * @return a method handle which is used to slice a memory segment at the offset selected by the given layout path.
     * @throws IllegalArgumentException if the layout path is not <a href="#well-formedness">well-formed</a> for this layout.
     * @throws IllegalArgumentException if the layout path contains one or more <a href=#deref-path-elements>dereference path elements</a>.
     */
    MethodHandle sliceHandle(PathElement... elements);

    /**
     * Returns the layout selected from the provided path, where the initial layout in the path is this layout.
     *
     * @param elements the layout path elements.
     * @return the layout selected by the layout path in {@code elements}.
     * @throws IllegalArgumentException if the layout path is not <a href="#well-formedness">well-formed</a> for this layout.
     * @throws IllegalArgumentException if the layout path contains one or more <a href=#deref-path-elements>dereference path elements</a>.
     * @throws IllegalArgumentException if the layout path contains one or more path elements that select one or more
     * sequence element indices, such as {@link PathElement#sequenceElement(long)} and {@link PathElement#sequenceElement(long, long)}).
     */
    MemoryLayout select(PathElement... elements);

    /**
     * An element in a <a href="MemoryLayout.html#layout-paths"><em>layout path</em></a>. There
     * are three kinds of path elements:
     * <ul>
     *     <li><em>group path elements</em>, used to select a member layout within a {@link GroupLayout}, either by name or by index;</li>
     *     <li><em>sequence path elements</em>, used to select one or more sequence element layouts within a {@link SequenceLayout}; and</li>
     *     <li><em>dereference path elements</em>, used to <a href="MemoryLayout.html#deref-path-elements">dereference</a>
     *     an address layout as its target layout.</li>
     * </ul>
     * Sequence path elements selecting more than one sequence element layout are called
     * <a href="MemoryLayout.html#open-path-elements">open path elements</a>.
     *
     * @implSpec
     * Implementations of this interface are immutable, thread-safe and <a href="{@docRoot}/java.base/java/lang/doc-files/ValueBased.html">value-based</a>.
     *
     * @since 22
     */
    sealed interface PathElement permits LayoutPath.PathElementImpl {

        /**
         * Returns a path element which selects a member layout with the given name in a group layout.
         *
         * @implSpec in case multiple group elements with a matching name exist, the path element returned by this
         * method will select the first one; that is, the group element with the lowest offset from current path is selected.
         * In such cases, using {@link #groupElement(long)} might be preferable.
         *
         * @param name the name of the member layout to be selected.
         * @return a path element which selects the group member layout with the given name.
         */
        static PathElement groupElement(String name) {
            Objects.requireNonNull(name);
            return new LayoutPath.PathElementImpl(PathKind.GROUP_ELEMENT,
                                                  path -> path.groupElement(name));
        }

        /**
         * Returns a path element which selects a member layout with the given index in a group layout.
         *
         * @param index the index of the member layout element to be selected.
         * @return a path element which selects the group member layout with the given index.
         * @throws IllegalArgumentException if {@code index < 0}.
         */
        static PathElement groupElement(long index) {
            if (index < 0) {
                throw new IllegalArgumentException("Index < 0");
            }
            return new LayoutPath.PathElementImpl(PathKind.GROUP_ELEMENT,
                    path -> path.groupElement(index));
        }

        /**
         * Returns a path element which selects the element layout at the specified position in a sequence layout.
         *
         * @param index the index of the sequence element to be selected.
         * @return a path element which selects the sequence element layout with the given index.
         * @throws IllegalArgumentException if {@code index < 0}.
         */
        static PathElement sequenceElement(long index) {
            if (index < 0) {
                throw new IllegalArgumentException("Index must be positive: " + index);
            }
            return new LayoutPath.PathElementImpl(PathKind.SEQUENCE_ELEMENT_INDEX,
                                                  path -> path.sequenceElement(index));
        }

        /**
         * Returns an <a href="MemoryLayout.html#open-path-elements">open path element</a> which selects the element
         * layout in a <em>range</em> of positions in a sequence layout. The range is expressed as a pair of starting
         * index (inclusive) {@code S} and step factor (which can also be negative) {@code F}.
         * <p>
         * The exact sequence element selected by this layout is expressed as an index {@code I}. If {@code C} is the
         * sequence element count, it follows that {@code 0 <= I < B}, where {@code B} is computed as follows:
         * <ul>
         *    <li>if {@code F > 0}, then {@code B = ceilDiv(C - S, F)}</li>
         *    <li>if {@code F < 0}, then {@code B = ceilDiv(-(S + 1), -F)}</li>
         * </ul>
         *
         * @param start the index of the first sequence element to be selected.
         * @param step the step factor at which subsequence sequence elements are to be selected.
         * @return a path element which selects the sequence element layout with the given index.
         * @throws IllegalArgumentException if {@code start < 0}, or {@code step == 0}.
         */
        static PathElement sequenceElement(long start, long step) {
            if (start < 0) {
                throw new IllegalArgumentException("Start index must be positive: " + start);
            }
            if (step == 0) {
                throw new IllegalArgumentException("Step must be != 0: " + step);
            }
            return new LayoutPath.PathElementImpl(PathKind.SEQUENCE_RANGE,
                                                  path -> path.sequenceElement(start, step));
        }

        /**
         * Returns an <a href="MemoryLayout.html#open-path-elements">open path element</a> which selects an unspecified
         * element layout in a sequence layout.
         * <p>
         * The exact sequence element selected by this layout is expressed as an index {@code I}. If {@code C} is the
         * sequence element count, it follows that {@code 0 <= I < C}.
         *
         * @return a path element which selects an unspecified sequence element layout.
         */
        static PathElement sequenceElement() {
            return new LayoutPath.PathElementImpl(PathKind.SEQUENCE_ELEMENT,
                                                  LayoutPath::sequenceElement);
        }

        /**
         * Returns a path element which dereferences an address layout as its
         * {@linkplain AddressLayout#targetLayout() target layout} (where set).
         *
         * @return a path element which dereferences an address layout.
         */
        static PathElement dereferenceElement() {
            return new LayoutPath.PathElementImpl(PathKind.DEREF_ELEMENT,
                    LayoutPath::derefElement);
        }
    }

    /**
     * Compares the specified object with this layout for equality. Returns {@code true} if and only if the specified
     * object is also a layout, and it is equal to this layout. Two layouts are considered equal if they are of
     * the same kind, have the same size, name and alignment constraint. Furthermore, depending on the layout kind, additional
     * conditions must be satisfied:
     * <ul>
     *     <li>two value layouts are considered equal if they have the same {@linkplain ValueLayout#order() order},
     *     and {@linkplain ValueLayout#carrier() carrier}. Additionally, two address layouts are considered equal if they
     *     also have the same {@linkplain AddressLayout#targetLayout() target layout};</li>
     *     <li>two sequence layouts are considered equal if they have the same element count (see {@link SequenceLayout#elementCount()}), and
     *     if their element layouts (see {@link SequenceLayout#elementLayout()}) are also equal;</li>
     *     <li>two group layouts are considered equal if they are of the same type (see {@link StructLayout},
     *     {@link UnionLayout}) and if their member layouts (see {@link GroupLayout#memberLayouts()}) are also equal.</li>
     * </ul>
     *
     * @param other the object to be compared for equality with this layout.
     * @return {@code true} if the specified object is equal to this layout.
     */
    boolean equals(Object other);

    /**
     * {@return the hash code value for this layout}
     */
    int hashCode();

    /**
     * {@return the string representation of this layout}
     */
    @Override
    String toString();

    /**
     * Creates a padding layout with the given byte size. The alignment constraint of the returned layout
     * is 1. As such, regardless of its size, in the absence of an {@linkplain #withByteAlignment(long) explicit}
     * alignment constraint, a padding layout does not affect the natural alignment of the group or sequence layout
     * it is nested into.
     *
     * @param byteSize the padding size (expressed in bytes).
     * @return the new selector layout.
     * @throws IllegalArgumentException if {@code byteSize <= 0}.
     */
    static PaddingLayout paddingLayout(long byteSize) {
        return PaddingLayoutImpl.of(MemoryLayoutUtil.requireByteSizeValid(byteSize, false));
    }

    /**
     * Creates a sequence layout with the given element layout and element count.
     *
     * @param elementCount the sequence element count.
     * @param elementLayout the sequence element layout.
     * @return the new sequence layout with the given element layout and size.
     * @throws IllegalArgumentException if {@code elementCount} is negative.
     * @throws IllegalArgumentException if {@code elementLayout.byteSize() * elementCount} overflows.
     * @throws IllegalArgumentException if {@code elementLayout.byteSize() % elementLayout.byteAlignment() != 0}.
     */
    static SequenceLayout sequenceLayout(long elementCount, MemoryLayout elementLayout) {
        MemoryLayoutUtil.requireNonNegative(elementCount);
        Objects.requireNonNull(elementLayout);
        Utils.checkElementAlignment(elementLayout, "Element layout size is not multiple of alignment");
        return Utils.wrapOverflow(() ->
                SequenceLayoutImpl.of(elementCount, elementLayout));
    }

    /**
     * Creates a struct layout with the given member layouts.
     *
     * @param elements The member layouts of the struct layout.
     * @return a struct layout with the given member layouts.
     * @throws IllegalArgumentException if the sum of the {@linkplain #byteSize() byte sizes} of the member layouts
     * overflows.
     * @throws IllegalArgumentException if a member layout in {@code elements} occurs at an offset (relative to the start
     * of the struct layout) which is not compatible with its alignment constraint.
     *
     * @apiNote This factory does not automatically align element layouts, by inserting additional {@linkplain PaddingLayout
     * padding layout} elements. As such, the following struct layout creation will fail with an exception:
     *
     * {@snippet lang = java:
     * structLayout(JAVA_SHORT, JAVA_INT);
     * }
     *
     * To avoid the exception, clients can either insert additional padding layout elements:
     *
     * {@snippet lang = java:
     * structLayout(JAVA_SHORT, MemoryLayout.paddingLayout(2), JAVA_INT);
     * }
     *
     * Or, alternatively, they can use a member layout which features a smaller alignment constraint. This will result
     * in a <em>packed</em> struct layout:
     *
     * {@snippet lang = java:
     * structLayout(JAVA_SHORT, JAVA_INT.withByteAlignment(2));
     * }
     */
    static StructLayout structLayout(MemoryLayout... elements) {
        Objects.requireNonNull(elements);
        return Utils.wrapOverflow(() ->
                StructLayoutImpl.of(Stream.of(elements)
                        .map(Objects::requireNonNull)
                        .toList()));
    }

    /**
     * Creates a union layout with the given member layouts.
     *
     * @param elements The member layouts of the union layout.
     * @return a union layout with the given member layouts.
     */
    static UnionLayout unionLayout(MemoryLayout... elements) {
        Objects.requireNonNull(elements);
        return UnionLayoutImpl.of(Stream.of(elements)
                .map(Objects::requireNonNull)
                .toList());
    }
}<|MERGE_RESOLUTION|>--- conflicted
+++ resolved
@@ -26,11 +26,6 @@
 package java.lang.foreign;
 
 import java.lang.invoke.MethodHandle;
-<<<<<<< HEAD
-import java.lang.invoke.MethodHandles;
-import java.lang.invoke.MethodType;
-=======
->>>>>>> 25af5aea
 import java.lang.invoke.VarHandle;
 import java.util.Objects;
 import java.util.Optional;
@@ -44,10 +39,6 @@
 import jdk.internal.foreign.layout.SequenceLayoutImpl;
 import jdk.internal.foreign.layout.StructLayoutImpl;
 import jdk.internal.foreign.layout.UnionLayoutImpl;
-<<<<<<< HEAD
-import jdk.internal.vm.annotation.ForceInline;
-=======
->>>>>>> 25af5aea
 
 /**
  * A memory layout describes the contents of a memory segment.
@@ -278,13 +269,6 @@
  * access modes. All other access modes will result in {@link UnsupportedOperationException} being thrown. Moreover,
  * while supported, access modes {@code get} and {@code set} might lead to word tearing.
  *
-<<<<<<< HEAD
- * <h2 id="variable-length">Working with variable-length structs</h2>
- *
- * Memory layouts allow clients to describe the contents of a region of memory whose size is known <em>statically</em>.
- * There are, however, cases, where the size of a region of memory is only known <em>dynamically</em>, as it depends
- * on the value of one or more struct fields. Consider the following struct declaration in C:
-=======
  * <h2 id="variable-length">Working with variable-length arrays</h2>
  *
  * We have seen how sequence layouts are used to describe the contents of an array whose size is known <em>statically</em>.
@@ -361,19 +345,11 @@
  * <h3 id="variable-length-nested">Nested variable-length arrays</h3>
  *
  * Consider the following struct declaration in C:
->>>>>>> 25af5aea
  *
  * {@snippet lang=c :
  * typedef struct {
  *     int size;
-<<<<<<< HEAD
- *     struct {
- *         int x;
- *         int y;
- *     } points[];
-=======
  *     Point points[];
->>>>>>> 25af5aea
  * } Polygon;
  * }
  *
@@ -382,41 +358,16 @@
  * the size of the {@code points} array is left <em>unspecified</em> in the C declaration, using a <em>Flexible Array Member</em>
  * (a feature standardized in C99).
  * <p>
-<<<<<<< HEAD
- * Memory layouts do not support sequence layouts whose size is unknown. As such, it is not possible to model
- * the above struct directly. That said, clients can still enjoy structured access provided by memory layouts, as
- * demonstrated below:
- *
- * {@snippet lang=java :
- * StructLayout POINT = MemoryLayout.structLayout(
- *             ValueLayout.JAVA_INT.withName("x"),
- *             ValueLayout.JAVA_INT.withName("y")
- * );
- *
-=======
  * Again, clients can perform structured access to elements in the nested variable-length array using the
  * {@link #arrayElementVarHandle(PathElement...)} method, as demonstrated below:
  *
  * {@snippet lang=java :
->>>>>>> 25af5aea
  * StructLayout POLYGON = MemoryLayout.structLayout(
  *             ValueLayout.JAVA_INT.withName("size"),
  *             MemoryLayout.sequenceLayout(0, POINT).withName("points")
  * );
  *
  * VarHandle POLYGON_SIZE = POLYGON.varHandle(0, PathElement.groupElement("size"));
-<<<<<<< HEAD
- * VarHandle POINT_X = POINT.varHandle(PathElement.groupElement("x"));
- * long POINTS_OFFSET = POLYGON.byteOffset(PathElement.groupElement("points"));
- * }
- *
- * Note how we have split the polygon struct in two. The {@code POLYGON} layout contains a sequence layout
- * of size <em>zero</em>. The element layout of the sequence layout is the {@code POINT} layout, which defines
- * the {@code x} and {@code y} coordinates, accordingly. The first layout is used to obtain a var handle
- * that provides access to the polygon size; the second layout is used to obtain a var handle that provides
- * access to the {@code x} coordinate of a point struct. Finally, an offset to the start of the variable-length
- * {@code points} array is also obtained.
-=======
  * long POINTS_OFFSET = POLYGON.byteOffset(PathElement.groupElement("points"));
  * }
  *
@@ -424,22 +375,12 @@
  * is the {@code POINT} layout, shown previously. The polygon layout is used to obtain a var handle
  * that provides access to the polygon size, as well as an offset ({@code POINTS_OFFSET}) to the start of the
  * variable-length {@code points} array.
->>>>>>> 25af5aea
  * <p>
  * The {@code x} coordinates of all the points in a polygon can then be accessed as follows:
  * {@snippet lang=java :
  * MemorySegment polygon = ...
  * int size = POLYGON_SIZE.get(polygon, 0L);
  * for (int i = 0 ; i < size ; i++) {
-<<<<<<< HEAD
- *     int x = POINT_X.get(polygon, POINT.scaleOffset(POINTS_OFFSET, i));
- * }
- *  }
- * Here, we first obtain the polygon size, using the {@code POLYGON_SIZE} var handle. Then, in a loop, we read
- * the {@code x} coordinates of all the points in the polygon. This is done by providing a custom base offset to
- * the {@code POINT_X} var handle. The custom offset is computed as {@code POINTS_OFFSET + (i * POINT.byteSize())}, where
- * {@code i} is the loop induction variable.
-=======
  *     ... POINT_ARR_X.get(polygon, POINTS_OFFSET, (long)i) ...
  * }
  *  }
@@ -448,7 +389,6 @@
  * (namely, {@code POINTS_OFFSET}) to the offset coordinate of the {@code POINT_ARR_X} var handle. As before,
  * the loop induction variable {@code i} is passed as the index of the {@code POINT_ARR_X} var handle,
  * to stride over all the elements of the variable-length array.
->>>>>>> 25af5aea
  *
  * @implSpec
  * Implementations of this interface are immutable, thread-safe and <a href="{@docRoot}/java.base/java/lang/doc-files/ValueBased.html">value-based</a>.
@@ -518,43 +458,12 @@
      * @throws IllegalArgumentException if {@code offset} or {@code index} is negative
      * @throws ArithmeticException if either the addition or multiplication overflows
      */
-<<<<<<< HEAD
-    @ForceInline
-    default long scale(long offset, long index) {
-        if (offset < 0) {
-            throw new IllegalArgumentException("Negative offset: " + offset);
-        }
-        if (index < 0) {
-            throw new IllegalArgumentException("Negative index: " + index);
-        }
-
-        return Math.addExact(offset, Math.multiplyExact(byteSize(), index));
-    }
-=======
     long scale(long offset, long index);
->>>>>>> 25af5aea
 
     /**
      *{@return a method handle that can be used to invoke {@link #scale(long, long)} on this layout}
      */
-<<<<<<< HEAD
-    default MethodHandle scaleHandle() {
-        class Holder {
-            static final MethodHandle MH_SCALE;
-            static {
-                try {
-                    MH_SCALE = MethodHandles.lookup().findVirtual(MemoryLayout.class, "scale",
-                            MethodType.methodType(long.class, long.class, long.class));
-                } catch (ReflectiveOperationException e) {
-                    throw new ExceptionInInitializerError(e);
-                }
-            }
-        }
-        return Holder.MH_SCALE.bindTo(this);
-    }
-=======
     MethodHandle scaleHandle();
->>>>>>> 25af5aea
 
     /**
      * Computes the offset, in bytes, of the layout selected by the given layout path, where the initial layout in the
@@ -619,12 +528,11 @@
      *     in which the open path elements occur in the provided layout path.
      * </ul>
      * <p>
-<<<<<<< HEAD
-     * If the provided layout path {@code P} contains no dereference elements, then the offset of the access operation is
-     * computed as follows:
+     * If the provided layout path {@code P} contains no dereference elements, then the offset {@code O} of the access
+     * operation is computed as follows:
      *
      * {@snippet lang = "java":
-     * offset = this.offsetHandle(P).invokeExact(B, I1, I2, ... In);
+     * O = this.offsetHandle(P).invokeExact(B, I1, I2, ... In);
      * }
      * <p>
      * Accessing a memory segment using the var handle returned by this method is subject to the following checks:
@@ -644,75 +552,6 @@
      * </ul>
      * <p>
      * If the selected layout is an {@linkplain AddressLayout address layout}, calling {@link VarHandle#get(Object...)}
-     * on the returned var handle will return a new memory segment. The segment is associated with a scope that is
-     * always alive. Moreover, the size of the segment depends on whether the address layout has a
-     * {@linkplain AddressLayout#targetLayout() target layout}. More specifically:
-     * <ul>
-     *     <li>If the address layout has a target layout {@code T}, then the size of the returned segment
-     *     is {@code T.byteSize()};</li>
-     *     <li>Otherwise, the address layout has no target layout, and the size of the returned segment
-     *     is <a href="MemorySegment.html#wrapping-addresses">zero</a>.</li>
-     * </ul>
-     * Moreover, if the selected layout is an {@linkplain AddressLayout address layout}, calling {@link VarHandle#set(Object...)}
-     * can throw {@link IllegalArgumentException} if the memory segment representing the address to be written is not a
-     * {@linkplain MemorySegment#isNative() native} memory segment.
-     * <p>
-     * If the provided layout path has size {@code m} and contains a dereference path element in position {@code k}
-     * (where {@code k <= m}) then two layout paths {@code P} and {@code P'} are derived, where P contains all the path
-     * elements from 0 to {@code k - 1} and {@code P'} contains all the path elements from {@code k + 1} to
-     * {@code m} (if any). Then, the returned var handle is computed as follows:
-     *
-     * {@snippet lang = "java":
-     * VarHandle baseHandle = this.varHandle(P);
-     * MemoryLayout target = ((AddressLayout)this.select(P)).targetLayout().get();
-     * VarHandle targetHandle = target.varHandle(P');
-     * targetHandle = MethodHandles.insertCoordinates(targetHandle, 1, 0L); // always access nested targets at offset 0
-     * targetHandle = MethodHandles.collectCoordinates(targetHandle, 0,
-     *         baseHandle.toMethodHandle(VarHandle.AccessMode.GET));
-     * }
-     *
-     * (The above can be trivially generalized to cases where the provided layout path contains more than one dereference
-     * path elements).
-     * <p>
-     * As an example, consider the memory layout expressed by a {@link GroupLayout} instance constructed as follows:
-     * {@snippet lang = "java":
-     *     GroupLayout grp = java.lang.foreign.MemoryLayout.structLayout(
-     *             MemoryLayout.paddingLayout(4),
-     *             ValueLayout.JAVA_INT.withOrder(ByteOrder.BIG_ENDIAN).withName("value")
-     *     );
-     * }
-     * To access the member layout named {@code value}, we can construct a var handle as follows:
-     * {@snippet lang = "java":
-     *     VarHandle handle = grp.varHandle(PathElement.groupElement("value")); //(MemorySegment, long) -> int
-     * }
-     *
-     * @apiNote The resulting var handle features certain <a href="#access-mode-restrictions"><em>access mode restrictions</em></a>,
-     * which are common to all var handles derived from memory layouts.
-=======
-     * If the provided layout path {@code P} contains no dereference elements, then the offset {@code O} of the access
-     * operation is computed as follows:
-     *
-     * {@snippet lang = "java":
-     * O = this.offsetHandle(P).invokeExact(B, I1, I2, ... In);
-     * }
-     * <p>
-     * Accessing a memory segment using the var handle returned by this method is subject to the following checks:
-     * <ul>
-     *     <li>The physical address of the accessed memory segment must be <a href="MemorySegment.html#segment-alignment">aligned</a>
-     * according to the {@linkplain #byteAlignment() alignment constraint} of the root layout (this layout), or
-     * an {@link IllegalArgumentException} will be issued. Note that the alignment constraint of the root layout
-     * can be more strict (but not less) than the alignment constraint of the selected value layout.</li>
-     *     <li>The offset of the access operation (computed as above) must fall inside the spatial bounds of the
-     * accessed memory segment, or an {@link IndexOutOfBoundsException} is thrown. This is the case when {@code O + A <= S},
-     * where {@code O} is the accessed offset (computed as above), {@code A} is the size of the selected layout and {@code S}
-     * is the size of the accessed memory segment.</li>
-     *     <li>The accessed memory segment must be {@link MemorySegment#isAccessibleBy(Thread) accessible} from the
-     * thread performing the access operation, or a {@link WrongThreadException} is thrown.</li>
-     *     <li>The {@linkplain MemorySegment#scope() scope} associated with the accessed segment must be
-     * {@linkplain MemorySegment.Scope#isAlive() alive}, or an {@link IllegalStateException} is thrown.</li>
-     * </ul>
-     * <p>
-     * If the selected layout is an {@linkplain AddressLayout address layout}, calling {@link VarHandle#get(Object...)}
      * on the returned var handle will return a new memory segment. The segment is associated with the global scope.
      * Moreover, the size of the segment depends on whether the address layout has a
      * {@linkplain AddressLayout#targetLayout() target layout}. More specifically:
@@ -800,25 +639,13 @@
      * value - provided that the resulting offset computation does not overflow, or that the computed offset does not fall
      * outside the spatial bound of the accessed memory segment. As such, the var handles returned from this method can
      * be especially useful when accessing <a href="#variable-length">variable-length arrays</a>.
->>>>>>> 25af5aea
      *
      * @param elements the layout path elements.
      * @return a var handle that accesses adjacent elements in a memory segment at offsets selected by the given layout path.
      * @throws IllegalArgumentException if the layout path is not <a href="#well-formedness">well-formed</a> for this layout.
      * @throws IllegalArgumentException if the layout selected by the provided path is not a {@linkplain ValueLayout value layout}.
      */
-<<<<<<< HEAD
-    default VarHandle varHandle(PathElement... elements) {
-        Objects.requireNonNull(elements);
-        if (this instanceof ValueLayout vl && elements.length == 0) {
-            return vl.varHandle(); // fast path
-        }
-        return computePathOp(LayoutPath.rootPath(this), LayoutPath::dereferenceHandle,
-                Set.of(), elements);
-    }
-=======
     VarHandle arrayElementVarHandle(PathElement... elements);
->>>>>>> 25af5aea
 
     /**
      * Creates a method handle which, given a memory segment, returns a {@linkplain MemorySegment#asSlice(long,long) slice}
@@ -834,11 +661,7 @@
      *     elements occur in the provided layout path.
      * </ul>
      * <p>
-<<<<<<< HEAD
-     * The offset of the returned segment is computed as if by a call to a
-=======
      * The offset {@code O} of the returned segment is computed as if by a call to a
->>>>>>> 25af5aea
      * {@linkplain #byteOffsetHandle(PathElement...) byte offset handle} constructed using the given path elements.
      * <p>
      * Computing a slice of a memory segment using the method handle returned by this method is subject to the following checks:
