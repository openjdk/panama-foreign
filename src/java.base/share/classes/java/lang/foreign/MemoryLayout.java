/*
 *  Copyright (c) 2019, 2023, Oracle and/or its affiliates. All rights reserved.
 *  DO NOT ALTER OR REMOVE COPYRIGHT NOTICES OR THIS FILE HEADER.
 *
 *  This code is free software; you can redistribute it and/or modify it
 *  under the terms of the GNU General Public License version 2 only, as
 *  published by the Free Software Foundation.  Oracle designates this
 *  particular file as subject to the "Classpath" exception as provided
 *  by Oracle in the LICENSE file that accompanied this code.
 *
 *  This code is distributed in the hope that it will be useful, but WITHOUT
 *  ANY WARRANTY; without even the implied warranty of MERCHANTABILITY or
 *  FITNESS FOR A PARTICULAR PURPOSE.  See the GNU General Public License
 *  version 2 for more details (a copy is included in the LICENSE file that
 *  accompanied this code).
 *
 *  You should have received a copy of the GNU General Public License version
 *  2 along with this work; if not, write to the Free Software Foundation,
 *  Inc., 51 Franklin St, Fifth Floor, Boston, MA 02110-1301 USA.
 *
 *   Please contact Oracle, 500 Oracle Parkway, Redwood Shores, CA 94065 USA
 *  or visit www.oracle.com if you need additional information or have any
 *  questions.
 *
 */
package java.lang.foreign;

import java.lang.invoke.MethodHandle;
import java.lang.invoke.MethodHandles;
import java.lang.invoke.VarHandle;
import java.nio.ByteOrder;
import java.util.EnumSet;
import java.util.Objects;
import java.util.Optional;
import java.util.Set;
import java.util.function.Function;
import java.util.function.Supplier;
import java.util.stream.Stream;

import jdk.internal.foreign.LayoutPath;
import jdk.internal.foreign.LayoutPath.PathElementImpl.PathKind;
import jdk.internal.foreign.Utils;
import jdk.internal.foreign.layout.MemoryLayoutUtil;
import jdk.internal.foreign.layout.PaddingLayoutImpl;
import jdk.internal.foreign.layout.SequenceLayoutImpl;
import jdk.internal.foreign.layout.StructLayoutImpl;
import jdk.internal.foreign.layout.UnionLayoutImpl;
import jdk.internal.foreign.layout.ValueLayouts;
import jdk.internal.javac.PreviewFeature;

/**
 * A memory layout describes the contents of a memory segment.
 * There are two leaves in the layout hierarchy, <em>value layouts</em>, which are used to represent values of given size and kind (see
 * {@link ValueLayout}) and <em>padding layouts</em> which are used, as the name suggests, to represent a portion of a memory
 * segment whose contents should be ignored, and which are primarily present for alignment reasons (see {@link MemoryLayout#paddingLayout(long)}).
 * Some common value layout constants are defined in the {@link ValueLayout} class.
 * <p>
 * More complex layouts can be derived from simpler ones: a <em>sequence layout</em> denotes a repetition of one or more
 * element layout (see {@link SequenceLayout}); a <em>group layout</em> denotes an aggregation of (typically) heterogeneous
 * member layouts (see {@link GroupLayout}).
 * <p>
 * Layouts can be optionally associated with a <em>name</em>. A layout name can be referred to when
 * constructing <a href="MemoryLayout.html#layout-paths"><em>layout paths</em></a>.
 * <p>
 * Consider the following struct declaration in C:
 *
 * {@snippet lang=c :
 * typedef struct {
 *     char kind;
 *     int value;
 * } TaggedValues[5];
 * }
 *
 * The above declaration can be modelled using a layout object, as follows:
 *
 * {@snippet lang=java :
 * SequenceLayout taggedValues = MemoryLayout.sequenceLayout(5,
 *     MemoryLayout.structLayout(
 *         ValueLayout.JAVA_BYTE.withName("kind"),
 *         MemoryLayout.paddingLayout(24),
 *         ValueLayout.JAVA_INT.withName("value")
 *     )
 * ).withName("TaggedValues");
 * }
 *
 * <h2 id="layout-align">Size, alignment and byte order</h2>
 *
 * All layouts have a size; layout size for value and padding layouts is always explicitly denoted; this means that a layout description
 * always has the same size in bits, regardless of the platform in which it is used. For derived layouts, the size is computed
 * as follows:
 * <ul>
 *     <li>for a sequence layout <em>S</em> whose element layout is <em>E</em> and size is <em>L</em>,
 *     the size of <em>S</em> is that of <em>E</em>, multiplied by <em>L</em></li>
 *     <li>for a group layout <em>G</em> with member layouts <em>M1</em>, <em>M2</em>, ... <em>Mn</em> whose sizes are
 *     <em>S1</em>, <em>S2</em>, ... <em>Sn</em>, respectively, the size of <em>G</em> is either <em>S1 + S2 + ... + Sn</em> or
 *     <em>max(S1, S2, ... Sn)</em> depending on whether the group is a <em>struct</em> or an <em>union</em>, respectively</li>
 * </ul>
 * <p>
 * Furthermore, all layouts feature a <em>natural alignment</em> which can be inferred as follows:
 * <ul>
 *     <li>for a padding layout <em>L</em>, the natural alignment is 1, regardless of its size; that is, in the absence
 *     of an explicit alignment constraint, a padding layout should not affect the alignment constraint of the group
 *     layout it is nested into</li>
 *     <li>for a value layout <em>L</em> whose size is <em>N</em>, the natural alignment of <em>L</em> is <em>N</em></li>
 *     <li>for a sequence layout <em>S</em> whose element layout is <em>E</em>, the natural alignment of <em>S</em> is that of <em>E</em></li>
 *     <li>for a group layout <em>G</em> with member layouts <em>M1</em>, <em>M2</em>, ... <em>Mn</em> whose alignments are
 *     <em>A1</em>, <em>A2</em>, ... <em>An</em>, respectively, the natural alignment of <em>G</em> is <em>max(A1, A2 ... An)</em></li>
 * </ul>
 * A layout's natural alignment can be overridden if needed (see {@link MemoryLayout#withBitAlignment(long)}), which can be useful to describe
 * hyper-aligned layouts.
 * <p>
 * All value layouts have an <em>explicit</em> byte order (see {@link java.nio.ByteOrder}) which is set when the layout is created.
 *
 * <h2 id="layout-paths">Layout paths</h2>
 *
 * A <em>layout path</em> originates from a <em>root</em> layout (typically a group or a sequence layout) and terminates
 * at a layout nested within the root layout - this is the layout <em>selected</em> by the layout path.
 * Layout paths are typically expressed as a sequence of one or more {@link PathElement} instances.
 * <p>
 * Layout paths are for example useful in order to obtain {@linkplain MemoryLayout#bitOffset(PathElement...) offsets} of
 * arbitrarily nested layouts inside another layout, to quickly obtain a {@linkplain #varHandle(PathElement...) memory access handle}
 * corresponding to the selected layout, or to {@linkplain #select(PathElement...) select} an arbitrarily nested layout inside
 * another layout.
 * <p>
 * Such <em>layout paths</em> can be constructed programmatically using the methods in this class.
 * For instance, given the {@code taggedValues} layout instance constructed as above, we can obtain the offset,
 * in bits, of the member layout named <code>value</code> in the <em>first</em> sequence element, as follows:
 * {@snippet lang=java :
 * long valueOffset = taggedValues.bitOffset(PathElement.sequenceElement(0),
 *                                           PathElement.groupElement("value")); // yields 32
 * }
 *
 * Similarly, we can select the member layout named {@code value}, as follows:
 * {@snippet lang=java :
 * MemoryLayout value = taggedValues.select(PathElement.sequenceElement(),
 *                                          PathElement.groupElement("value"));
 * }
 *
 * Layout paths can feature one or more <em>free dimensions</em>. For instance, a layout path traversing
 * an unspecified sequence element (that is, where one of the path component was obtained with the
 * {@link PathElement#sequenceElement()} method) features an additional free dimension, which will have to be bound at runtime.
 * This is important when obtaining a {@linkplain MethodHandles#memorySegmentViewVarHandle(ValueLayout) memory segment view var handle}
 * from layouts, as in the following code:
 *
 * {@snippet lang=java :
 * VarHandle valueHandle = taggedValues.varHandle(PathElement.sequenceElement(),
 *                                                PathElement.groupElement("value"));
 * }
 *
 * Since the layout path constructed in the above example features exactly one free dimension (as it doesn't specify
 * <em>which</em> member layout named {@code value} should be selected from the enclosing sequence layout),
 * it follows that the var handle {@code valueHandle} will feature an <em>additional</em> {@code long}
 * access coordinate.
 *
 * <p>A layout path with free dimensions can also be used to create an offset-computing method handle, using the
 * {@link #bitOffset(PathElement...)} or {@link #byteOffsetHandle(PathElement...)} method. Again, free dimensions are
 * translated into {@code long} parameters of the created method handle. The method handle can be used to compute the
 * offsets of elements of a sequence at different indices, by supplying these indices when invoking the method handle.
 * For instance:
 *
 * {@snippet lang=java :
 * MethodHandle offsetHandle = taggedValues.byteOffsetHandle(PathElement.sequenceElement(),
 *                                                           PathElement.groupElement("kind"));
 * long offset1 = (long) offsetHandle.invokeExact(1L); // 8
 * long offset2 = (long) offsetHandle.invokeExact(2L); // 16
 * }
 *
 * @implSpec
 * Implementations of this interface are immutable, thread-safe and <a href="{@docRoot}/java.base/java/lang/doc-files/ValueBased.html">value-based</a>.
 *
 * @sealedGraph
 * @since 19
 */
@PreviewFeature(feature=PreviewFeature.Feature.FOREIGN)
public sealed interface MemoryLayout permits SequenceLayout, GroupLayout, PaddingLayout, ValueLayout {

    /**
     * {@return the layout size, in bits}
     */
    long bitSize();

    /**
     * {@return the layout size, in bytes}
     * @throws UnsupportedOperationException if {@code bitSize()} is not a multiple of 8.
     */
    long byteSize();

    /**
     * {@return the name (if any) associated with this layout}
     * @see MemoryLayout#withName(String)
     */
    Optional<String> name();

    /**
     * Returns a memory layout of the same type with the same size and alignment constraint as this layout,
     * but with the specified name.
     *
     * @param name the layout name.
     * @return a memory layout with the given name.
     * @see MemoryLayout#name()
     */
    MemoryLayout withName(String name);

    /**
     * Returns the alignment constraint associated with this layout, expressed in bits. Layout alignment defines a power
     * of two {@code A} which is the bit-wise alignment of the layout. If {@code A <= 8} then {@code A/8} is the number of
     * bytes that must be aligned for any pointer that correctly points to this layout. Thus:
     *
     * <ul>
     * <li>{@code A=8} means unaligned (in the usual sense), which is common in packets.</li>
     * <li>{@code A=64} means word aligned (on LP64), {@code A=32} int aligned, {@code A=16} short aligned, etc.</li>
     * <li>{@code A=512} is the most strict alignment required by the x86/SV ABI (for AVX-512 data).</li>
     * </ul>
     *
     * If no explicit alignment constraint was set on this layout (see {@link #withBitAlignment(long)}),
     * then this method returns the <a href="#layout-align">natural alignment</a> constraint (in bits) associated with this layout.
     *
     * @return the layout alignment constraint, in bits.
     */
    long bitAlignment();

    /**
     * Returns the alignment constraint associated with this layout, expressed in bytes. Layout alignment defines a power
     * of two {@code A} which is the byte-wise alignment of the layout, where {@code A} is the number of bytes that must be aligned
     * for any pointer that correctly points to this layout. Thus:
     *
     * <ul>
     * <li>{@code A=1} means unaligned (in the usual sense), which is common in packets.</li>
     * <li>{@code A=8} means word aligned (on LP64), {@code A=4} int aligned, {@code A=2} short aligned, etc.</li>
     * <li>{@code A=64} is the most strict alignment required by the x86/SV ABI (for AVX-512 data).</li>
     * </ul>
     *
     * If no explicit alignment constraint was set on this layout (see {@link #withBitAlignment(long)}),
     * then this method returns the <a href="#layout-align">natural alignment</a> constraint (in bytes) associated with this layout.
     *
     * @return the layout alignment constraint, in bytes.
     * @throws UnsupportedOperationException if {@code bitAlignment()} is not a multiple of 8.
     */
    long byteAlignment();

    /**
     * Returns a memory layout of the same type with the same size and name as this layout,
     * but with the specified alignment constraint (in bits).
     *
     * @param bitAlignment the layout alignment constraint, expressed in bits.
     * @return a memory layout with the given alignment constraint.
     * @throws IllegalArgumentException if {@code bitAlignment} is not a power of two, or if it's less than 8.
     */
    MemoryLayout withBitAlignment(long bitAlignment);

    /**
     * Computes the offset, in bits, of the layout selected by the given layout path, where the path is considered rooted in this
     * layout.
     *
     * @param elements the layout path elements.
     * @return The offset, in bits, of the layout selected by the layout path in {@code elements}.
     * @throws IllegalArgumentException if the layout path does not select any layout nested in this layout, or if the
     * layout path contains one or more path elements that select multiple sequence element indices
     * (see {@link PathElement#sequenceElement()} and {@link PathElement#sequenceElement(long, long)}).
     * @throws IllegalArgumentException if the layout path contains one or more dereference path elements
     * (see {@link PathElement#dereferenceElement()}).
     * @throws NullPointerException if either {@code elements == null}, or if any of the elements
     * in {@code elements} is {@code null}.
     */
    default long bitOffset(PathElement... elements) {
        return computePathOp(LayoutPath.rootPath(this), LayoutPath::offset,
                EnumSet.of(PathKind.SEQUENCE_ELEMENT, PathKind.SEQUENCE_RANGE, PathKind.DEREF_ELEMENT), elements);
    }

    /**
     * Creates a method handle that can be used to compute the offset, in bits, of the layout selected
     * by the given layout path, where the path is considered rooted in this layout.
     *
     * <p>The returned method handle has a return type of {@code long}, and features as many {@code long}
     * parameter types as there are free dimensions in the provided layout path (see {@link PathElement#sequenceElement()}),
     * where the order of the parameters corresponds to the order of the path elements.
     * The returned method handle can be used to compute a layout offset similar to {@link #bitOffset(PathElement...)},
     * but where some sequence indices are specified only when invoking the method handle.
     *
     * <p>The final offset returned by the method handle is computed as follows:
     *
     * <blockquote><pre>{@code
     * offset = c_1 + c_2 + ... + c_m + (x_1 * s_1) + (x_2 * s_2) + ... + (x_n * s_n)
     * }</pre></blockquote>
     *
     * where {@code x_1}, {@code x_2}, ... {@code x_n} are <em>dynamic</em> values provided as {@code long}
     * arguments, whereas {@code c_1}, {@code c_2}, ... {@code c_m} are <em>static</em> offset constants
     * and {@code s_0}, {@code s_1}, ... {@code s_n} are <em>static</em> stride constants which are derived from
     * the layout path.
     *
     * @param elements the layout path elements.
     * @return a method handle that can be used to compute the bit offset of the layout element
     * specified by the given layout path elements, when supplied with the missing sequence element indices.
     * @throws IllegalArgumentException if the layout path contains one or more path elements that select
     * multiple sequence element indices (see {@link PathElement#sequenceElement(long, long)}).
     * @throws IllegalArgumentException if the layout path contains one or more dereference path elements
     * (see {@link PathElement#dereferenceElement()}).
     */
    default MethodHandle bitOffsetHandle(PathElement... elements) {
        return computePathOp(LayoutPath.rootPath(this), LayoutPath::offsetHandle,
                EnumSet.of(PathKind.SEQUENCE_RANGE, PathKind.DEREF_ELEMENT), elements);
    }

    /**
     * Computes the offset, in bytes, of the layout selected by the given layout path, where the path is considered rooted in this
     * layout.
     *
     * @param elements the layout path elements.
     * @return The offset, in bytes, of the layout selected by the layout path in {@code elements}.
     * @throws IllegalArgumentException if the layout path does not select any layout nested in this layout, or if the
     * layout path contains one or more path elements that select multiple sequence element indices
     * (see {@link PathElement#sequenceElement()} and {@link PathElement#sequenceElement(long, long)}).
     * @throws IllegalArgumentException if the layout path contains one or more dereference path elements
     * (see {@link PathElement#dereferenceElement()}).
     * @throws UnsupportedOperationException if {@code bitOffset(elements)} is not a multiple of 8.
     * @throws NullPointerException if either {@code elements == null}, or if any of the elements
     * in {@code elements} is {@code null}.
     */
    default long byteOffset(PathElement... elements) {
        return Utils.bitsToBytes(bitOffset(elements));
    }

    /**
     * Creates a method handle that can be used to compute the offset, in bytes, of the layout selected
     * by the given layout path, where the path is considered rooted in this layout.
     *
     * <p>The returned method handle has a return type of {@code long}, and features as many {@code long}
     * parameter types as there are free dimensions in the provided layout path (see {@link PathElement#sequenceElement()}),
     * where the order of the parameters corresponds to the order of the path elements.
     * The returned method handle can be used to compute a layout offset similar to {@link #byteOffset(PathElement...)},
     * but where some sequence indices are specified only when invoking the method handle.
     *
     * <p>The final offset returned by the method handle is computed as follows:
     *
     * <blockquote><pre>{@code
     * bitOffset = c_1 + c_2 + ... + c_m + (x_1 * s_1) + (x_2 * s_2) + ... + (x_n * s_n)
     * offset = bitOffset / 8
     * }</pre></blockquote>
     *
     * where {@code x_1}, {@code x_2}, ... {@code x_n} are <em>dynamic</em> values provided as {@code long}
     * arguments, whereas {@code c_1}, {@code c_2}, ... {@code c_m} are <em>static</em> offset constants
     * and {@code s_0}, {@code s_1}, ... {@code s_n} are <em>static</em> stride constants which are derived from
     * the layout path.
     *
     * <p>The method handle will throw an {@link UnsupportedOperationException} if the computed
     * offset in bits is not a multiple of 8.
     *
     * @param elements the layout path elements.
     * @return a method handle that can be used to compute the byte offset of the layout element
     * specified by the given layout path elements, when supplied with the missing sequence element indices.
     * @throws IllegalArgumentException if the layout path contains one or more path elements that select
     * multiple sequence element indices (see {@link PathElement#sequenceElement(long, long)}).
     * @throws IllegalArgumentException if the layout path contains one or more dereference path elements
     * (see {@link PathElement#dereferenceElement()}).
     */
    default MethodHandle byteOffsetHandle(PathElement... elements) {
        MethodHandle mh = bitOffsetHandle(elements);
        mh = MethodHandles.filterReturnValue(mh, Utils.BITS_TO_BYTES);
        return mh;
    }

    /**
     * Creates a var handle that can be used to access a memory segment at the layout selected by the given layout path,
     * where the path is considered rooted in this layout.
     * <p>
     * The final address accessed by the returned var handle can be computed as follows:
     *
     * <blockquote><pre>{@code
     * address = base(segment) + offset
     * }</pre></blockquote>
     *
     * Where {@code base(segment)} denotes a function that returns the physical base address of the accessed
     * memory segment. For native segments, this function just returns the native segment's
     * {@linkplain MemorySegment#address() address}. For heap segments, this function is more complex, as the address
     * of heap segments is virtualized. The {@code offset} coordinate can be expressed in the following form:
     *
     * <blockquote><pre>{@code
     * offset = c_1 + c_2 + ... + c_m + (x_1 * s_1) + (x_2 * s_2) + ... + (x_n * s_n)
     * }</pre></blockquote>
     *
     * where {@code x_1}, {@code x_2}, ... {@code x_n} are <em>dynamic</em> values provided as {@code long}
     * arguments, whereas {@code c_1}, {@code c_2}, ... {@code c_m} are <em>static</em> offset constants
     * and {@code s_1}, {@code s_2}, ... {@code s_n} are <em>static</em> stride constants which are derived from
     * the layout path.
     * <p>
     * Additionally, the provided dynamic values must conform to some bound which is derived from the layout path, that is,
     * {@code 0 <= x_i < b_i}, where {@code 1 <= i <= n}, or {@link IndexOutOfBoundsException} is thrown.
     * <p>
     * Multiple paths can be chained, by using {@linkplain PathElement#dereferenceElement() dereference path elements}.
     * A dereference path element allows to obtain a native memory segment whose base address is the address obtained
     * by following the layout path elements immediately preceding the dereference path element. In other words,
     * if a layout path contains one or more dereference path elements, the final address accessed by the returned
     * var handle can be computed as follows:
     *
     * <blockquote><pre>{@code
     * address_1 = base(segment) + offset_1
     * address_2 = base(segment_1) + offset_2
     * ...
     * address_k = base(segment_k-1) + offset_k
     * }</pre></blockquote>
     *
     * where {@code k} is the number of dereference path elements in a layout path, {@code segment} is the input segment,
     * {@code segment_1}, ...  {@code segment_k-1} are the segments obtained by dereferencing the address associated with
     * a given dereference path element (e.g. {@code segment_1} is a native segment whose base address is {@code address_1}),
     * and {@code offset_1}, {@code offset_2}, ... {@code offset_k} are the offsets computed by evaluating
     * the path elements after a given dereference operation (these offsets are obtained using the computation described
     * above). In these more complex access operations, all memory accesses immediately preceding a dereference operation
     * (e.g. those at addresses {@code address_1}, {@code address_2}, ...,  {@code address_k-1} are performed using the
     * {@link VarHandle.AccessMode#GET} access mode.
     *
     * @apiNote the resulting var handle will feature an additional {@code long} access coordinate for every
     * unspecified sequence access component contained in this layout path. Moreover, the resulting var handle
     * features certain <em>access mode restrictions</em>, which are common to all memory segment view handles.
     *
     * @param elements the layout path elements.
     * @return a var handle which can be used to access a memory segment at the (possibly nested) layout selected by the layout path in {@code elements}.
     * @throws UnsupportedOperationException if the layout path has one or more elements with incompatible alignment constraint.
     * @throws IllegalArgumentException if the layout path in {@code elements} does not select a value layout (see {@link ValueLayout}).
     * @throws IllegalArgumentException if the layout path in {@code elements} contains a {@linkplain PathElement#dereferenceElement()
     * dereference path element} for an address layout that has no {@linkplain AddressLayout#targetLayout() target layout}.
     * @see MethodHandles#memorySegmentViewVarHandle(ValueLayout)
     */
    default VarHandle varHandle(PathElement... elements) {
        return computePathOp(LayoutPath.rootPath(this), LayoutPath::dereferenceHandle,
                Set.of(), elements);
    }

    /**
     * Creates a method handle which, given a memory segment, returns a {@linkplain MemorySegment#asSlice(long,long) slice}
     * corresponding to the layout selected by the given layout path, where the path is considered rooted in this layout.
     *
     * <p>The returned method handle has a return type of {@code MemorySegment}, features a {@code MemorySegment}
     * parameter as leading parameter representing the segment to be sliced, and features as many trailing {@code long}
     * parameter types as there are free dimensions in the provided layout path (see {@link PathElement#sequenceElement()}),
     * where the order of the parameters corresponds to the order of the path elements.
     * The returned method handle can be used to create a slice similar to using {@link MemorySegment#asSlice(long, long)},
     * but where the offset argument is dynamically compute based on indices specified when invoking the method handle.
     *
     * <p>The offset of the returned segment is computed as follows:
     *
     * <blockquote><pre>{@code
     * bitOffset = c_1 + c_2 + ... + c_m + (x_1 * s_1) + (x_2 * s_2) + ... + (x_n * s_n)
     * offset = bitOffset / 8
     * }</pre></blockquote>
     *
     * where {@code x_1}, {@code x_2}, ... {@code x_n} are <em>dynamic</em> values provided as {@code long}
     * arguments, whereas {@code c_1}, {@code c_2}, ... {@code c_m} are <em>static</em> offset constants
     * and {@code s_1}, {@code s_2}, ... {@code s_n} are <em>static</em> stride constants which are derived from
     * the layout path.
     *
     * <p>After the offset is computed, the returned segment is created as if by calling:
     * {@snippet lang=java :
     * segment.asSlice(offset, layout.byteSize());
     * }
     *
     * where {@code segment} is the segment to be sliced, and where {@code layout} is the layout selected by the given
     * layout path, as per {@link MemoryLayout#select(PathElement...)}.
     *
     * <p>The method handle will throw an {@link UnsupportedOperationException} if the computed
     * offset in bits is not a multiple of 8.
     *
     * @param elements the layout path elements.
     * @return a method handle which can be used to create a slice of the selected layout element, given a segment.
     * @throws UnsupportedOperationException if the size of the selected layout in bits is not a multiple of 8.
     * @throws IllegalArgumentException if the layout path contains one or more dereference path elements
     * (see {@link PathElement#dereferenceElement()}).
     */
    default MethodHandle sliceHandle(PathElement... elements) {
        return computePathOp(LayoutPath.rootPath(this), LayoutPath::sliceHandle,
                Set.of(), elements);
    }

    /**
     * Selects the layout from a path rooted in this layout.
     *
     * @param elements the layout path elements.
     * @return the layout selected by the layout path in {@code elements}.
     * @throws IllegalArgumentException if the layout path does not select any layout nested in this layout,
     * or if the layout path contains one or more path elements that select one or more sequence element indices
     * (see {@link PathElement#sequenceElement(long)} and {@link PathElement#sequenceElement(long, long)}).
     * @throws IllegalArgumentException if the layout path contains one or more dereference path elements
     * (see {@link PathElement#dereferenceElement()}).
     */
    default MemoryLayout select(PathElement... elements) {
        return computePathOp(LayoutPath.rootPath(this), LayoutPath::layout,
                EnumSet.of(PathKind.SEQUENCE_ELEMENT_INDEX, PathKind.SEQUENCE_RANGE, PathKind.DEREF_ELEMENT), elements);
    }

    private static <Z> Z computePathOp(LayoutPath path, Function<LayoutPath, Z> finalizer,
                                       Set<PathKind> badKinds, PathElement... elements) {
        Objects.requireNonNull(elements);
        for (PathElement e : elements) {
            LayoutPath.PathElementImpl pathElem = (LayoutPath.PathElementImpl)Objects.requireNonNull(e);
            if (badKinds.contains(pathElem.kind())) {
                throw new IllegalArgumentException(String.format("Invalid %s selection in layout path", pathElem.kind().description()));
            }
            path = pathElem.apply(path);
        }
        return finalizer.apply(path);
    }

    /**
     * An element in a <a href="MemoryLayout.html#layout-paths"><em>layout path</em></a>. There
     * are two kinds of path elements: <em>group path elements</em> and <em>sequence path elements</em>. Group
     * path elements are used to select a named member layout within a {@link GroupLayout}. Sequence
     * path elements are used to select a sequence element layout within a {@link SequenceLayout}; selection
     * of sequence element layout can be <em>explicit</em> (see {@link PathElement#sequenceElement(long)}) or
     * <em>implicit</em> (see {@link PathElement#sequenceElement()}). When a path uses one or more implicit
     * sequence path elements, it acquires additional <em>free dimensions</em>.
     *
     * @implSpec
     * Implementations of this interface are immutable, thread-safe and <a href="{@docRoot}/java.base/java/lang/doc-files/ValueBased.html">value-based</a>.
     *
     * @since 19
     */
    @PreviewFeature(feature=PreviewFeature.Feature.FOREIGN)
    sealed interface PathElement permits LayoutPath.PathElementImpl {

        /**
         * Returns a path element which selects a member layout with the given name in a group layout.
         * The path element returned by this method does not alter the number of free dimensions of any path
         * that is combined with such element.
         *
         * @implSpec in case multiple group elements with a matching name exist, the path element returned by this
         * method will select the first one; that is, the group element with the lowest offset from current path is selected.
         * In such cases, using {@link #groupElement(long)} might be preferable.
         *
         * @param name the name of the group element to be selected.
         * @return a path element which selects the group element with the given name.
         */
        static PathElement groupElement(String name) {
            Objects.requireNonNull(name);
            return new LayoutPath.PathElementImpl(PathKind.GROUP_ELEMENT,
                                                  path -> path.groupElement(name));
        }

        /**
         * Returns a path element which selects a member layout with the given index in a group layout.
         * The path element returned by this method does not alter the number of free dimensions of any path
         * that is combined with such element.
         *
         * @param index the index of the group element to be selected.
         * @return a path element which selects the group element with the given index.
         * @throws IllegalArgumentException if {@code index < 0}.
         */
        static PathElement groupElement(long index) {
            if (index < 0) {
                throw new IllegalArgumentException("Index < 0");
            }
            return new LayoutPath.PathElementImpl(PathKind.GROUP_ELEMENT,
                    path -> path.groupElement(index));
        }

        /**
         * Returns a path element which selects the element layout at the specified position in a sequence layout.
         * The path element returned by this method does not alter the number of free dimensions of any path
         * that is combined with such element.
         *
         * @param index the index of the sequence element to be selected.
         * @return a path element which selects the sequence element layout with the given index.
         * @throws IllegalArgumentException if {@code index < 0}.
         */
        static PathElement sequenceElement(long index) {
            if (index < 0) {
                throw new IllegalArgumentException("Index must be positive: " + index);
            }
            return new LayoutPath.PathElementImpl(PathKind.SEQUENCE_ELEMENT_INDEX,
                                                  path -> path.sequenceElement(index));
        }

        /**
         * Returns a path element which selects the element layout in a <em>range</em> of positions in a sequence layout.
         * The range is expressed as a pair of starting index (inclusive) {@code S} and step factor (which can also be negative)
         * {@code F}.
         * <p>
         * If a path with free dimensions {@code n} is combined with the path element returned by this method,
         * the number of free dimensions of the resulting path will be {@code 1 + n}. If the free dimension associated
         * with this path is bound by an index {@code I}, the resulting accessed offset can be obtained with the following
         * formula:
         *
         * <blockquote><pre>{@code
         * E * (S + I * F)
         * }</pre></blockquote>
         *
         * where {@code E} is the size (in bytes) of the sequence element layout.
         * <p>
         * Additionally, if {@code C} is the sequence element count, it follows that {@code 0 <= I < B},
         * where {@code B} is computed as follows:
         *
         * <ul>
         *    <li>if {@code F > 0}, then {@code B = ceilDiv(C - S, F)}</li>
         *    <li>if {@code F < 0}, then {@code B = ceilDiv(-(S + 1), -F)}</li>
         * </ul>
         *
         * @param start the index of the first sequence element to be selected.
         * @param step the step factor at which subsequence sequence elements are to be selected.
         * @return a path element which selects the sequence element layout with the given index.
         * @throws IllegalArgumentException if {@code start < 0}, or {@code step == 0}.
         */
        static PathElement sequenceElement(long start, long step) {
            if (start < 0) {
                throw new IllegalArgumentException("Start index must be positive: " + start);
            }
            if (step == 0) {
                throw new IllegalArgumentException("Step must be != 0: " + step);
            }
            return new LayoutPath.PathElementImpl(PathKind.SEQUENCE_RANGE,
                                                  path -> path.sequenceElement(start, step));
        }

        /**
         * Returns a path element which selects an unspecified element layout in a sequence layout.
         * <p>
         * If a path with free dimensions {@code n} is combined with the path element returned by this method,
         * the number of free dimensions of the resulting path will be {@code 1 + n}. If the free dimension associated
         * with this path is bound by an index {@code I}, the resulting accessed offset can be obtained with the following
         * formula:
         *
         * <blockquote><pre>{@code
         * E * I
         * }</pre></blockquote>
         *
         * where {@code E} is the size (in bytes) of the sequence element layout.
         * <p>
         * Additionally, if {@code C} is the sequence element count, it follows that {@code 0 <= I < C}.
         *
         * @return a path element which selects an unspecified sequence element layout.
         */
        static PathElement sequenceElement() {
            return new LayoutPath.PathElementImpl(PathKind.SEQUENCE_ELEMENT,
                                                  LayoutPath::sequenceElement);
        }

        /**
         * Returns a path element which dereferences an address layout as its
         * {@linkplain AddressLayout#targetLayout() target layout} (where set).
         * The path element returned by this method does not alter the number of free dimensions of any path
         * that is combined with such element. Using this path layout to dereference an address layout
         * that has no target layout results in an {@link IllegalArgumentException} (e.g. when
         * a var handle is {@linkplain #varHandle(PathElement...) obtained}).
         *
         * @return a path element which dereferences an address layout.
         */
        static PathElement dereferenceElement() {
            return new LayoutPath.PathElementImpl(PathKind.DEREF_ELEMENT,
                    LayoutPath::derefElement);
        }
    }

    /**
     * Compares the specified object with this layout for equality. Returns {@code true} if and only if the specified
     * object is also a layout, and it is equal to this layout. Two layouts are considered equal if they are of
     * the same kind, have the same size, name and alignment constraint. Furthermore, depending on the layout kind, additional
     * conditions must be satisfied:
     * <ul>
     *     <li>two value layouts are considered equal if they have the same {@linkplain ValueLayout#order() order},
     *     and {@linkplain ValueLayout#carrier() carrier}</li>
     *     <li>two sequence layouts are considered equal if they have the same element count (see {@link SequenceLayout#elementCount()}), and
     *     if their element layouts (see {@link SequenceLayout#elementLayout()}) are also equal</li>
     *     <li>two group layouts are considered equal if they are of the same type (see {@link StructLayout},
     *     {@link UnionLayout}) and if their member layouts (see {@link GroupLayout#memberLayouts()}) are also equal</li>
     * </ul>
     *
     * @param other the object to be compared for equality with this layout.
     * @return {@code true} if the specified object is equal to this layout.
     */
    boolean equals(Object other);

    /**
     * {@return the hash code value for this layout}
     */
    int hashCode();

    /**
     * {@return the string representation of this layout}
     */
    @Override
    String toString();

    /**
     * Creates a padding layout with the given bitSize and a bit-alignment of eight.
     *
     * @param bitSize the padding size in bits.
     * @return the new selector layout.
     * @throws IllegalArgumentException if {@code bitSize < 0} or {@code bitSize % 8 != 0}
     */
    static PaddingLayout paddingLayout(long bitSize) {
        return PaddingLayoutImpl.of(MemoryLayoutUtil.requireBitSizeValid(bitSize));
    }

    /**
<<<<<<< HEAD
     * Creates a value layout of given Java carrier and byte order. The type of resulting value layout is determined
     * by the carrier provided:
     * <ul>
     *     <li>{@link ValueLayout.OfBoolean}, for {@code boolean.class}</li>
     *     <li>{@link ValueLayout.OfByte}, for {@code byte.class}</li>
     *     <li>{@link ValueLayout.OfShort}, for {@code short.class}</li>
     *     <li>{@link ValueLayout.OfChar}, for {@code char.class}</li>
     *     <li>{@link ValueLayout.OfInt}, for {@code int.class}</li>
     *     <li>{@link ValueLayout.OfFloat}, for {@code float.class}</li>
     *     <li>{@link ValueLayout.OfLong}, for {@code long.class}</li>
     *     <li>{@link ValueLayout.OfDouble}, for {@code double.class}</li>
     *     <li>{@link AddressLayout}, for {@code MemorySegment.class}</li>
     * </ul>
     * @param carrier the value layout carrier.
     * @param order the value layout's byte order.
     * @return a value layout with the given Java carrier and byte-order.
     * @throws IllegalArgumentException if the carrier type is not supported.
     */
    static ValueLayout valueLayout(Class<?> carrier, ByteOrder order) {
        Objects.requireNonNull(carrier);
        Objects.requireNonNull(order);
        if (carrier == boolean.class) {
            return ValueLayouts.OfBooleanImpl.of(order);
        } else if (carrier == char.class) {
            return ValueLayouts.OfCharImpl.of(order);
        } else if (carrier == byte.class) {
            return ValueLayouts.OfByteImpl.of(order);
        } else if (carrier == short.class) {
            return ValueLayouts.OfShortImpl.of(order);
        } else if (carrier == int.class) {
            return ValueLayouts.OfIntImpl.of(order);
        } else if (carrier == float.class) {
            return ValueLayouts.OfFloatImpl.of(order);
        } else if (carrier == long.class) {
            return ValueLayouts.OfLongImpl.of(order);
        } else if (carrier == double.class) {
            return ValueLayouts.OfDoubleImpl.of(order);
        } else if (carrier == MemorySegment.class) {
            return ValueLayouts.OfAddressImpl.of(order);
        } else {
            throw new IllegalArgumentException("Unsupported carrier: " + carrier.getName());
        }
    }

    /**
=======
>>>>>>> 3e5ec05c
     * Creates a sequence layout with the given element layout and element count.
     *
     * @param elementCount the sequence element count.
     * @param elementLayout the sequence element layout.
     * @return the new sequence layout with the given element layout and size.
     * @throws IllegalArgumentException if {@code elementCount } is negative.
     */
    static SequenceLayout sequenceLayout(long elementCount, MemoryLayout elementLayout) {
        MemoryLayoutUtil.requireNonNegative(elementCount);
        Objects.requireNonNull(elementLayout);
        return wrapOverflow(() ->
                SequenceLayoutImpl.of(elementCount, elementLayout));
    }

    /**
     * Creates a sequence layout with the given element layout and the maximum element
     * count such that it does not overflow a {@code long}.
     *
     * This is equivalent to the following code:
     * {@snippet lang = java:
     * sequenceLayout(Long.MAX_VALUE / elementLayout.bitSize(), elementLayout);
     * }
     *
     * @param elementLayout the sequence element layout.
     * @return a new sequence layout with the given element layout and maximum element count.
     */
    static SequenceLayout sequenceLayout(MemoryLayout elementLayout) {
        Objects.requireNonNull(elementLayout);
        return sequenceLayout(Long.MAX_VALUE / elementLayout.bitSize(), elementLayout);
    }

    /**
     * Creates a struct layout with the given member layouts.
     *
     * @param elements The member layouts of the struct layout.
     * @return a struct layout with the given member layouts.
     * @throws IllegalArgumentException if the sum of the {@linkplain #bitSize() bit sizes} of the member layouts
     * overflows.
     */
    static StructLayout structLayout(MemoryLayout... elements) {
        Objects.requireNonNull(elements);
        return wrapOverflow(() ->
                StructLayoutImpl.of(Stream.of(elements)
                        .map(Objects::requireNonNull)
                        .toList()));
    }

    /**
     * Creates a union layout with the given member layouts.
     *
     * @param elements The member layouts of the union layout.
     * @return a union layout with the given member layouts.
     */
    static UnionLayout unionLayout(MemoryLayout... elements) {
        Objects.requireNonNull(elements);
        return UnionLayoutImpl.of(Stream.of(elements)
                .map(Objects::requireNonNull)
                .toList());
    }

    private static <L extends MemoryLayout> L wrapOverflow(Supplier<L> layoutSupplier) {
        try {
            return layoutSupplier.get();
        } catch (ArithmeticException ex) {
            throw new IllegalArgumentException("Layout size exceeds Long.MAX_VALUE");
        }
    }
}<|MERGE_RESOLUTION|>--- conflicted
+++ resolved
@@ -689,54 +689,6 @@
     }
 
     /**
-<<<<<<< HEAD
-     * Creates a value layout of given Java carrier and byte order. The type of resulting value layout is determined
-     * by the carrier provided:
-     * <ul>
-     *     <li>{@link ValueLayout.OfBoolean}, for {@code boolean.class}</li>
-     *     <li>{@link ValueLayout.OfByte}, for {@code byte.class}</li>
-     *     <li>{@link ValueLayout.OfShort}, for {@code short.class}</li>
-     *     <li>{@link ValueLayout.OfChar}, for {@code char.class}</li>
-     *     <li>{@link ValueLayout.OfInt}, for {@code int.class}</li>
-     *     <li>{@link ValueLayout.OfFloat}, for {@code float.class}</li>
-     *     <li>{@link ValueLayout.OfLong}, for {@code long.class}</li>
-     *     <li>{@link ValueLayout.OfDouble}, for {@code double.class}</li>
-     *     <li>{@link AddressLayout}, for {@code MemorySegment.class}</li>
-     * </ul>
-     * @param carrier the value layout carrier.
-     * @param order the value layout's byte order.
-     * @return a value layout with the given Java carrier and byte-order.
-     * @throws IllegalArgumentException if the carrier type is not supported.
-     */
-    static ValueLayout valueLayout(Class<?> carrier, ByteOrder order) {
-        Objects.requireNonNull(carrier);
-        Objects.requireNonNull(order);
-        if (carrier == boolean.class) {
-            return ValueLayouts.OfBooleanImpl.of(order);
-        } else if (carrier == char.class) {
-            return ValueLayouts.OfCharImpl.of(order);
-        } else if (carrier == byte.class) {
-            return ValueLayouts.OfByteImpl.of(order);
-        } else if (carrier == short.class) {
-            return ValueLayouts.OfShortImpl.of(order);
-        } else if (carrier == int.class) {
-            return ValueLayouts.OfIntImpl.of(order);
-        } else if (carrier == float.class) {
-            return ValueLayouts.OfFloatImpl.of(order);
-        } else if (carrier == long.class) {
-            return ValueLayouts.OfLongImpl.of(order);
-        } else if (carrier == double.class) {
-            return ValueLayouts.OfDoubleImpl.of(order);
-        } else if (carrier == MemorySegment.class) {
-            return ValueLayouts.OfAddressImpl.of(order);
-        } else {
-            throw new IllegalArgumentException("Unsupported carrier: " + carrier.getName());
-        }
-    }
-
-    /**
-=======
->>>>>>> 3e5ec05c
      * Creates a sequence layout with the given element layout and element count.
      *
      * @param elementCount the sequence element count.
