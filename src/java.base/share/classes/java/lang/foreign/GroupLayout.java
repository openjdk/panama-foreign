--- conflicted
+++ resolved
@@ -53,11 +53,6 @@
      */
     List<MemoryLayout> memberLayouts();
 
-<<<<<<< HEAD
-    @Override
-    GroupLayout withName(String name);
-
-=======
     /**
      * {@inheritDoc}
      */
@@ -67,7 +62,6 @@
     /**
      * {@inheritDoc}
      */
->>>>>>> 8cefa3d2
     @Override
     GroupLayout withBitAlignment(long bitAlignment);
 }