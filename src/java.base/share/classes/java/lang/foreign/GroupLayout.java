--- conflicted
+++ resolved
@@ -27,12 +27,7 @@
 
 import java.lang.reflect.RecordComponent;
 import java.util.List;
-<<<<<<< HEAD
 import java.util.function.Function;
-
-import jdk.internal.javac.PreviewFeature;
-=======
->>>>>>> 4473ef24
 
 /**
  * A compound layout that is an aggregation of multiple, heterogeneous <em>member layouts</em>. There are two ways in which member layouts
