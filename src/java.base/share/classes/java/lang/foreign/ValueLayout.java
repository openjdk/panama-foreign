--- conflicted
+++ resolved
@@ -100,21 +100,9 @@
      */
     @Override
     public String toString() {
-<<<<<<< HEAD
-        String descriptor;
-        if (this instanceof ValueLayout.OfAddress addressLayout) {
-            descriptor = "A";
-            if (addressLayout.isUnbounded) {
-                descriptor += "!";
-            }
-        } else {
-            descriptor = carrier.descriptorString().substring(0, 1);
-        }
-=======
         char descriptor = carrier == MemorySegment.class ? 'A' : carrier.descriptorString().charAt(0);
->>>>>>> 218a003c
         if (order == ByteOrder.LITTLE_ENDIAN) {
-            descriptor = descriptor.toLowerCase();
+            descriptor = Character.toLowerCase(descriptor);
         }
         return decorateLayoutString(String.format("%s%d", descriptor, bitSize()));
     }
@@ -636,15 +624,9 @@
 
         /**
          * Returns an <em>unbounded</em> address layout with the same carrier, alignment constraints, name and order as this address layout,
-<<<<<<< HEAD
          * but with the specified pointee layout. An unbounded address layouts allow raw addresses to be accessed
          * as {@linkplain MemorySegment memory segments} whose size is set to {@link Long#MAX_VALUE}. As such,
          * these segments can be used in subsequent access operations.
-=======
-         * but with the specified pointee layout. An unbounded address layouts allow raw addresses to be dereferenced
-         * as {@linkplain MemorySegment memory segments} whose size is set to {@link Long#MAX_VALUE}. As such,
-         * these segments be used in subsequent dereference operations.
->>>>>>> 218a003c
          * <p>
          * This method is <a href="package-summary.html#restricted"><em>restricted</em></a>.
          * Restricted methods are unsafe, and, if used incorrectly, their use might crash
