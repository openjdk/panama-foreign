/*
 *  Copyright (c) 2019, 2022, Oracle and/or its affiliates. All rights reserved.
 *  DO NOT ALTER OR REMOVE COPYRIGHT NOTICES OR THIS FILE HEADER.
 *
 *  This code is free software; you can redistribute it and/or modify it
 *  under the terms of the GNU General Public License version 2 only, as
 *  published by the Free Software Foundation.  Oracle designates this
 *  particular file as subject to the "Classpath" exception as provided
 *  by Oracle in the LICENSE file that accompanied this code.
 *
 *  This code is distributed in the hope that it will be useful, but WITHOUT
 *  ANY WARRANTY; without even the implied warranty of MERCHANTABILITY or
 *  FITNESS FOR A PARTICULAR PURPOSE.  See the GNU General Public License
 *  version 2 for more details (a copy is included in the LICENSE file that
 *  accompanied this code).
 *
 *  You should have received a copy of the GNU General Public License version
 *  2 along with this work; if not, write to the Free Software Foundation,
 *  Inc., 51 Franklin St, Fifth Floor, Boston, MA 02110-1301 USA.
 *
 *   Please contact Oracle, 500 Oracle Parkway, Redwood Shores, CA 94065 USA
 *  or visit www.oracle.com if you need additional information or have any
 *  questions.
 *
 */
package java.lang.foreign;

import java.lang.invoke.MethodHandles;
import java.lang.invoke.VarHandle;
import java.nio.ByteOrder;
import java.util.Objects;

import jdk.internal.foreign.layout.MemoryLayoutUtil;
import jdk.internal.foreign.layout.ValueLayouts;
import jdk.internal.javac.PreviewFeature;
import jdk.internal.reflect.CallerSensitive;

/**
 * A value layout. A value layout is used to model the memory layout associated with values of basic data types, such as <em>integral</em> types
 * (either signed or unsigned) and <em>floating-point</em> types. Each value layout has a size, an alignment (in bits),
 * a {@linkplain ByteOrder byte order}, and a <em>carrier</em>, that is, the Java type that should be used when
 * {@linkplain MemorySegment#get(OfInt, long) accessing} a memory region using the value layout.
 * <p>
 * This class defines useful value layout constants for Java primitive types and addresses.
 * The layout constants in this class make implicit alignment and byte-ordering assumption: all layout
 * constants in this class are byte-aligned, and their byte order is set to the {@linkplain ByteOrder#nativeOrder() platform default},
 * thus making it easy to work with other APIs, such as arrays and {@link java.nio.ByteBuffer}.
 *
 * @implSpec implementing classes and subclasses are immutable, thread-safe and <a href="{@docRoot}/java.base/java/lang/doc-files/ValueBased.html">value-based</a>.
 *
 * @since 19
 */
@PreviewFeature(feature=PreviewFeature.Feature.FOREIGN)
public sealed interface ValueLayout extends MemoryLayout {

    /**
     * {@return the value's byte order}
     */
    ByteOrder order();

    /**
     * Returns a value layout with the same carrier, alignment constraints and name as this value layout,
     * but with the specified byte order.
     *
     * @param order the desired byte order.
     * @return a value layout with the given byte order.
     */
    ValueLayout withOrder(ByteOrder order);

    /**
     * Creates a <em>strided</em> access var handle that can be used to dereference a multi-dimensional array. The
     * layout of this array is a sequence layout with {@code shape.length} nested sequence layouts. The element
     * layout of the sequence layout at depth {@code shape.length} is this value layout.
     * As a result, if {@code shape.length == 0}, the array layout will feature only one dimension.
     * <p>
     * The resulting var handle will feature {@code sizes.length + 1} coordinates of type {@code long}, which are
     * used as indices into a multi-dimensional array.
     * <p>
     * For instance, the following method call:
     *
     * {@snippet lang=java :
     * VarHandle arrayHandle = ValueLayout.JAVA_INT.arrayElementVarHandle(10, 20);
     * }
     *
     * Can be used to access a multi-dimensional array whose layout is as follows:
     *
     * {@snippet lang = java:
     * SequenceLayout arrayLayout = MemoryLayout.sequenceLayout(
     *                                      MemoryLayout.sequenceLayout(10,
     *                                                  MemoryLayout.sequenceLayout(20, ValueLayout.JAVA_INT)));
     *}
     *
     * The resulting var handle {@code arrayHandle} will feature 3 coordinates of type {@code long}; each coordinate
     * is interpreted as an index into the corresponding sequence layout. If we refer to the var handle coordinates, from left
     * to right, as {@code x}, {@code y} and {@code z} respectively, the final offset dereferenced by the var handle can be
     * computed with the following formula:
     *
     * <blockquote><pre>{@code
     * offset = (10 * 20 * 4 * x) + (20 * 4 * y) + (4 * z)
     * }</pre></blockquote>
     *
     * Additionally, the values of {@code x}, {@code y} and {@code z} are constrained as follows:
     * <ul>
     *     <li>{@code 0 <= x < arrayLayout.elementCount() }</li>
     *     <li>{@code 0 <= y < 10 }</li>
     *     <li>{@code 0 <= z < 20 }</li>
     * </ul>
     * <p>
     * Consider the following access expressions:
     * {@snippet lang=java :
     * int value1 = arrayHandle.get(10, 2, 4); // ok, accessed offset = 8176
     * int value2 = arrayHandle.get(0, 0, 30); // out of bounds value for z
     * }
     * In the first case, access is well-formed, as the values for {@code x}, {@code y} and {@code z} conform to
     * the bounds specified above. In the second case, access fails with {@link IndexOutOfBoundsException},
     * as the value for {@code z} is outside its specified bounds.
     *
     * @param shape the size of each nested array dimension.
     * @return a var handle which can be used to dereference a multi-dimensional array, featuring {@code shape.length + 1}
     * {@code long} coordinates.
     * @throws IllegalArgumentException if {@code shape[i] < 0}, for at least one index {@code i}.
     * @throws UnsupportedOperationException if {@code bitAlignment() > bitSize()}.
     * @see MethodHandles#memorySegmentViewVarHandle
     * @see MemoryLayout#varHandle(PathElement...)
     * @see SequenceLayout
     */
    VarHandle arrayElementVarHandle(int... shape);

    /**
     * {@return the carrier associated with this value layout}
     */
    Class<?> carrier();

    @Override
    ValueLayout withName(String name);

    @Override
    ValueLayout withBitAlignment(long bitAlignment);

    /**
     * A value layout whose carrier is {@code boolean.class}.
     *
     * @since 19
     */
    @PreviewFeature(feature = PreviewFeature.Feature.FOREIGN)
    sealed interface OfBoolean extends ValueLayout permits ValueLayouts.OfBooleanImpl {

        @Override
        OfBoolean withName(String name);

        @Override
        OfBoolean withBitAlignment(long alignmentBits);

        @Override
        OfBoolean withOrder(ByteOrder order);

        /**
         * {@return an OfBoolean with the provided {@code order}} ;
         *
         * @param order the byte order to use
         */
        static OfBoolean of(ByteOrder order) {
            Objects.requireNonNull(order);
            return MemoryLayoutUtil.createIfNeeded(ValueLayouts.OfBooleanImpl.ofNativeOrder(), order);
        }
    }

    /**
     * A value layout whose carrier is {@code byte.class}.
     *
     * @since 19
     */
    @PreviewFeature(feature = PreviewFeature.Feature.FOREIGN)
    sealed interface OfByte extends ValueLayout permits ValueLayouts.OfByteImpl {

        @Override
        OfByte withName(String name);

        @Override
        OfByte withBitAlignment(long alignmentBits);

        @Override
        OfByte withOrder(ByteOrder order);

        /**
         * {@return an OfByte with the provided {@code order}} ;
         *
         * @param order the byte order to use
         */
        static OfByte of(ByteOrder order) {
            Objects.requireNonNull(order);
            return MemoryLayoutUtil.createIfNeeded(ValueLayouts.OfByteImpl.ofNativeOrder(), order);
        }
    }

    /**
     * A value layout whose carrier is {@code char.class}.
     *
     * @since 19
     */
    @PreviewFeature(feature = PreviewFeature.Feature.FOREIGN)
    sealed interface OfChar extends ValueLayout permits ValueLayouts.OfCharImpl {

        @Override
        OfChar withName(String name);

        @Override
        OfChar withBitAlignment(long alignmentBits);

        @Override
        OfChar withOrder(ByteOrder order);

        /**
         * {@return an OfChar with the provided {@code order}} ;
         *
         * @param order the byte order to use
         */
        static OfChar of(ByteOrder order) {
            Objects.requireNonNull(order);
            return MemoryLayoutUtil.createIfNeeded(ValueLayouts.OfCharImpl.ofNativeOrder(), order);
        }
    }

    /**
     * A value layout whose carrier is {@code short.class}.
     *
     * @since 19
     */
    @PreviewFeature(feature = PreviewFeature.Feature.FOREIGN)
    sealed interface OfShort extends ValueLayout permits ValueLayouts.OfShortImpl {

        @Override
        OfShort withName(String name);

        @Override
        OfShort withBitAlignment(long alignmentBits);

        @Override
        OfShort withOrder(ByteOrder order);

        /**
         * {@return an OfShort with the provided {@code order}} ;
         *
         * @param order the byte order to use
         */
        static OfShort of(ByteOrder order) {
            Objects.requireNonNull(order);
            return MemoryLayoutUtil.createIfNeeded(ValueLayouts.OfShortImpl.ofNativeOrder(), order);
        }
    }

    /**
     * A value layout whose carrier is {@code int.class}.
     *
     * @since 19
     */
    @PreviewFeature(feature = PreviewFeature.Feature.FOREIGN)
    sealed interface OfInt extends ValueLayout permits ValueLayouts.OfIntImpl {

        @Override
        OfInt withName(String name);

        @Override
        OfInt withBitAlignment(long alignmentBits);

        @Override
        OfInt withOrder(ByteOrder order);

        /**
         * {@return an OfInt with the provided {@code order}} ;
         *
         * @param order the byte order to use
         */
        static OfInt of(ByteOrder order) {
            Objects.requireNonNull(order);
            return MemoryLayoutUtil.createIfNeeded(ValueLayouts.OfIntImpl.ofNativeOrder(), order);
        }
    }

    /**
     * A value layout whose carrier is {@code float.class}.
     *
     * @since 19
     */
    @PreviewFeature(feature = PreviewFeature.Feature.FOREIGN)
    sealed interface OfFloat extends ValueLayout permits ValueLayouts.OfFloatImpl {

        @Override
        OfFloat withName(String name);

        @Override
        OfFloat withBitAlignment(long alignmentBits);

        @Override
        OfFloat withOrder(ByteOrder order);

        /**
         * {@return an OfFloat with the provided {@code order}} ;
         *
         * @param order the byte order to use
         */
        static OfFloat of(ByteOrder order) {
            Objects.requireNonNull(order);
            return MemoryLayoutUtil.createIfNeeded(ValueLayouts.OfFloatImpl.ofNativeOrder(), order);
        }
    }

    /**
     * A value layout whose carrier is {@code long.class}.
     *
     * @since 19
     */
    @PreviewFeature(feature = PreviewFeature.Feature.FOREIGN)
    sealed interface OfLong extends ValueLayout permits ValueLayouts.OfLongImpl {

        @Override
        OfLong withName(String name);

        @Override
        OfLong withBitAlignment(long alignmentBits);

        @Override
        OfLong withOrder(ByteOrder order);

        /**
         * {@return an OfLong with the provided {@code order}} ;
         *
         * @param order the byte order to use
         */
        static OfLong of(ByteOrder order) {
            Objects.requireNonNull(order);
            return MemoryLayoutUtil.createIfNeeded(ValueLayouts.OfLongImpl.ofNativeOrder(), order);
        }
    }

    /**
     * A value layout whose carrier is {@code double.class}.
     *
     * @since 19
     */
    @PreviewFeature(feature = PreviewFeature.Feature.FOREIGN)
    sealed interface OfDouble extends ValueLayout permits ValueLayouts.OfDoubleImpl {

        @Override
        OfDouble withName(String name);

        @Override
        OfDouble withBitAlignment(long alignmentBits);

        @Override
        OfDouble withOrder(ByteOrder order);

        /**
         * {@return an OfDouble with the provided {@code order}} ;
         *
         * @param order the byte order to use
         */
        static OfDouble of(ByteOrder order) {
            Objects.requireNonNull(order);
            return MemoryLayoutUtil.createIfNeeded(ValueLayouts.OfDoubleImpl.ofNativeOrder(), order);
        }
    }

    /**
     * A value layout whose carrier is {@code MemorySegment.class}.
     *
     * @since 19
     */
    @PreviewFeature(feature = PreviewFeature.Feature.FOREIGN)
    sealed interface OfAddress extends ValueLayout permits ValueLayouts.OfAddressImpl {

        @Override
        OfAddress withName(String name);

        @Override
        OfAddress withBitAlignment(long alignmentBits);

        @Override
        OfAddress withOrder(ByteOrder order);

        /**
         * Returns an <em>unbounded</em> address layout with the same carrier, alignment constraints, name and order as this address layout,
         * but with the specified pointee layout. An unbounded address layouts allow raw addresses to be dereferenced
         * as {@linkplain MemorySegment memory segments} whose size is set to {@link Long#MAX_VALUE}. As such,
         * these segments be used in subsequent dereference operations.
         * <p>
         * This method is <a href="package-summary.html#restricted"><em>restricted</em></a>.
         * Restricted methods are unsafe, and, if used incorrectly, their use might crash
         * the JVM or, worse, silently result in memory corruption. Thus, clients should refrain from depending on
         * restricted methods, and use safe and supported functionalities, where possible.
         *
         * @return an unbounded address layout with same characteristics as this layout.
         * @see #isUnbounded()
         */
        @CallerSensitive
        OfAddress asUnbounded();

        /**
         * {@return {@code true}, if this address layout is an {@linkplain #asUnbounded() unbounded address layout}}.
         */
        boolean isUnbounded();

        /**
         * {@return an OfAddress with the provided {@code order}} ;
         *
         * @param order the byte order to use
         */
        static OfAddress of(ByteOrder order) {
            Objects.requireNonNull(order);
            return MemoryLayoutUtil.createIfNeeded(ValueLayouts.OfAddressImpl.ofNativeOrder(), order);
        }
    }

    /**
     * A value layout constant whose size is the same as that of a machine address ({@code size_t}),
     * bit alignment set to {@code sizeof(size_t) * 8}, byte order set to {@link ByteOrder#nativeOrder()}.
     * Equivalent to the following code:
     * {@snippet lang=java :
     * OfAddress.of(ByteOrder.nativeOrder())
     *             .withBitAlignment(<address size>);
     * }
     */
<<<<<<< HEAD
    OfAddress ADDRESS = ValueLayouts.OfAddressImpl.ofNativeOrder();
=======
    public static final OfAddress ADDRESS = new OfAddress(ByteOrder.nativeOrder());
>>>>>>> e4ce9eaf

    /**
     * A value layout constant whose size is the same as that of a Java {@code byte},
     * bit alignment set to 8, and byte order set to {@link ByteOrder#nativeOrder()}.
     * Equivalent to the following code:
     * {@snippet lang=java :
     * OfByte.of(ByteOrder.nativeOrder()).withBitAlignment(8);
     * }
     */
<<<<<<< HEAD
    OfByte JAVA_BYTE = ValueLayouts.OfByteImpl.ofNativeOrder();
=======
    public static final OfByte JAVA_BYTE = new OfByte(ByteOrder.nativeOrder());
>>>>>>> e4ce9eaf

    /**
     * A value layout constant whose size is the same as that of a Java {@code boolean},
     * bit alignment set to 8, and byte order set to {@link ByteOrder#nativeOrder()}.
     * Equivalent to the following code:
     * {@snippet lang=java :
     * OfBoolean.of(ByteOrder.nativeOrder()).withBitAlignment(8);
     * }
     */
<<<<<<< HEAD
    OfBoolean JAVA_BOOLEAN = ValueLayouts.OfBooleanImpl.ofNativeOrder();
=======
    public static final OfBoolean JAVA_BOOLEAN = new OfBoolean(ByteOrder.nativeOrder());
>>>>>>> e4ce9eaf

    /**
     * A value layout constant whose size is the same as that of a Java {@code char},
     * bit alignment set to 16, and byte order set to {@link ByteOrder#nativeOrder()}.
     * Equivalent to the following code:
     * {@snippet lang=java :
     * OfChar.of(ByteOrder.nativeOrder()).withBitAlignment(16);
     * }
     */
<<<<<<< HEAD
    OfChar JAVA_CHAR = ValueLayouts.OfCharImpl.ofNativeOrder();
=======
    public static final OfChar JAVA_CHAR = new OfChar(ByteOrder.nativeOrder());
>>>>>>> e4ce9eaf

    /**
     * A value layout constant whose size is the same as that of a Java {@code short},
     * bit alignment set to 16, and byte order set to {@link ByteOrder#nativeOrder()}.
     * Equivalent to the following code:
     * {@snippet lang=java :
     * OfShort.of(ByteOrder.nativeOrder()).withBitAlignment(16);
     * }
     */
<<<<<<< HEAD
    OfShort JAVA_SHORT = ValueLayouts.OfShortImpl.ofNativeOrder();
=======
    public static final OfShort JAVA_SHORT = new OfShort(ByteOrder.nativeOrder());
>>>>>>> e4ce9eaf

    /**
     * A value layout constant whose size is the same as that of a Java {@code int},
     * bit alignment set to 32, and byte order set to {@link ByteOrder#nativeOrder()}.
     * Equivalent to the following code:
     * {@snippet lang=java :
     * OfInt.of(ByteOrder.nativeOrder()).withBitAlignment(32);
     * }
     */
<<<<<<< HEAD
    OfInt JAVA_INT = ValueLayouts.OfIntImpl.ofNativeOrder();
=======
    public static final OfInt JAVA_INT = new OfInt(ByteOrder.nativeOrder());
>>>>>>> e4ce9eaf

    /**
     * A value layout constant whose size is the same as that of a Java {@code long},
     * bit alignment set to 64, and byte order set to {@link ByteOrder#nativeOrder()}.
     * Equivalent to the following code:
     * {@snippet lang=java :
     * OfLong.of(ByteOrder.nativeOrder()).withBitAlignment(64);
     * }
     */
<<<<<<< HEAD
    OfLong JAVA_LONG = ValueLayouts.OfLongImpl.ofNativeOrder();
=======
    public static final OfLong JAVA_LONG = new OfLong(ByteOrder.nativeOrder());
>>>>>>> e4ce9eaf

    /**
     * A value layout constant whose size is the same as that of a Java {@code float},
     * bit alignment set to 32, and byte order set to {@link ByteOrder#nativeOrder()}.
     * Equivalent to the following code:
     * {@snippet lang=java :
     * OfFloat.of(ByteOrder.nativeOrder()).withBitAlignment(32);
     * }
     */
<<<<<<< HEAD
    OfFloat JAVA_FLOAT = ValueLayouts.OfFloatImpl.ofNativeOrder();
=======
    public static final OfFloat JAVA_FLOAT = new OfFloat(ByteOrder.nativeOrder());
>>>>>>> e4ce9eaf

    /**
     * A value layout constant whose size is the same as that of a Java {@code double},
     * bit alignment set to 64, and byte order set to {@link ByteOrder#nativeOrder()}.
     * Equivalent to the following code:
     * {@snippet lang=java :
     * OfDouble.of(ByteOrder.nativeOrder()).withBitAlignment(64);
     * }
     */
<<<<<<< HEAD
    OfDouble JAVA_DOUBLE = ValueLayouts.OfDoubleImpl.ofNativeOrder();
=======
    public static final OfDouble JAVA_DOUBLE = new OfDouble(ByteOrder.nativeOrder());

    /**
     * An unaligned value layout constant whose size is the same as that of a machine address ({@code size_t}),
     * and byte order set to {@link ByteOrder#nativeOrder()}.
     * Equivalent to the following code:
     * {@snippet lang=java :
     * ADDRESS.withBitAlignment(8);
     * }
     * @apiNote Care should be taken when using unaligned value layouts as they may induce
     *          performance and portability issues.
     */
    public static final OfAddress ADDRESS_UNALIGNED = ADDRESS.withBitAlignment(8);

    /**
     * An unaligned value layout constant whose size is the same as that of a Java {@code char}
     * and byte order set to {@link ByteOrder#nativeOrder()}.
     * Equivalent to the following code:
     * {@snippet lang=java :
     * JAVA_CHAR.withBitAlignment(8);
     * }
     * @apiNote Care should be taken when using unaligned value layouts as they may induce
     *          performance and portability issues.
     */
    public static final OfChar JAVA_CHAR_UNALIGNED = JAVA_CHAR.withBitAlignment(8);

    /**
     * An unaligned value layout constant whose size is the same as that of a Java {@code short}
     * and byte order set to {@link ByteOrder#nativeOrder()}.
     * Equivalent to the following code:
     * {@snippet lang=java :
     * JAVA_SHORT.withBitAlignment(8);
     * }
     * @apiNote Care should be taken when using unaligned value layouts as they may induce
     *          performance and portability issues.
     */
    public static final OfShort JAVA_SHORT_UNALIGNED = JAVA_SHORT.withBitAlignment(8);

    /**
     * An unaligned value layout constant whose size is the same as that of a Java {@code int}
     * and byte order set to {@link ByteOrder#nativeOrder()}.
     * Equivalent to the following code:
     * {@snippet lang=java :
     * JAVA_INT.withBitAlignment(8);
     * }
     * @apiNote Care should be taken when using unaligned value layouts as they may induce
     *          performance and portability issues.
     */
    public static final OfInt JAVA_INT_UNALIGNED = JAVA_INT.withBitAlignment(8);

    /**
     * An unaligned value layout constant whose size is the same as that of a Java {@code long}
     * and byte order set to {@link ByteOrder#nativeOrder()}.
     * Equivalent to the following code:
     * {@snippet lang=java :
     * JAVA_LONG.withBitAlignment(8);
     * }
     * @apiNote Care should be taken when using unaligned value layouts as they may induce
     *          performance and portability issues.
     */
    public static final OfLong JAVA_LONG_UNALIGNED = JAVA_LONG.withBitAlignment(8);

    /**
     * An unaligned value layout constant whose size is the same as that of a Java {@code float}
     * and byte order set to {@link ByteOrder#nativeOrder()}.
     * Equivalent to the following code:
     * {@snippet lang=java :
     * JAVA_FLOAT.withBitAlignment(8);
     * }
     * @apiNote Care should be taken when using unaligned value layouts as they may induce
     *          performance and portability issues.
     */
    public static final OfFloat JAVA_FLOAT_UNALIGNED = JAVA_FLOAT.withBitAlignment(8);

    /**
     * An unaligned value layout constant whose size is the same as that of a Java {@code double}
     * and byte order set to {@link ByteOrder#nativeOrder()}.
     * Equivalent to the following code:
     * {@snippet lang=java :
     * JAVA_DOUBLE.withBitAlignment(8);
     * }
     * @apiNote Care should be taken when using unaligned value layouts as they may induce
     *          performance and portability issues.
     */
    public static final OfDouble JAVA_DOUBLE_UNALIGNED = JAVA_DOUBLE.withBitAlignment(8);

>>>>>>> e4ce9eaf
}<|MERGE_RESOLUTION|>--- conflicted
+++ resolved
@@ -420,11 +420,7 @@
      *             .withBitAlignment(<address size>);
      * }
      */
-<<<<<<< HEAD
     OfAddress ADDRESS = ValueLayouts.OfAddressImpl.ofNativeOrder();
-=======
-    public static final OfAddress ADDRESS = new OfAddress(ByteOrder.nativeOrder());
->>>>>>> e4ce9eaf
 
     /**
      * A value layout constant whose size is the same as that of a Java {@code byte},
@@ -434,11 +430,7 @@
      * OfByte.of(ByteOrder.nativeOrder()).withBitAlignment(8);
      * }
      */
-<<<<<<< HEAD
     OfByte JAVA_BYTE = ValueLayouts.OfByteImpl.ofNativeOrder();
-=======
-    public static final OfByte JAVA_BYTE = new OfByte(ByteOrder.nativeOrder());
->>>>>>> e4ce9eaf
 
     /**
      * A value layout constant whose size is the same as that of a Java {@code boolean},
@@ -448,11 +440,7 @@
      * OfBoolean.of(ByteOrder.nativeOrder()).withBitAlignment(8);
      * }
      */
-<<<<<<< HEAD
     OfBoolean JAVA_BOOLEAN = ValueLayouts.OfBooleanImpl.ofNativeOrder();
-=======
-    public static final OfBoolean JAVA_BOOLEAN = new OfBoolean(ByteOrder.nativeOrder());
->>>>>>> e4ce9eaf
 
     /**
      * A value layout constant whose size is the same as that of a Java {@code char},
@@ -462,11 +450,7 @@
      * OfChar.of(ByteOrder.nativeOrder()).withBitAlignment(16);
      * }
      */
-<<<<<<< HEAD
     OfChar JAVA_CHAR = ValueLayouts.OfCharImpl.ofNativeOrder();
-=======
-    public static final OfChar JAVA_CHAR = new OfChar(ByteOrder.nativeOrder());
->>>>>>> e4ce9eaf
 
     /**
      * A value layout constant whose size is the same as that of a Java {@code short},
@@ -476,11 +460,7 @@
      * OfShort.of(ByteOrder.nativeOrder()).withBitAlignment(16);
      * }
      */
-<<<<<<< HEAD
     OfShort JAVA_SHORT = ValueLayouts.OfShortImpl.ofNativeOrder();
-=======
-    public static final OfShort JAVA_SHORT = new OfShort(ByteOrder.nativeOrder());
->>>>>>> e4ce9eaf
 
     /**
      * A value layout constant whose size is the same as that of a Java {@code int},
@@ -490,11 +470,7 @@
      * OfInt.of(ByteOrder.nativeOrder()).withBitAlignment(32);
      * }
      */
-<<<<<<< HEAD
     OfInt JAVA_INT = ValueLayouts.OfIntImpl.ofNativeOrder();
-=======
-    public static final OfInt JAVA_INT = new OfInt(ByteOrder.nativeOrder());
->>>>>>> e4ce9eaf
 
     /**
      * A value layout constant whose size is the same as that of a Java {@code long},
@@ -504,11 +480,7 @@
      * OfLong.of(ByteOrder.nativeOrder()).withBitAlignment(64);
      * }
      */
-<<<<<<< HEAD
     OfLong JAVA_LONG = ValueLayouts.OfLongImpl.ofNativeOrder();
-=======
-    public static final OfLong JAVA_LONG = new OfLong(ByteOrder.nativeOrder());
->>>>>>> e4ce9eaf
 
     /**
      * A value layout constant whose size is the same as that of a Java {@code float},
@@ -518,11 +490,7 @@
      * OfFloat.of(ByteOrder.nativeOrder()).withBitAlignment(32);
      * }
      */
-<<<<<<< HEAD
     OfFloat JAVA_FLOAT = ValueLayouts.OfFloatImpl.ofNativeOrder();
-=======
-    public static final OfFloat JAVA_FLOAT = new OfFloat(ByteOrder.nativeOrder());
->>>>>>> e4ce9eaf
 
     /**
      * A value layout constant whose size is the same as that of a Java {@code double},
@@ -532,10 +500,7 @@
      * OfDouble.of(ByteOrder.nativeOrder()).withBitAlignment(64);
      * }
      */
-<<<<<<< HEAD
     OfDouble JAVA_DOUBLE = ValueLayouts.OfDoubleImpl.ofNativeOrder();
-=======
-    public static final OfDouble JAVA_DOUBLE = new OfDouble(ByteOrder.nativeOrder());
 
     /**
      * An unaligned value layout constant whose size is the same as that of a machine address ({@code size_t}),
@@ -547,7 +512,7 @@
      * @apiNote Care should be taken when using unaligned value layouts as they may induce
      *          performance and portability issues.
      */
-    public static final OfAddress ADDRESS_UNALIGNED = ADDRESS.withBitAlignment(8);
+    OfAddress ADDRESS_UNALIGNED = ADDRESS.withBitAlignment(8);
 
     /**
      * An unaligned value layout constant whose size is the same as that of a Java {@code char}
@@ -559,7 +524,7 @@
      * @apiNote Care should be taken when using unaligned value layouts as they may induce
      *          performance and portability issues.
      */
-    public static final OfChar JAVA_CHAR_UNALIGNED = JAVA_CHAR.withBitAlignment(8);
+    OfChar JAVA_CHAR_UNALIGNED = JAVA_CHAR.withBitAlignment(8);
 
     /**
      * An unaligned value layout constant whose size is the same as that of a Java {@code short}
@@ -571,7 +536,7 @@
      * @apiNote Care should be taken when using unaligned value layouts as they may induce
      *          performance and portability issues.
      */
-    public static final OfShort JAVA_SHORT_UNALIGNED = JAVA_SHORT.withBitAlignment(8);
+    OfShort JAVA_SHORT_UNALIGNED = JAVA_SHORT.withBitAlignment(8);
 
     /**
      * An unaligned value layout constant whose size is the same as that of a Java {@code int}
@@ -583,7 +548,7 @@
      * @apiNote Care should be taken when using unaligned value layouts as they may induce
      *          performance and portability issues.
      */
-    public static final OfInt JAVA_INT_UNALIGNED = JAVA_INT.withBitAlignment(8);
+    OfInt JAVA_INT_UNALIGNED = JAVA_INT.withBitAlignment(8);
 
     /**
      * An unaligned value layout constant whose size is the same as that of a Java {@code long}
@@ -595,7 +560,7 @@
      * @apiNote Care should be taken when using unaligned value layouts as they may induce
      *          performance and portability issues.
      */
-    public static final OfLong JAVA_LONG_UNALIGNED = JAVA_LONG.withBitAlignment(8);
+    OfLong JAVA_LONG_UNALIGNED = JAVA_LONG.withBitAlignment(8);
 
     /**
      * An unaligned value layout constant whose size is the same as that of a Java {@code float}
@@ -607,7 +572,7 @@
      * @apiNote Care should be taken when using unaligned value layouts as they may induce
      *          performance and portability issues.
      */
-    public static final OfFloat JAVA_FLOAT_UNALIGNED = JAVA_FLOAT.withBitAlignment(8);
+    OfFloat JAVA_FLOAT_UNALIGNED = JAVA_FLOAT.withBitAlignment(8);
 
     /**
      * An unaligned value layout constant whose size is the same as that of a Java {@code double}
@@ -619,7 +584,6 @@
      * @apiNote Care should be taken when using unaligned value layouts as they may induce
      *          performance and portability issues.
      */
-    public static final OfDouble JAVA_DOUBLE_UNALIGNED = JAVA_DOUBLE.withBitAlignment(8);
-
->>>>>>> e4ce9eaf
+    OfDouble JAVA_DOUBLE_UNALIGNED = JAVA_DOUBLE.withBitAlignment(8);
+
 }