/*
 *  Copyright (c) 2019, 2022, Oracle and/or its affiliates. All rights reserved.
 *  DO NOT ALTER OR REMOVE COPYRIGHT NOTICES OR THIS FILE HEADER.
 *
 *  This code is free software; you can redistribute it and/or modify it
 *  under the terms of the GNU General Public License version 2 only, as
 *  published by the Free Software Foundation.  Oracle designates this
 *  particular file as subject to the "Classpath" exception as provided
 *  by Oracle in the LICENSE file that accompanied this code.
 *
 *  This code is distributed in the hope that it will be useful, but WITHOUT
 *  ANY WARRANTY; without even the implied warranty of MERCHANTABILITY or
 *  FITNESS FOR A PARTICULAR PURPOSE.  See the GNU General Public License
 *  version 2 for more details (a copy is included in the LICENSE file that
 *  accompanied this code).
 *
 *  You should have received a copy of the GNU General Public License version
 *  2 along with this work; if not, write to the Free Software Foundation,
 *  Inc., 51 Franklin St, Fifth Floor, Boston, MA 02110-1301 USA.
 *
 *   Please contact Oracle, 500 Oracle Parkway, Redwood Shores, CA 94065 USA
 *  or visit www.oracle.com if you need additional information or have any
 *  questions.
 *
 */
package java.lang.foreign;

import java.lang.invoke.MethodHandles;
import java.lang.invoke.VarHandle;
import java.nio.ByteOrder;
import java.util.Objects;

import jdk.internal.foreign.layout.MemoryLayoutUtil;
import jdk.internal.foreign.layout.ValueLayouts;
import jdk.internal.javac.PreviewFeature;
import jdk.internal.reflect.CallerSensitive;

/**
 * A value layout. A value layout is used to model the memory layout associated with values of basic data types, such as <em>integral</em> types
 * (either signed or unsigned) and <em>floating-point</em> types. Each value layout has a size, an alignment (in bits),
 * a {@linkplain ByteOrder byte order}, and a <em>carrier</em>, that is, the Java type that should be used when
 * {@linkplain MemorySegment#get(OfInt, long) accessing} a memory region using the value layout.
 * <p>
 * This class defines useful value layout constants for Java primitive types and addresses.
 * The layout constants in this class make implicit alignment and byte-ordering assumption: all layout
 * constants in this class are byte-aligned, and their byte order is set to the {@linkplain ByteOrder#nativeOrder() platform default},
 * thus making it easy to work with other APIs, such as arrays and {@link java.nio.ByteBuffer}.
 *
 * @implSpec implementing classes and subclasses are immutable, thread-safe and <a href="{@docRoot}/java.base/java/lang/doc-files/ValueBased.html">value-based</a>.
 *
 * @since 19
 */
@PreviewFeature(feature=PreviewFeature.Feature.FOREIGN)
public sealed interface ValueLayout extends MemoryLayout {

    /**
     * {@return the value's byte order}
     */
    ByteOrder order();

    /**
     * Returns a value layout with the same carrier, alignment constraints and name as this value layout,
     * but with the specified byte order.
     *
     * @param order the desired byte order.
     * @return a value layout with the given byte order.
     */
    ValueLayout withOrder(ByteOrder order);

    /**
     * Creates a <em>strided</em> access var handle that can be used to dereference a multi-dimensional array. The
     * layout of this array is a sequence layout with {@code shape.length} nested sequence layouts. The element
     * layout of the sequence layout at depth {@code shape.length} is this value layout.
     * As a result, if {@code shape.length == 0}, the array layout will feature only one dimension.
     * <p>
     * The resulting var handle will feature {@code sizes.length + 1} coordinates of type {@code long}, which are
     * used as indices into a multi-dimensional array.
     * <p>
     * For instance, the following method call:
     *
     * {@snippet lang=java :
     * VarHandle arrayHandle = ValueLayout.JAVA_INT.arrayElementVarHandle(10, 20);
     * }
     *
     * Can be used to access a multi-dimensional array whose layout is as follows:
     *
     * {@snippet lang = java:
     * SequenceLayout arrayLayout = MemoryLayout.sequenceLayout(
     *                                      MemoryLayout.sequenceLayout(10,
     *                                                  MemoryLayout.sequenceLayout(20, ValueLayout.JAVA_INT)));
     *}
     *
     * The resulting var handle {@code arrayHandle} will feature 3 coordinates of type {@code long}; each coordinate
     * is interpreted as an index into the corresponding sequence layout. If we refer to the var handle coordinates, from left
     * to right, as {@code x}, {@code y} and {@code z} respectively, the final offset dereferenced by the var handle can be
     * computed with the following formula:
     *
     * <blockquote><pre>{@code
     * offset = (10 * 20 * 4 * x) + (20 * 4 * y) + (4 * z)
     * }</pre></blockquote>
     *
     * Additionally, the values of {@code x}, {@code y} and {@code z} are constrained as follows:
     * <ul>
     *     <li>{@code 0 <= x < arrayLayout.elementCount() }</li>
     *     <li>{@code 0 <= y < 10 }</li>
     *     <li>{@code 0 <= z < 20 }</li>
     * </ul>
     * <p>
     * Consider the following access expressions:
     * {@snippet lang=java :
     * int value1 = arrayHandle.get(10, 2, 4); // ok, accessed offset = 8176
     * int value2 = arrayHandle.get(0, 0, 30); // out of bounds value for z
     * }
     * In the first case, access is well-formed, as the values for {@code x}, {@code y} and {@code z} conform to
     * the bounds specified above. In the second case, access fails with {@link IndexOutOfBoundsException},
     * as the value for {@code z} is outside its specified bounds.
     *
     * @param shape the size of each nested array dimension.
     * @return a var handle which can be used to dereference a multi-dimensional array, featuring {@code shape.length + 1}
     * {@code long} coordinates.
     * @throws IllegalArgumentException if {@code shape[i] < 0}, for at least one index {@code i}.
     * @throws UnsupportedOperationException if {@code bitAlignment() > bitSize()}.
     * @see MethodHandles#memorySegmentViewVarHandle
     * @see MemoryLayout#varHandle(PathElement...)
     * @see SequenceLayout
     */
    VarHandle arrayElementVarHandle(int... shape);

    /**
     * {@return the carrier associated with this value layout}
     */
    Class<?> carrier();

    @Override
    ValueLayout withName(String name);

    @Override
<<<<<<< HEAD
    ValueLayout withBitAlignment(long bitAlignment);
=======
    ValueLayout dup(long bitAlignment, Optional<String> name) {
        return new ValueLayout(carrier, order, bitSize(), bitAlignment, name());
    }

    //hack: the declarations below are to make javadoc happy; we could have used generics in AbstractLayout
    //but that causes issues with javadoc, see JDK-8224052

    /**
     * {@inheritDoc}
     */
    @Override
    public ValueLayout withName(String name) {
        return (ValueLayout)super.withName(name);
    }

    /**
     * {@inheritDoc}
     */
    @Override
    public ValueLayout withBitAlignment(long bitAlignment) {
        return (ValueLayout)super.withBitAlignment(bitAlignment);
    }

    static void checkCarrierSize(Class<?> carrier, long size) {
        if (!isValidCarrier(carrier)) {
            throw new IllegalArgumentException("Invalid carrier: " + carrier.getName());
        }
        if (carrier == MemorySegment.class && size != ADDRESS_SIZE_BITS) {
            throw new IllegalArgumentException("Address size mismatch: " + ADDRESS_SIZE_BITS + " != " + size);
        }
        if (carrier.isPrimitive()) {
            int expectedSize =  carrier == boolean.class ? 8 : Wrapper.forPrimitiveType(carrier).bitWidth();
            if (size != expectedSize) {
                throw new IllegalArgumentException("Carrier size mismatch: " + carrier.getName() + " != " + size);
            }
        }
    }

    static boolean isValidCarrier(Class<?> carrier) {
        return (carrier.isPrimitive() && carrier != void.class)
                || carrier == MemorySegment.class;
    }

    @Stable
    private VarHandle handle;

    @ForceInline
    VarHandle accessHandle() {
        if (handle == null) {
            // this store to stable field is safe, because return value of 'makeMemoryAccessVarHandle' has stable identity
            handle = Utils.makeSegmentViewVarHandle(this);
        }
        return handle;
    }
>>>>>>> b670b630

    /**
     * A value layout whose carrier is {@code boolean.class}.
     *
     * @since 19
     */
    @PreviewFeature(feature = PreviewFeature.Feature.FOREIGN)
    sealed interface OfBoolean extends ValueLayout permits ValueLayouts.OfBooleanImpl {

        @Override
        OfBoolean withName(String name);

        @Override
        OfBoolean withBitAlignment(long alignmentBits);

        @Override
        OfBoolean withOrder(ByteOrder order);

        /**
         * {@return an OfBoolean with the provided {@code order}} ;
         *
         * @param order the byte order to use
         */
        static OfBoolean of(ByteOrder order) {
            Objects.requireNonNull(order);
            return ValueLayouts.OfBooleanImpl.of(order);
        }
    }

    /**
     * A value layout whose carrier is {@code byte.class}.
     *
     * @since 19
     */
    @PreviewFeature(feature = PreviewFeature.Feature.FOREIGN)
    sealed interface OfByte extends ValueLayout permits ValueLayouts.OfByteImpl {

        @Override
        OfByte withName(String name);

        @Override
        OfByte withBitAlignment(long alignmentBits);

        @Override
        OfByte withOrder(ByteOrder order);

        /**
         * {@return an OfByte with the provided {@code order}} ;
         *
         * @param order the byte order to use
         */
        static OfByte of(ByteOrder order) {
            Objects.requireNonNull(order);
            return ValueLayouts.OfByteImpl.of(order);
        }
    }

    /**
     * A value layout whose carrier is {@code char.class}.
     *
     * @since 19
     */
    @PreviewFeature(feature = PreviewFeature.Feature.FOREIGN)
    sealed interface OfChar extends ValueLayout permits ValueLayouts.OfCharImpl {

        @Override
        OfChar withName(String name);

        @Override
        OfChar withBitAlignment(long alignmentBits);

        @Override
        OfChar withOrder(ByteOrder order);

        /**
         * {@return an OfChar with the provided {@code order}} ;
         *
         * @param order the byte order to use
         */
        static OfChar of(ByteOrder order) {
            Objects.requireNonNull(order);
            return ValueLayouts.OfCharImpl.of(order);
        }
    }

    /**
     * A value layout whose carrier is {@code short.class}.
     *
     * @since 19
     */
    @PreviewFeature(feature = PreviewFeature.Feature.FOREIGN)
    sealed interface OfShort extends ValueLayout permits ValueLayouts.OfShortImpl {

        @Override
        OfShort withName(String name);

        @Override
        OfShort withBitAlignment(long alignmentBits);

        @Override
        OfShort withOrder(ByteOrder order);

        /**
         * {@return an OfShort with the provided {@code order}} ;
         *
         * @param order the byte order to use
         */
        static OfShort of(ByteOrder order) {
            Objects.requireNonNull(order);
            return ValueLayouts.OfShortImpl.of(order);
        }
    }

    /**
     * A value layout whose carrier is {@code int.class}.
     *
     * @since 19
     */
    @PreviewFeature(feature = PreviewFeature.Feature.FOREIGN)
    sealed interface OfInt extends ValueLayout permits ValueLayouts.OfIntImpl {

        @Override
        OfInt withName(String name);

        @Override
        OfInt withBitAlignment(long alignmentBits);

        @Override
        OfInt withOrder(ByteOrder order);

        /**
         * {@return an OfInt with the provided {@code order}} ;
         *
         * @param order the byte order to use
         */
        static OfInt of(ByteOrder order) {
            Objects.requireNonNull(order);
            return ValueLayouts.OfIntImpl.of(order);
        }
    }

    /**
     * A value layout whose carrier is {@code float.class}.
     *
     * @since 19
     */
    @PreviewFeature(feature = PreviewFeature.Feature.FOREIGN)
    sealed interface OfFloat extends ValueLayout permits ValueLayouts.OfFloatImpl {

        @Override
        OfFloat withName(String name);

        @Override
        OfFloat withBitAlignment(long alignmentBits);

        @Override
        OfFloat withOrder(ByteOrder order);

        /**
         * {@return an OfFloat with the provided {@code order}} ;
         *
         * @param order the byte order to use
         */
        static OfFloat of(ByteOrder order) {
            Objects.requireNonNull(order);
            return ValueLayouts.OfFloatImpl.of(order);
        }
    }

    /**
     * A value layout whose carrier is {@code long.class}.
     *
     * @since 19
     */
    @PreviewFeature(feature = PreviewFeature.Feature.FOREIGN)
    sealed interface OfLong extends ValueLayout permits ValueLayouts.OfLongImpl {

        @Override
        OfLong withName(String name);

        @Override
        OfLong withBitAlignment(long alignmentBits);

        @Override
        OfLong withOrder(ByteOrder order);

        /**
         * {@return an OfLong with the provided {@code order}} ;
         *
         * @param order the byte order to use
         */
        static OfLong of(ByteOrder order) {
            Objects.requireNonNull(order);
            return ValueLayouts.OfLongImpl.of(order);
        }
    }

    /**
     * A value layout whose carrier is {@code double.class}.
     *
     * @since 19
     */
    @PreviewFeature(feature = PreviewFeature.Feature.FOREIGN)
    sealed interface OfDouble extends ValueLayout permits ValueLayouts.OfDoubleImpl {

        @Override
        OfDouble withName(String name);

        @Override
        OfDouble withBitAlignment(long alignmentBits);

        @Override
        OfDouble withOrder(ByteOrder order);

        /**
         * {@return an OfDouble with the provided {@code order}} ;
         *
         * @param order the byte order to use
         */
        static OfDouble of(ByteOrder order) {
            Objects.requireNonNull(order);
            return ValueLayouts.OfDoubleImpl.of(order);
        }
    }

    /**
     * A value layout whose carrier is {@code MemorySegment.class}.
     *
     * @since 19
     */
    @PreviewFeature(feature = PreviewFeature.Feature.FOREIGN)
    sealed interface OfAddress extends ValueLayout permits ValueLayouts.OfAddressImpl {

        @Override
        OfAddress withName(String name);

        @Override
        OfAddress withBitAlignment(long alignmentBits);

        @Override
        OfAddress withOrder(ByteOrder order);

        /**
         * Returns an <em>unbounded</em> address layout with the same carrier, alignment constraints, name and order as this address layout,
         * but with the specified pointee layout. An unbounded address layouts allow raw addresses to be dereferenced
         * as {@linkplain MemorySegment memory segments} whose size is set to {@link Long#MAX_VALUE}. As such,
         * these segments be used in subsequent dereference operations.
         * <p>
         * This method is <a href="package-summary.html#restricted"><em>restricted</em></a>.
         * Restricted methods are unsafe, and, if used incorrectly, their use might crash
         * the JVM or, worse, silently result in memory corruption. Thus, clients should refrain from depending on
         * restricted methods, and use safe and supported functionalities, where possible.
         *
         * @return an unbounded address layout with same characteristics as this layout.
         * @see #isUnbounded()
         */
        @CallerSensitive
        OfAddress asUnbounded();

        /**
         * {@return {@code true}, if this address layout is an {@linkplain #asUnbounded() unbounded address layout}}.
         */
        boolean isUnbounded();

        /**
         * {@return an OfAddress with the provided {@code order}} ;
         *
         * @param order the byte order to use
         */
        static OfAddress of(ByteOrder order) {
            Objects.requireNonNull(order);
            return ValueLayouts.OfAddressImpl.of(order);
        }
    }

    /**
     * A value layout constant whose size is the same as that of a machine address ({@code size_t}),
     * bit alignment set to {@code sizeof(size_t) * 8}, byte order set to {@link ByteOrder#nativeOrder()}.
     * Equivalent to the following code:
     * {@snippet lang=java :
     * OfAddress.of(ByteOrder.nativeOrder())
     *             .withBitAlignment(<address size>);
     * }
     */
    OfAddress ADDRESS = OfAddress.of(ByteOrder.nativeOrder());

    /**
     * A value layout constant whose size is the same as that of a Java {@code byte},
     * bit alignment set to 8, and byte order set to {@link ByteOrder#nativeOrder()}.
     * Equivalent to the following code:
     * {@snippet lang=java :
     * OfByte.of(ByteOrder.nativeOrder()).withBitAlignment(8);
     * }
     */
    OfByte JAVA_BYTE = OfByte.of(ByteOrder.nativeOrder());

    /**
     * A value layout constant whose size is the same as that of a Java {@code boolean},
     * bit alignment set to 8, and byte order set to {@link ByteOrder#nativeOrder()}.
     * Equivalent to the following code:
     * {@snippet lang=java :
     * OfBoolean.of(ByteOrder.nativeOrder()).withBitAlignment(8);
     * }
     */
    OfBoolean JAVA_BOOLEAN = OfBoolean.of(ByteOrder.nativeOrder());

    /**
     * A value layout constant whose size is the same as that of a Java {@code char},
     * bit alignment set to 16, and byte order set to {@link ByteOrder#nativeOrder()}.
     * Equivalent to the following code:
     * {@snippet lang=java :
     * OfChar.of(ByteOrder.nativeOrder()).withBitAlignment(16);
     * }
     */
    OfChar JAVA_CHAR = OfChar.of(ByteOrder.nativeOrder());

    /**
     * A value layout constant whose size is the same as that of a Java {@code short},
     * bit alignment set to 16, and byte order set to {@link ByteOrder#nativeOrder()}.
     * Equivalent to the following code:
     * {@snippet lang=java :
     * OfShort.of(ByteOrder.nativeOrder()).withBitAlignment(16);
     * }
     */
    OfShort JAVA_SHORT = OfShort.of(ByteOrder.nativeOrder());

    /**
     * A value layout constant whose size is the same as that of a Java {@code int},
     * bit alignment set to 32, and byte order set to {@link ByteOrder#nativeOrder()}.
     * Equivalent to the following code:
     * {@snippet lang=java :
     * OfInt.of(ByteOrder.nativeOrder()).withBitAlignment(32);
     * }
     */
    OfInt JAVA_INT = OfInt.of(ByteOrder.nativeOrder());

    /**
     * A value layout constant whose size is the same as that of a Java {@code long},
     * bit alignment set to 64, and byte order set to {@link ByteOrder#nativeOrder()}.
     * Equivalent to the following code:
     * {@snippet lang=java :
     * OfLong.of(ByteOrder.nativeOrder()).withBitAlignment(64);
     * }
     */
    OfLong JAVA_LONG = OfLong.of(ByteOrder.nativeOrder());

    /**
     * A value layout constant whose size is the same as that of a Java {@code float},
     * bit alignment set to 32, and byte order set to {@link ByteOrder#nativeOrder()}.
     * Equivalent to the following code:
     * {@snippet lang=java :
     * OfFloat.of(ByteOrder.nativeOrder()).withBitAlignment(32);
     * }
     */
    OfFloat JAVA_FLOAT = OfFloat.of(ByteOrder.nativeOrder());

    /**
     * A value layout constant whose size is the same as that of a Java {@code double},
     * bit alignment set to 64, and byte order set to {@link ByteOrder#nativeOrder()}.
     * Equivalent to the following code:
     * {@snippet lang=java :
     * OfDouble.of(ByteOrder.nativeOrder()).withBitAlignment(64);
     * }
     */
    OfDouble JAVA_DOUBLE = OfDouble.of(ByteOrder.nativeOrder());

    /**
     * An unaligned value layout constant whose size is the same as that of a machine address ({@code size_t}),
     * and byte order set to {@link ByteOrder#nativeOrder()}.
     * Equivalent to the following code:
     * {@snippet lang=java :
     * ADDRESS.withBitAlignment(8);
     * }
     * @apiNote Care should be taken when using unaligned value layouts as they may induce
     *          performance and portability issues.
     */
    OfAddress ADDRESS_UNALIGNED = ADDRESS.withBitAlignment(8);

    /**
     * An unaligned value layout constant whose size is the same as that of a Java {@code char}
     * and byte order set to {@link ByteOrder#nativeOrder()}.
     * Equivalent to the following code:
     * {@snippet lang=java :
     * JAVA_CHAR.withBitAlignment(8);
     * }
     * @apiNote Care should be taken when using unaligned value layouts as they may induce
     *          performance and portability issues.
     */
    OfChar JAVA_CHAR_UNALIGNED = JAVA_CHAR.withBitAlignment(8);

    /**
     * An unaligned value layout constant whose size is the same as that of a Java {@code short}
     * and byte order set to {@link ByteOrder#nativeOrder()}.
     * Equivalent to the following code:
     * {@snippet lang=java :
     * JAVA_SHORT.withBitAlignment(8);
     * }
     * @apiNote Care should be taken when using unaligned value layouts as they may induce
     *          performance and portability issues.
     */
    OfShort JAVA_SHORT_UNALIGNED = JAVA_SHORT.withBitAlignment(8);

    /**
     * An unaligned value layout constant whose size is the same as that of a Java {@code int}
     * and byte order set to {@link ByteOrder#nativeOrder()}.
     * Equivalent to the following code:
     * {@snippet lang=java :
     * JAVA_INT.withBitAlignment(8);
     * }
     * @apiNote Care should be taken when using unaligned value layouts as they may induce
     *          performance and portability issues.
     */
    OfInt JAVA_INT_UNALIGNED = JAVA_INT.withBitAlignment(8);

    /**
     * An unaligned value layout constant whose size is the same as that of a Java {@code long}
     * and byte order set to {@link ByteOrder#nativeOrder()}.
     * Equivalent to the following code:
     * {@snippet lang=java :
     * JAVA_LONG.withBitAlignment(8);
     * }
     * @apiNote Care should be taken when using unaligned value layouts as they may induce
     *          performance and portability issues.
     */
    OfLong JAVA_LONG_UNALIGNED = JAVA_LONG.withBitAlignment(8);

    /**
     * An unaligned value layout constant whose size is the same as that of a Java {@code float}
     * and byte order set to {@link ByteOrder#nativeOrder()}.
     * Equivalent to the following code:
     * {@snippet lang=java :
     * JAVA_FLOAT.withBitAlignment(8);
     * }
     * @apiNote Care should be taken when using unaligned value layouts as they may induce
     *          performance and portability issues.
     */
    OfFloat JAVA_FLOAT_UNALIGNED = JAVA_FLOAT.withBitAlignment(8);

    /**
     * An unaligned value layout constant whose size is the same as that of a Java {@code double}
     * and byte order set to {@link ByteOrder#nativeOrder()}.
     * Equivalent to the following code:
     * {@snippet lang=java :
     * JAVA_DOUBLE.withBitAlignment(8);
     * }
     * @apiNote Care should be taken when using unaligned value layouts as they may induce
     *          performance and portability issues.
     */
    OfDouble JAVA_DOUBLE_UNALIGNED = JAVA_DOUBLE.withBitAlignment(8);

}<|MERGE_RESOLUTION|>--- conflicted
+++ resolved
@@ -30,7 +30,6 @@
 import java.nio.ByteOrder;
 import java.util.Objects;
 
-import jdk.internal.foreign.layout.MemoryLayoutUtil;
 import jdk.internal.foreign.layout.ValueLayouts;
 import jdk.internal.javac.PreviewFeature;
 import jdk.internal.reflect.CallerSensitive;
@@ -135,64 +134,8 @@
     ValueLayout withName(String name);
 
     @Override
-<<<<<<< HEAD
+
     ValueLayout withBitAlignment(long bitAlignment);
-=======
-    ValueLayout dup(long bitAlignment, Optional<String> name) {
-        return new ValueLayout(carrier, order, bitSize(), bitAlignment, name());
-    }
-
-    //hack: the declarations below are to make javadoc happy; we could have used generics in AbstractLayout
-    //but that causes issues with javadoc, see JDK-8224052
-
-    /**
-     * {@inheritDoc}
-     */
-    @Override
-    public ValueLayout withName(String name) {
-        return (ValueLayout)super.withName(name);
-    }
-
-    /**
-     * {@inheritDoc}
-     */
-    @Override
-    public ValueLayout withBitAlignment(long bitAlignment) {
-        return (ValueLayout)super.withBitAlignment(bitAlignment);
-    }
-
-    static void checkCarrierSize(Class<?> carrier, long size) {
-        if (!isValidCarrier(carrier)) {
-            throw new IllegalArgumentException("Invalid carrier: " + carrier.getName());
-        }
-        if (carrier == MemorySegment.class && size != ADDRESS_SIZE_BITS) {
-            throw new IllegalArgumentException("Address size mismatch: " + ADDRESS_SIZE_BITS + " != " + size);
-        }
-        if (carrier.isPrimitive()) {
-            int expectedSize =  carrier == boolean.class ? 8 : Wrapper.forPrimitiveType(carrier).bitWidth();
-            if (size != expectedSize) {
-                throw new IllegalArgumentException("Carrier size mismatch: " + carrier.getName() + " != " + size);
-            }
-        }
-    }
-
-    static boolean isValidCarrier(Class<?> carrier) {
-        return (carrier.isPrimitive() && carrier != void.class)
-                || carrier == MemorySegment.class;
-    }
-
-    @Stable
-    private VarHandle handle;
-
-    @ForceInline
-    VarHandle accessHandle() {
-        if (handle == null) {
-            // this store to stable field is safe, because return value of 'makeMemoryAccessVarHandle' has stable identity
-            handle = Utils.makeSegmentViewVarHandle(this);
-        }
-        return handle;
-    }
->>>>>>> b670b630
 
     /**
      * A value layout whose carrier is {@code boolean.class}.
