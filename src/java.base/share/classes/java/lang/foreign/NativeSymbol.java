/*
 *  Copyright (c) 2021, 2022, Oracle and/or its affiliates. All rights reserved.
 *  DO NOT ALTER OR REMOVE COPYRIGHT NOTICES OR THIS FILE HEADER.
 *
 *  This code is free software; you can redistribute it and/or modify it
 *  under the terms of the GNU General Public License version 2 only, as
 *  published by the Free Software Foundation.  Oracle designates this
 *  particular file as subject to the "Classpath" exception as provided
 *  by Oracle in the LICENSE file that accompanied this code.
 *
 *  This code is distributed in the hope that it will be useful, but WITHOUT
 *  ANY WARRANTY; without even the implied warranty of MERCHANTABILITY or
 *  FITNESS FOR A PARTICULAR PURPOSE.  See the GNU General Public License
 *  version 2 for more details (a copy is included in the LICENSE file that
 *  accompanied this code).
 *
 *  You should have received a copy of the GNU General Public License version
 *  2 along with this work; if not, write to the Free Software Foundation,
 *  Inc., 51 Franklin St, Fifth Floor, Boston, MA 02110-1301 USA.
 *
 *   Please contact Oracle, 500 Oracle Parkway, Redwood Shores, CA 94065 USA
 *  or visit www.oracle.com if you need additional information or have any
 *  questions.
 *
 */
package java.lang.foreign;

import java.lang.invoke.MethodHandle;
import java.util.Objects;

import jdk.internal.foreign.Scoped;
import jdk.internal.foreign.NativeSymbolImpl;
import jdk.internal.javac.PreviewFeature;
import jdk.internal.reflect.CallerSensitive;
import jdk.internal.reflect.Reflection;

/**
 * A native symbol models a reference to a location (typically the entry point of a function) in a native library.
 * A native symbol has a name, and is associated with a memory session, which governs the native symbol's lifecycle.
 * This is useful, since the library a native symbol refers to can be <em>unloaded</em>, thus invalidating the native symbol.
 * While native symbols are typically obtained via {@link ClassLoader#findNative(String)}, it is also possible to obtain an
 * <em>anonymous</em> native symbol, in the form of an {@linkplain CLinker#upcallStub(MethodHandle, FunctionDescriptor, MemorySession) upcall stub},
 * that is, a reference to a dynamically-generated native symbol which can be used to call back into Java code.
 *
 * @since 19
 */
@PreviewFeature(feature=PreviewFeature.Feature.FOREIGN)
sealed public interface NativeSymbol extends Addressable permits NativeSymbolImpl {

    /**
     * {@return the name of this symbol}
     */
    String name();

    /**
     * {@return the memory address associated with this symbol}
     * @throws IllegalStateException if the {@linkplain #session() session} associated with this native symbol is not
     * {@linkplain MemorySession#isAlive() alive}, or if access occurs from a thread other than the thread owning that session.
     */
    @Override
    MemoryAddress address();

    /**
     * {@return a non-closeable view of the memory session associated with this native symbol}
     */
    MemorySession session();

    /**
     * Creates a new symbol from given name, address and memory session.
     * <p>
     * This method is <a href="package-summary.html#restricted"><em>restricted</em></a>.
     * Restricted methods are unsafe, and, if used incorrectly, their use might crash
     * the JVM or, worse, silently result in memory corruption. Thus, clients should refrain from depending on
     * restricted methods, and use safe and supported functionalities, where possible.
     * @param name the symbol name.
     * @param address the symbol address.
     * @param session the symbol memory session.
     * @return A new symbol from given name, address and memory session.
     * @throws IllegalStateException if {@code session} is not {@linkplain MemorySession#isAlive() alive}, or if access occurs from
     * a thread other than the thread {@linkplain MemorySession#ownerThread() owning} {@code session}.
     * @throws IllegalCallerException if access to this method occurs from a module {@code M} and the command line option
     * {@code --enable-native-access} is either absent, or does not mention the module name {@code M}, or
     * {@code ALL-UNNAMED} in case {@code M} is an unnamed module.
     */
    @CallerSensitive
<<<<<<< HEAD
    static NativeSymbol ofAddress(String name, MemoryAddress address, ResourceScope scope) {
        Reflection.ensureNativeAccess(Reflection.getCallerClass(), MemorySegment.class, "ofAddressNative");
=======
    static NativeSymbol ofAddress(String name, MemoryAddress address, MemorySession session) {
        Reflection.ensureNativeAccess(Reflection.getCallerClass());
>>>>>>> a225c6e3
        Objects.requireNonNull(name);
        Objects.requireNonNull(address);
        Objects.requireNonNull(session);
        return new NativeSymbolImpl(name, address, Scoped.toSessionImpl(session));
    }
}<|MERGE_RESOLUTION|>--- conflicted
+++ resolved
@@ -83,13 +83,8 @@
      * {@code ALL-UNNAMED} in case {@code M} is an unnamed module.
      */
     @CallerSensitive
-<<<<<<< HEAD
-    static NativeSymbol ofAddress(String name, MemoryAddress address, ResourceScope scope) {
-        Reflection.ensureNativeAccess(Reflection.getCallerClass(), MemorySegment.class, "ofAddressNative");
-=======
     static NativeSymbol ofAddress(String name, MemoryAddress address, MemorySession session) {
         Reflection.ensureNativeAccess(Reflection.getCallerClass());
->>>>>>> a225c6e3
         Objects.requireNonNull(name);
         Objects.requireNonNull(address);
         Objects.requireNonNull(session);
