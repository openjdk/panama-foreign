--- conflicted
+++ resolved
@@ -41,7 +41,6 @@
 import java.util.stream.Stream;
 import jdk.internal.foreign.AbstractMemorySegmentImpl;
 import jdk.internal.foreign.HeapMemorySegmentImpl;
-import jdk.internal.foreign.MemorySessionImpl;
 import jdk.internal.foreign.NativeMemorySegmentImpl;
 import jdk.internal.foreign.Utils;
 import jdk.internal.foreign.abi.SharedUtils;
@@ -50,13 +49,12 @@
 import jdk.internal.misc.Unsafe;
 import jdk.internal.reflect.CallerSensitive;
 import jdk.internal.reflect.Reflection;
-import jdk.internal.util.ArraysSupport;
 import jdk.internal.vm.annotation.ForceInline;
 
 import static java.lang.foreign.ValueLayout.JAVA_BYTE;
 
 /**
- * A memory segment models a <em>reference</em> to a contiguous region of memory. A memory segment is associated with both spatial
+ * A memory segment models a contiguous region of memory. A memory segment is associated with both spatial
  * and temporal bounds (e.g. a {@link MemorySession}). Spatial bounds ensure that memory access operations on a memory segment cannot affect a memory location
  * which falls <em>outside</em> the boundaries of the memory segment being accessed. Temporal bounds ensure that memory access
  * operations on a segment cannot occur after the memory session associated with a memory segment has been closed (see {@link MemorySession#close()}).
@@ -444,12 +442,6 @@
      * the smallest of the segment sizes, and it follows that the offset is only
      * valid for the larger segment. Otherwise, there is no mismatch and {@code
      * -1} is returned.
-     * <p>
-     * This method is equivalent to the following code:
-     * {@snippet lang=java :
-     * return MemorySegment.mismatch(this, 0, this.byteSize(),
-     *                               other, 0, other.byteSize());
-     * }
      *
      * @param other the segment to be tested for a mismatch with this segment
      * @return the relative offset, in bytes, of the first mismatch between this
@@ -462,8 +454,6 @@
      * {@linkplain MemorySession#isAlive() alive}.
      * @throws WrongThreadException if this method is called from a thread other than the thread owning
      * the {@linkplain #session() session} associated with {@code other}.
-     *
-     * @see MemorySegment#mismatch(MemorySegment, long, long, MemorySegment, long, long)
      */
     long mismatch(MemorySegment other);
 
@@ -697,11 +687,7 @@
      * java.nio.charset.CharsetDecoder} class should be used when more control
      * over the decoding process is required.
      * @param offset offset in bytes (relative to this segment). For instance, if this segment is a {@linkplain #isNative() native} segment,
-<<<<<<< HEAD
      *               the final address of this read operation can be expressed as {@code address() + offset}.
-=======
-     *               the final address of this read operation can be expressed as {@code address().toRawLongValue() + offset}.
->>>>>>> bb2ef3e2
      * @return a Java string constructed from the bytes read from the given starting address up to (but not including)
      * the first {@code '\0'} terminator character (assuming one is found).
      * @throws IllegalArgumentException if the size of the UTF-8 string is greater than the largest string supported by the platform.
@@ -730,11 +716,7 @@
      * will appear truncated when read again.
      *
      * @param offset offset in bytes (relative to this segment). For instance, if this segment is a {@linkplain #isNative() native} segment,
-<<<<<<< HEAD
      *               the final address of this write operation can be expressed as {@code address() + offset}.
-=======
-     *               the final address of this write operation can be expressed as {@code address().toRawLongValue() + offset}.
->>>>>>> bb2ef3e2
      * @param str the Java string to be written into this segment.
      * @throws IndexOutOfBoundsException if {@code str.getBytes().length() + offset >= byteSize()}.
      * @throws IllegalStateException if the {@linkplain #session() session} associated with this segment is not
@@ -1124,13 +1106,8 @@
      *
      * @param layout the layout of the memory region to be read.
      * @param offset offset in bytes (relative to this segment). For instance, if this segment is a {@linkplain #isNative() native} segment,
-<<<<<<< HEAD
      *               the final address of this read operation can be expressed as {@code address() + offset}.
      * @return a byte value read from this segment.
-=======
-     *               the final address of this read operation can be expressed as {@code address().toRawLongValue() + offset}.
-     * @return a byte value read from this address.
->>>>>>> bb2ef3e2
      * @throws IllegalStateException if the {@linkplain #session() session} associated with this segment is not
      * {@linkplain MemorySession#isAlive() alive}.
      * @throws WrongThreadException if this method is called from a thread other than the thread owning
@@ -1150,7 +1127,7 @@
      *
      * @param layout the layout of the memory region to be written.
      * @param offset offset in bytes (relative to this segment). For instance, if this segment is a {@linkplain #isNative() native} segment,
-     *               the final address of this write operation can be expressed as {@code address().toRawLongValue() + offset}.
+     *               the final address of this write operation can be expressed as {@code address() + offset}.
      * @param value the byte value to be written.
      * @throws IllegalStateException if the {@linkplain #session() session} associated with this segment is not
      * {@linkplain MemorySession#isAlive() alive}.
@@ -1172,13 +1149,8 @@
      *
      * @param layout the layout of the memory region to be read.
      * @param offset offset in bytes (relative to this segment). For instance, if this segment is a {@linkplain #isNative() native} segment,
-<<<<<<< HEAD
      *               the final address of this read operation can be expressed as {@code address() + offset}.
      * @return a boolean value read from this segment.
-=======
-     *               the final address of this read operation can be expressed as {@code address().toRawLongValue() + offset}.
-     * @return a boolean value read from this address.
->>>>>>> bb2ef3e2
      * @throws IllegalStateException if the {@linkplain #session() session} associated with this segment is not
      * {@linkplain MemorySession#isAlive() alive}.
      * @throws WrongThreadException if this method is called from a thread other than the thread owning
@@ -1198,11 +1170,7 @@
      *
      * @param layout the layout of the memory region to be written.
      * @param offset offset in bytes (relative to this segment). For instance, if this segment is a {@linkplain #isNative() native} segment,
-<<<<<<< HEAD
      *               the final address of this write operation can be expressed as {@code address() + offset}.
-=======
-     *               the final address of this write operation can be expressed as {@code address().toRawLongValue() + offset}.
->>>>>>> bb2ef3e2
      * @param value the boolean value to be written.
      * @throws IllegalStateException if the {@linkplain #session() session} associated with this segment is not
      * {@linkplain MemorySession#isAlive() alive}.
@@ -1224,13 +1192,8 @@
      *
      * @param layout the layout of the memory region to be read.
      * @param offset offset in bytes (relative to this segment). For instance, if this segment is a {@linkplain #isNative() native} segment,
-<<<<<<< HEAD
      *               the final address of this read operation can be expressed as {@code address() + offset}.
      * @return a char value read from this segment.
-=======
-     *               the final address of this read operation can be expressed as {@code address().toRawLongValue() + offset}.
-     * @return a char value read from this address.
->>>>>>> bb2ef3e2
      * @throws IllegalStateException if the {@linkplain #session() session} associated with this segment is not
      * {@linkplain MemorySession#isAlive() alive}.
      * @throws WrongThreadException if this method is called from a thread other than the thread owning
@@ -1250,11 +1213,7 @@
      *
      * @param layout the layout of the memory region to be written.
      * @param offset offset in bytes (relative to this segment). For instance, if this segment is a {@linkplain #isNative() native} segment,
-<<<<<<< HEAD
      *               the final address of this write operation can be expressed as {@code address() + offset}.
-=======
-     *               the final address of this write operation can be expressed as {@code address().toRawLongValue() + offset}.
->>>>>>> bb2ef3e2
      * @param value the char value to be written.
      * @throws IllegalStateException if the {@linkplain #session() session} associated with this segment is not
      * {@linkplain MemorySession#isAlive() alive}.
@@ -1276,13 +1235,8 @@
      *
      * @param layout the layout of the memory region to be read.
      * @param offset offset in bytes (relative to this segment). For instance, if this segment is a {@linkplain #isNative() native} segment,
-<<<<<<< HEAD
      *               the final address of this read operation can be expressed as {@code address() + offset}.
      * @return a short value read from this segment.
-=======
-     *               the final address of this read operation can be expressed as {@code address().toRawLongValue() + offset}.
-     * @return a short value read from this address.
->>>>>>> bb2ef3e2
      * @throws IllegalStateException if the {@linkplain #session() session} associated with this segment is not
      * {@linkplain MemorySession#isAlive() alive}.
      * @throws WrongThreadException if this method is called from a thread other than the thread owning
@@ -1302,11 +1256,7 @@
      *
      * @param layout the layout of the memory region to be written.
      * @param offset offset in bytes (relative to this segment). For instance, if this segment is a {@linkplain #isNative() native} segment,
-<<<<<<< HEAD
      *               the final address of this write operation can be expressed as {@code address() + offset}.
-=======
-     *               the final address of this write operation can be expressed as {@code address().toRawLongValue() + offset}.
->>>>>>> bb2ef3e2
      * @param value the short value to be written.
      * @throws IllegalStateException if the {@linkplain #session() session} associated with this segment is not
      * {@linkplain MemorySession#isAlive() alive}.
@@ -1328,13 +1278,8 @@
      *
      * @param layout the layout of the memory region to be read.
      * @param offset offset in bytes (relative to this segment). For instance, if this segment is a {@linkplain #isNative() native} segment,
-<<<<<<< HEAD
      *               the final address of this read operation can be expressed as {@code address() + offset}.
      * @return an int value read from this segment.
-=======
-     *               the final address of this read operation can be expressed as {@code address().toRawLongValue() + offset}.
-     * @return an int value read from this address.
->>>>>>> bb2ef3e2
      * @throws IllegalStateException if the {@linkplain #session() session} associated with this segment is not
      * {@linkplain MemorySession#isAlive() alive}.
      * @throws WrongThreadException if this method is called from a thread other than the thread owning
@@ -1354,11 +1299,7 @@
      *
      * @param layout the layout of the memory region to be written.
      * @param offset offset in bytes (relative to this segment). For instance, if this segment is a {@linkplain #isNative() native} segment,
-<<<<<<< HEAD
      *               the final address of this write operation can be expressed as {@code address() + offset}.
-=======
-     *               the final address of this write operation can be expressed as {@code address().toRawLongValue() + offset}.
->>>>>>> bb2ef3e2
      * @param value the int value to be written.
      * @throws IllegalStateException if the {@linkplain #session() session} associated with this segment is not
      * {@linkplain MemorySession#isAlive() alive}.
@@ -1380,13 +1321,8 @@
      *
      * @param layout the layout of the memory region to be read.
      * @param offset offset in bytes (relative to this segment). For instance, if this segment is a {@linkplain #isNative() native} segment,
-<<<<<<< HEAD
      *               the final address of this read operation can be expressed as {@code address() + offset}.
      * @return a float value read from this segment.
-=======
-     *               the final address of this read operation can be expressed as {@code address().toRawLongValue() + offset}.
-     * @return a float value read from this address.
->>>>>>> bb2ef3e2
      * @throws IllegalStateException if the {@linkplain #session() session} associated with this segment is not
      * {@linkplain MemorySession#isAlive() alive}.
      * @throws WrongThreadException if this method is called from a thread other than the thread owning
@@ -1406,11 +1342,7 @@
      *
      * @param layout the layout of the memory region to be written.
      * @param offset offset in bytes (relative to this segment). For instance, if this segment is a {@linkplain #isNative() native} segment,
-<<<<<<< HEAD
      *               the final address of this write operation can be expressed as {@code address() + offset}.
-=======
-     *               the final address of this write operation can be expressed as {@code address().toRawLongValue() + offset}.
->>>>>>> bb2ef3e2
      * @param value the float value to be written.
      * @throws IllegalStateException if the {@linkplain #session() session} associated with this segment is not
      * {@linkplain MemorySession#isAlive() alive}.
@@ -1432,13 +1364,8 @@
      *
      * @param layout the layout of the memory region to be read.
      * @param offset offset in bytes (relative to this segment). For instance, if this segment is a {@linkplain #isNative() native} segment,
-<<<<<<< HEAD
      *               the final address of this read operation can be expressed as {@code address() + offset}.
      * @return a long value read from this segment.
-=======
-     *               the final address of this read operation can be expressed as {@code address().toRawLongValue() + offset}.
-     * @return a long value read from this address.
->>>>>>> bb2ef3e2
      * @throws IllegalStateException if the {@linkplain #session() session} associated with this segment is not
      * {@linkplain MemorySession#isAlive() alive}.
      * @throws WrongThreadException if this method is called from a thread other than the thread owning
@@ -1458,11 +1385,7 @@
      *
      * @param layout the layout of the memory region to be written.
      * @param offset offset in bytes (relative to this segment). For instance, if this segment is a {@linkplain #isNative() native} segment,
-<<<<<<< HEAD
      *               the final address of this write operation can be expressed as {@code address() + offset}.
-=======
-     *               the final address of this write operation can be expressed as {@code address().toRawLongValue() + offset}.
->>>>>>> bb2ef3e2
      * @param value the long value to be written.
      * @throws IllegalStateException if the {@linkplain #session() session} associated with this segment is not
      * {@linkplain MemorySession#isAlive() alive}.
@@ -1484,13 +1407,8 @@
      *
      * @param layout the layout of the memory region to be read.
      * @param offset offset in bytes (relative to this segment). For instance, if this segment is a {@linkplain #isNative() native} segment,
-<<<<<<< HEAD
      *               the final address of this read operation can be expressed as {@code address() + offset}.
      * @return a double value read from this segment.
-=======
-     *               the final address of this read operation can be expressed as {@code address().toRawLongValue() + offset}.
-     * @return a double value read from this address.
->>>>>>> bb2ef3e2
      * @throws IllegalStateException if the {@linkplain #session() session} associated with this segment is not
      * {@linkplain MemorySession#isAlive() alive}.
      * @throws WrongThreadException if this method is called from a thread other than the thread owning
@@ -1510,11 +1428,7 @@
      *
      * @param layout the layout of the memory region to be written.
      * @param offset offset in bytes (relative to this segment). For instance, if this segment is a {@linkplain #isNative() native} segment,
-<<<<<<< HEAD
      *               the final address of this write operation can be expressed as {@code address() + offset}.
-=======
-     *               the final address of this write operation can be expressed as {@code address().toRawLongValue() + offset}.
->>>>>>> bb2ef3e2
      * @param value the double value to be written.
      * @throws IllegalStateException if the {@linkplain #session() session} associated with this segment is not
      * {@linkplain MemorySession#isAlive() alive}.
@@ -1536,13 +1450,8 @@
      *
      * @param layout the layout of the memory region to be read.
      * @param offset offset in bytes (relative to this segment). For instance, if this segment is a {@linkplain #isNative() native} segment,
-<<<<<<< HEAD
      *               the final address of this read operation can be expressed as {@code address() + offset}.
      * @return a native segment wrapping an address read from this segment.
-=======
-     *               the final address of this read operation can be expressed as {@code address().toRawLongValue() + offset}.
-     * @return an address value read from this address.
->>>>>>> bb2ef3e2
      * @throws IllegalStateException if the {@linkplain #session() session} associated with this segment is not
      * {@linkplain MemorySession#isAlive() alive}.
      * @throws WrongThreadException if this method is called from a thread other than the thread owning
@@ -1562,11 +1471,7 @@
      *
      * @param layout the layout of the memory region to be written.
      * @param offset offset in bytes (relative to this segment). For instance, if this segment is a {@linkplain #isNative() native} segment,
-<<<<<<< HEAD
      *               the final address of this write operation can be expressed as {@code address() + offset}.
-=======
-     *               the final address of this write operation can be expressed as {@code address().toRawLongValue() + offset}.
->>>>>>> bb2ef3e2
      * @param value the address value to be written.
      * @throws IllegalStateException if the {@linkplain #session() session} associated with this segment is not
      * {@linkplain MemorySession#isAlive() alive}.
@@ -1588,13 +1493,8 @@
      *
      * @param layout the layout of the memory region to be read.
      * @param index index (relative to this segment). For instance, if this segment is a {@linkplain #isNative() native} segment,
-<<<<<<< HEAD
      *               the final address of this read operation can be expressed as {@code address() + (index * layout.byteSize())}.
      * @return a char value read from this segment.
-=======
-     *               the final address of this read operation can be expressed as {@code address().toRawLongValue() + (index * layout.byteSize())}.
-     * @return a char value read from this address.
->>>>>>> bb2ef3e2
      * @throws IllegalStateException if the {@linkplain #session() session} associated with this segment is not
      * {@linkplain MemorySession#isAlive() alive}.
      * @throws WrongThreadException if this method is called from a thread other than the thread owning
@@ -1617,11 +1517,7 @@
      *
      * @param layout the layout of the memory region to be written.
      * @param index index (relative to this segment). For instance, if this segment is a {@linkplain #isNative() native} segment,
-<<<<<<< HEAD
      *               the final address of this write operation can be expressed as {@code address() + (index * layout.byteSize())}.
-=======
-     *               the final address of this write operation can be expressed as {@code address().toRawLongValue() + (index * layout.byteSize())}.
->>>>>>> bb2ef3e2
      * @param value the char value to be written.
      * @throws IllegalStateException if the {@linkplain #session() session} associated with this segment is not
      * {@linkplain MemorySession#isAlive() alive}.
@@ -1646,13 +1542,8 @@
      *
      * @param layout the layout of the memory region to be read.
      * @param index index (relative to this segment). For instance, if this segment is a {@linkplain #isNative() native} segment,
-<<<<<<< HEAD
      *               the final address of this read operation can be expressed as {@code address() + (index * layout.byteSize())}.
      * @return a short value read from this segment.
-=======
-     *               the final address of this read operation can be expressed as {@code address().toRawLongValue() + (index * layout.byteSize())}.
-     * @return a short value read from this address.
->>>>>>> bb2ef3e2
      * @throws IllegalStateException if the {@linkplain #session() session} associated with this segment is not
      * {@linkplain MemorySession#isAlive() alive}.
      * @throws WrongThreadException if this method is called from a thread other than the thread owning
@@ -1675,11 +1566,7 @@
      *
      * @param layout the layout of the memory region to be written.
      * @param index index (relative to this segment). For instance, if this segment is a {@linkplain #isNative() native} segment,
-<<<<<<< HEAD
      *               the final address of this write operation can be expressed as {@code address() + (index * layout.byteSize())}.
-=======
-     *               the final address of this write operation can be expressed as {@code address().toRawLongValue() + (index * layout.byteSize())}.
->>>>>>> bb2ef3e2
      * @param value the short value to be written.
      * @throws IllegalStateException if the {@linkplain #session() session} associated with this segment is not
      * {@linkplain MemorySession#isAlive() alive}.
@@ -1704,13 +1591,8 @@
      *
      * @param layout the layout of the memory region to be read.
      * @param index index (relative to this segment). For instance, if this segment is a {@linkplain #isNative() native} segment,
-<<<<<<< HEAD
      *               the final address of this read operation can be expressed as {@code address() + (index * layout.byteSize())}.
      * @return an int value read from this segment.
-=======
-     *               the final address of this read operation can be expressed as {@code address().toRawLongValue() + (index * layout.byteSize())}.
-     * @return an int value read from this address.
->>>>>>> bb2ef3e2
      * @throws IllegalStateException if the {@linkplain #session() session} associated with this segment is not
      * {@linkplain MemorySession#isAlive() alive}.
      * @throws WrongThreadException if this method is called from a thread other than the thread owning
@@ -1733,11 +1615,7 @@
      *
      * @param layout the layout of the memory region to be written.
      * @param index index (relative to this segment). For instance, if this segment is a {@linkplain #isNative() native} segment,
-<<<<<<< HEAD
      *               the final address of this write operation can be expressed as {@code address() + (index * layout.byteSize())}.
-=======
-     *               the final address of this write operation can be expressed as {@code address().toRawLongValue() + (index * layout.byteSize())}.
->>>>>>> bb2ef3e2
      * @param value the int value to be written.
      * @throws IllegalStateException if the {@linkplain #session() session} associated with this segment is not
      * {@linkplain MemorySession#isAlive() alive}.
@@ -1762,13 +1640,8 @@
      *
      * @param layout the layout of the memory region to be read.
      * @param index index (relative to this segment). For instance, if this segment is a {@linkplain #isNative() native} segment,
-<<<<<<< HEAD
      *               the final address of this read operation can be expressed as {@code address() + (index * layout.byteSize())}.
      * @return a float value read from this segment.
-=======
-     *               the final address of this read operation can be expressed as {@code address().toRawLongValue() + (index * layout.byteSize())}.
-     * @return a float value read from this address.
->>>>>>> bb2ef3e2
      * @throws IllegalStateException if the {@linkplain #session() session} associated with this segment is not
      * {@linkplain MemorySession#isAlive() alive}.
      * @throws WrongThreadException if this method is called from a thread other than the thread owning
@@ -1791,11 +1664,7 @@
      *
      * @param layout the layout of the memory region to be written.
      * @param index index (relative to this segment). For instance, if this segment is a {@linkplain #isNative() native} segment,
-<<<<<<< HEAD
      *               the final address of this write operation can be expressed as {@code address() + (index * layout.byteSize())}.
-=======
-     *               the final address of this write operation can be expressed as {@code address().toRawLongValue() + (index * layout.byteSize())}.
->>>>>>> bb2ef3e2
      * @param value the float value to be written.
      * @throws IllegalStateException if the {@linkplain #session() session} associated with this segment is not
      * {@linkplain MemorySession#isAlive() alive}.
@@ -1820,13 +1689,8 @@
      *
      * @param layout the layout of the memory region to be read.
      * @param index index (relative to this segment). For instance, if this segment is a {@linkplain #isNative() native} segment,
-<<<<<<< HEAD
      *               the final address of this read operation can be expressed as {@code address() + (index * layout.byteSize())}.
      * @return a long value read from this segment.
-=======
-     *               the final address of this read operation can be expressed as {@code address().toRawLongValue() + (index * layout.byteSize())}.
-     * @return a long value read from this address.
->>>>>>> bb2ef3e2
      * @throws IllegalStateException if the {@linkplain #session() session} associated with this segment is not
      * {@linkplain MemorySession#isAlive() alive}.
      * @throws WrongThreadException if this method is called from a thread other than the thread owning
@@ -1849,11 +1713,7 @@
      *
      * @param layout the layout of the memory region to be written.
      * @param index index (relative to this segment). For instance, if this segment is a {@linkplain #isNative() native} segment,
-<<<<<<< HEAD
      *               the final address of this write operation can be expressed as {@code address() + (index * layout.byteSize())}.
-=======
-     *               the final address of this write operation can be expressed as {@code address().toRawLongValue() + (index * layout.byteSize())}.
->>>>>>> bb2ef3e2
      * @param value the long value to be written.
      * @throws IllegalStateException if the {@linkplain #session() session} associated with this segment is not
      * {@linkplain MemorySession#isAlive() alive}.
@@ -1878,13 +1738,8 @@
      *
      * @param layout the layout of the memory region to be read.
      * @param index index (relative to this segment). For instance, if this segment is a {@linkplain #isNative() native} segment,
-<<<<<<< HEAD
      *               the final address of this read operation can be expressed as {@code address() + (index * layout.byteSize())}.
      * @return a double value read from this segment.
-=======
-     *               the final address of this read operation can be expressed as {@code address().toRawLongValue() + (index * layout.byteSize())}.
-     * @return a double value read from this address.
->>>>>>> bb2ef3e2
      * @throws IllegalStateException if the {@linkplain #session() session} associated with this segment is not
      * {@linkplain MemorySession#isAlive() alive}.
      * @throws WrongThreadException if this method is called from a thread other than the thread owning
@@ -1907,11 +1762,7 @@
      *
      * @param layout the layout of the memory region to be written.
      * @param index index (relative to this segment). For instance, if this segment is a {@linkplain #isNative() native} segment,
-<<<<<<< HEAD
      *               the final address of this write operation can be expressed as {@code address() + (index * layout.byteSize())}.
-=======
-     *               the final address of this write operation can be expressed as {@code address().toRawLongValue() + (index * layout.byteSize())}.
->>>>>>> bb2ef3e2
      * @param value the double value to be written.
      * @throws IllegalStateException if the {@linkplain #session() session} associated with this segment is not
      * {@linkplain MemorySession#isAlive() alive}.
@@ -1940,13 +1791,8 @@
      *
      * @param layout the layout of the memory region to be read.
      * @param index index (relative to this segment). For instance, if this segment is a {@linkplain #isNative() native} segment,
-<<<<<<< HEAD
      *               the final address of this read operation can be expressed as {@code address() + (index * layout.byteSize())}.
      * @return a native segment wrapping an address read from this segment.
-=======
-     *               the final address of this read operation can be expressed as {@code address().toRawLongValue() + (index * layout.byteSize())}.
-     * @return an address value read from this address.
->>>>>>> bb2ef3e2
      * @throws IllegalStateException if the {@linkplain #session() session} associated with this segment is not
      * {@linkplain MemorySession#isAlive() alive}.
      * @throws WrongThreadException if this method is called from a thread other than the thread owning
@@ -1969,11 +1815,7 @@
      *
      * @param layout the layout of the memory region to be written.
      * @param index index (relative to this segment). For instance, if this segment is a {@linkplain #isNative() native} segment,
-<<<<<<< HEAD
      *               the final address of this write operation can be expressed as {@code address() + (index * layout.byteSize())}.
-=======
-     *               the final address of this write operation can be expressed as {@code address().toRawLongValue() + (index * layout.byteSize())}.
->>>>>>> bb2ef3e2
      * @param value the address value to be written.
      * @throws IllegalStateException if the {@linkplain #session() session} associated with this segment is not
      * {@linkplain MemorySession#isAlive() alive}.
