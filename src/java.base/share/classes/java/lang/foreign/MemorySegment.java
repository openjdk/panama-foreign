--- conflicted
+++ resolved
@@ -38,11 +38,6 @@
 import java.util.stream.Stream;
 import jdk.internal.foreign.AbstractMemorySegmentImpl;
 import jdk.internal.foreign.HeapMemorySegmentImpl;
-<<<<<<< HEAD
-import jdk.internal.foreign.Scoped;
-=======
-import jdk.internal.foreign.MappedMemorySegmentImpl;
->>>>>>> b1020d11
 import jdk.internal.foreign.NativeMemorySegmentImpl;
 import jdk.internal.foreign.Utils;
 import jdk.internal.foreign.abi.SharedUtils;
@@ -956,56 +951,6 @@
     }
 
     /**
-<<<<<<< HEAD
-=======
-     * Creates a new mapped memory segment that models a memory-mapped region of a file from a given path,
-     * size, offset and memory session.
-     * <p>
-     * If the specified mapping mode is {@linkplain FileChannel.MapMode#READ_ONLY READ_ONLY}, the resulting segment
-     * will be read-only (see {@link #isReadOnly()}).
-     * <p>
-     * The content of a mapped memory segment can change at any time, for example
-     * if the content of the corresponding region of the mapped file is changed by
-     * this (or another) program.  Whether such changes occur, and when they
-     * occur, is operating-system dependent and therefore unspecified.
-     * <p>
-     * All or part of a mapped memory segment may become
-     * inaccessible at any time, for example if the backing mapped file is truncated.  An
-     * attempt to access an inaccessible region of a mapped memory segment will not
-     * change the segment's content and will cause an unspecified exception to be
-     * thrown either at the time of the access or at some later time.  It is
-     * therefore strongly recommended that appropriate precautions be taken to
-     * avoid the manipulation of a mapped file by this (or another) program, except to read or write
-     * the file's content.
-     *
-     * @implNote When obtaining a mapped segment from a newly created file, the initialization state of the contents of the block
-     * of mapped memory associated with the returned mapped memory segment is unspecified and should not be relied upon.
-     *
-     * @param path the path to the file to memory map.
-     * @param bytesOffset the offset (expressed in bytes) within the file at which the mapped segment is to start.
-     * @param bytesSize the size (in bytes) of the mapped memory backing the memory segment.
-     * @param mapMode a file mapping mode, see {@link FileChannel#map(FileChannel.MapMode, long, long)}; the mapping mode
-     *                might affect the behavior of the returned memory mapped segment (see {@link #force()}).
-     * @param session the segment memory session.
-     * @return a new mapped memory segment.
-     * @throws IllegalArgumentException if {@code bytesOffset < 0}, {@code bytesSize < 0}, or if {@code path} is not associated
-     * with the default file system.
-     * @throws IllegalStateException if {@code session} is not {@linkplain MemorySession#isAlive() alive}, or if access occurs from
-     * a thread other than the thread {@linkplain MemorySession#ownerThread() owning} {@code session}.
-     * @throws UnsupportedOperationException if an unsupported map mode is specified.
-     * @throws IOException if the specified path does not point to an existing file, or if some other I/O error occurs.
-     * @throws  SecurityException If a security manager is installed, and it denies an unspecified permission required by the implementation.
-     * In the case of the default provider, the {@link SecurityManager#checkRead(String)} method is invoked to check
-     * read access if the file is opened for reading. The {@link SecurityManager#checkWrite(String)} method is invoked to check
-     * write access if the file is opened for writing.
-     */
-    static MemorySegment mapFile(Path path, long bytesOffset, long bytesSize, FileChannel.MapMode mapMode, MemorySession session) throws IOException {
-        Objects.requireNonNull(session);
-        return MappedMemorySegmentImpl.makeMappedSegment(path, bytesOffset, bytesSize, mapMode, session);
-    }
-
-    /**
->>>>>>> b1020d11
      * Performs a bulk copy from source segment to destination segment. More specifically, the bytes at offset
      * {@code srcOffset} through {@code srcOffset + bytes - 1} in the source segment are copied into the destination
      * segment at offset {@code dstOffset} through {@code dstOffset + bytes - 1}.
