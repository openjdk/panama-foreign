--- conflicted
+++ resolved
@@ -54,11 +54,7 @@
  *     <li>It can be passed to an existing {@linkplain Linker#downcallHandle(FunctionDescriptor, Linker.Option...) downcall method handle}, as an argument to the underlying foreign function.</li>
  *     <li>It can be {@linkplain MemorySegment#set(ValueLayout.OfAddress, long, MemorySegment) stored} inside another memory segment.</li>
  *     <li>It can be used to access the region of memory backing a global variable (this might require
-<<<<<<< HEAD
- *     {@link MemorySegment#ofAddress(long, long, MemorySession) resizing} the segment first).</li>
-=======
  *     {@link MemorySegment#ofAddress(long, long, SegmentScope) resizing} the segment first).</li>
->>>>>>> 8cefa3d2
  * </ul>
  *
  * <h2 id="obtaining">Obtaining a symbol lookup</h2>
@@ -66,19 +62,11 @@
  * The factory methods {@link #libraryLookup(String, SegmentScope)} and {@link #libraryLookup(Path, SegmentScope)}
  * create a symbol lookup for a library known to the operating system. The library is specified by either its name or a path.
  * The library is loaded if not already loaded. The symbol lookup, which is known as a <em>library lookup</em>, is associated
-<<<<<<< HEAD
- * with a {@linkplain  MemorySession memory session}; when the session is closed, the library is unloaded:
- *
- * {@snippet lang = java:
- * try (Arena arena = Arena.openConfined()) {
- *     SymbolLookup libGL = SymbolLookup.libraryLookup("libGL.so", arena.session()); // libGL.so loaded here
-=======
  * with a {@linkplain  SegmentScope scope}; when the scope becomes not {@link SegmentScope#isAlive()}, the library is unloaded:
  *
  * {@snippet lang = java:
  * try (Arena arena = Arena.openConfined()) {
  *     SymbolLookup libGL = SymbolLookup.libraryLookup("libGL.so", arena.scope()); // libGL.so loaded here
->>>>>>> 8cefa3d2
  *     MemorySegment glGetString = libGL.find("glGetString").orElseThrow();
  *     ...
  * } //  libGL.so unloaded here
@@ -104,11 +92,7 @@
  * that were loaded in the course of creating a library lookup:
  *
  * {@snippet lang = java:
-<<<<<<< HEAD
- * libraryLookup("libGL.so", session).find("glGetString").isPresent(); // true
-=======
  * libraryLookup("libGL.so", scope).find("glGetString").isPresent(); // true
->>>>>>> 8cefa3d2
  * loaderLookup().find("glGetString").isPresent(); // false
  *}
  *
@@ -117,11 +101,7 @@
  *
  * {@snippet lang = java:
  * System.loadLibrary("GL"); // libGL.so loaded here
-<<<<<<< HEAD
- * libraryLookup("libGL.so", session).find("glGetString").isPresent(); // true
-=======
  * libraryLookup("libGL.so", scope).find("glGetString").isPresent(); // true
->>>>>>> 8cefa3d2
  *}
  *
  * <p>
@@ -159,11 +139,7 @@
      * <p>
      * Libraries associated with a class loader are unloaded when the class loader becomes
      * <a href="../../../java/lang/ref/package.html#reachability">unreachable</a>. The symbol lookup
-<<<<<<< HEAD
-     * returned by this method is backed by a shared memory session that is always alive and which keeps the caller's
-=======
      * returned by this method is backed by a scope that is always alive and which keeps the caller's
->>>>>>> 8cefa3d2
      * class loader reachable. Therefore, libraries associated with the caller's class
      * loader are kept loaded (and their symbols available) as long as a loader lookup for that class loader is reachable.
      * <p>
@@ -198,12 +174,8 @@
 
     /**
      * Loads a library with the given name (if not already loaded) and creates a symbol lookup for symbols in that library.
-<<<<<<< HEAD
-     * The library will be unloaded when the provided memory session is closed, if no other library lookup is still using it.
-=======
      * The library will be unloaded when the provided scope becomes
      * not {@linkplain SegmentScope#isAlive() alive}, if no other library lookup is still using it.
->>>>>>> 8cefa3d2
      * @implNote The process of resolving a library name is OS-specific. For instance, in a POSIX-compliant OS,
      * the library name is resolved according to the specification of the {@code dlopen} function for that OS.
      * In Windows, the library name is resolved according to the specification of the {@code LoadLibrary} function.
@@ -229,13 +201,8 @@
 
     /**
      * Loads a library from the given path (if not already loaded) and creates a symbol lookup for symbols
-<<<<<<< HEAD
-     * in that library. The library will be unloaded when the provided memory session is closed,
-     * if no other library lookup is still using it.
-=======
      * in that library. The library will be unloaded when the provided scope becomes
      * not {@linkplain SegmentScope#isAlive() alive}, if no other library lookup is still using it.
->>>>>>> 8cefa3d2
      * <p>
      * This method is <a href="package-summary.html#restricted"><em>restricted</em></a>.
      * Restricted methods are unsafe, and, if used incorrectly, their use might crash
@@ -279,11 +246,7 @@
             long addr = library.find(name);
             return addr == 0L ?
                     Optional.empty() :
-<<<<<<< HEAD
-                    Optional.of(MemorySegment.ofAddress(addr, 0, session));
-=======
                     Optional.of(MemorySegment.ofAddress(addr, 0, libScope));
->>>>>>> 8cefa3d2
         };
     }
 }