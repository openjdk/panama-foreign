/*
 * Copyright (c) 2022, 2023, Oracle and/or its affiliates. All rights reserved.
 * DO NOT ALTER OR REMOVE COPYRIGHT NOTICES OR THIS FILE HEADER.
 *
 * This code is free software; you can redistribute it and/or modify it
 * under the terms of the GNU General Public License version 2 only, as
 * published by the Free Software Foundation.  Oracle designates this
 * particular file as subject to the "Classpath" exception as provided
 * by Oracle in the LICENSE file that accompanied this code.
 *
 * This code is distributed in the hope that it will be useful, but WITHOUT
 * ANY WARRANTY; without even the implied warranty of MERCHANTABILITY or
 * FITNESS FOR A PARTICULAR PURPOSE.  See the GNU General Public License
 * version 2 for more details (a copy is included in the LICENSE file that
 * accompanied this code).
 *
 * You should have received a copy of the GNU General Public License version
 * 2 along with this work; if not, write to the Free Software Foundation,
 * Inc., 51 Franklin St, Fifth Floor, Boston, MA 02110-1301 USA.
 *
 * Please contact Oracle, 500 Oracle Parkway, Redwood Shores, CA 94065 USA
 * or visit www.oracle.com if you need additional information or have any
 * questions.
 */

package java.lang.foreign;

import jdk.internal.access.JavaLangAccess;
import jdk.internal.access.SharedSecrets;
import jdk.internal.foreign.MemorySessionImpl;
import jdk.internal.javac.PreviewFeature;
import jdk.internal.loader.BuiltinClassLoader;
import jdk.internal.loader.NativeLibrary;
import jdk.internal.loader.RawNativeLibraries;
import jdk.internal.reflect.CallerSensitive;
import jdk.internal.reflect.Reflection;

import java.lang.invoke.MethodHandles;
import java.nio.file.Path;
import java.util.Objects;
import java.util.Optional;
import java.util.function.BiFunction;

/**
 * A <em>symbol lookup</em> retrieves the address of a symbol in one or more libraries.
 * A symbol is a named entity, such as a function or a global variable.
 * <p>
 * A symbol lookup is created with respect to a particular library (or libraries). Subsequently, the {@link SymbolLookup#find(String)}
 * method takes the name of a symbol and returns the address of the symbol in that library.
 * <p>
 * The address of a symbol is modelled as a zero-length {@linkplain MemorySegment memory segment}. The segment can be used in different ways:
 * <ul>
 *     <li>It can be passed to a {@link Linker} to create a downcall method handle, which can then be used to call the foreign function at the segment's address.</li>
 *     <li>It can be passed to an existing {@linkplain Linker#downcallHandle(FunctionDescriptor, Linker.Option...) downcall method handle}, as an argument to the underlying foreign function.</li>
 *     <li>It can be {@linkplain MemorySegment#set(AddressLayout, long, MemorySegment) stored} inside another memory segment.</li>
<<<<<<< HEAD
 *     <li>It can be used to access the region of memory backing a global variable (this might require
=======
 *     <li>It can be used to access the region of memory backing a global variable (this requires
>>>>>>> 4bac46db
 *     {@link MemorySegment#reinterpret(long)} () resizing} the segment first).</li>
 * </ul>
 *
 * <h2 id="obtaining">Obtaining a symbol lookup</h2>
 *
 * The factory methods {@link #libraryLookup(String, Arena)} and {@link #libraryLookup(Path, Arena)}
 * create a symbol lookup for a library known to the operating system. The library is specified by either its name or a path.
 * The library is loaded if not already loaded. The symbol lookup, which is known as a <em>library lookup</em>, and its
 * lifetime is controlled by an {@linkplain Arena arena}. For instance, if the provided arena is a
 * confined arena, the library associated with the symbol lookup is unloaded when the confined arena
 * is {@linkplain Arena#close()}:
 *
 * {@snippet lang = java:
 * try (Arena arena = Arena.ofConfined()) {
 *     SymbolLookup libGL = SymbolLookup.libraryLookup("libGL.so", arena); // libGL.so loaded here
 *     MemorySegment glGetString = libGL.find("glGetString").orElseThrow();
 *     ...
 * } //  libGL.so unloaded here
 *}
 * <p>
 * If a library was previously loaded through JNI, i.e., by {@link System#load(String)}
 * or {@link System#loadLibrary(String)}, then the library was also associated with a particular class loader. The factory
 * method {@link #loaderLookup()} creates a symbol lookup for all the libraries associated with the caller's class loader:
 *
 * {@snippet lang=java :
 * System.loadLibrary("GL"); // libGL.so loaded here
 * ...
 * SymbolLookup libGL = SymbolLookup.loaderLookup();
 * MemorySegment glGetString = libGL.find("glGetString").orElseThrow();
 * }
 *
 * This symbol lookup, which is known as a <em>loader lookup</em>, is dynamic with respect to the libraries associated
 * with the class loader. If other libraries are subsequently loaded through JNI and associated with the class loader,
 * then the loader lookup will expose their symbols automatically.
 * <p>
 * Note that a loader lookup only exposes symbols in libraries that were previously loaded through JNI, i.e.,
 * by {@link System#load(String)} or {@link System#loadLibrary(String)}. A loader lookup does not expose symbols in libraries
 * that were loaded in the course of creating a library lookup:
 *
 * {@snippet lang = java:
 * libraryLookup("libGL.so", arena).find("glGetString").isPresent(); // true
 * loaderLookup().find("glGetString").isPresent(); // false
 *}
 *
 * Note also that a library lookup for library {@code L} exposes symbols in {@code L} even if {@code L} was previously loaded
 * through JNI (the association with a class loader is immaterial to the library lookup):
 *
 * {@snippet lang = java:
 * System.loadLibrary("GL"); // libGL.so loaded here
 * libraryLookup("libGL.so", arena).find("glGetString").isPresent(); // true
 *}
 *
 * <p>
 * Finally, each {@link Linker} provides a symbol lookup for libraries that are commonly used on the OS and processor
 * combination supported by that {@link Linker}. This symbol lookup, which is known as a <em>default lookup</em>,
 * helps clients to quickly find addresses of well-known symbols. For example, a {@link Linker} for Linux/x64 might choose to
 * expose symbols in {@code libc} through the default lookup:
 *
 * {@snippet lang = java:
 * Linker nativeLinker = Linker.nativeLinker();
 * SymbolLookup stdlib = nativeLinker.defaultLookup();
 * MemorySegment malloc = stdlib.find("malloc").orElseThrow();
 *}
 */
@PreviewFeature(feature=PreviewFeature.Feature.FOREIGN)
@FunctionalInterface
public interface SymbolLookup {

    /**
     * Returns the address of the symbol with the given name.
     * @param name the symbol name.
     * @return a zero-length memory segment whose address indicates the address of the symbol, if found.
     */
    Optional<MemorySegment> find(String name);

    /**
     * Returns a symbol lookup for symbols in the libraries associated with the caller's class loader.
     * <p>
     * A library is associated with a class loader {@code CL} when the library is loaded via an invocation of
     * {@link System#load(String)} or {@link System#loadLibrary(String)} from code in a class defined by {@code CL}.
     * If that code makes further invocations of {@link System#load(String)} or {@link System#loadLibrary(String)},
     * then more libraries are loaded and associated with {@code CL}. The symbol lookup returned by this method is always
     * current: it reflects all the libraries associated with the relevant class loader, even if they were loaded after
     * this method returned.
     * <p>
     * Libraries associated with a class loader are unloaded when the class loader becomes
     * <a href="../../../java/lang/ref/package.html#reachability">unreachable</a>. The symbol lookup
     * returned by this method is associated with a fresh {@linkplain MemorySegment.Scope scope} which keeps the caller's
     * class loader reachable. Therefore, libraries associated with the caller's class loader are kept loaded
     * (and their symbols available) as long as a loader lookup for that class loader, or any of the segments
     * obtained by it, is reachable.
     * <p>
     * In cases where this method is called from a context where there is no caller frame on the stack
     * (e.g. when called directly from a JNI attached thread), the caller's class loader defaults to the
     * {@linkplain ClassLoader#getSystemClassLoader system class loader}.
     *
     * @return a symbol lookup for symbols in the libraries associated with the caller's class loader.
     * @see System#load(String)
     * @see System#loadLibrary(String)
     */
    @CallerSensitive
    static SymbolLookup loaderLookup() {
        Class<?> caller = Reflection.getCallerClass();
        // If there's no caller class, fallback to system loader
        ClassLoader loader = caller != null ?
                caller.getClassLoader() :
                ClassLoader.getSystemClassLoader();
        Arena loaderArena;// builtin loaders never go away
        if ((loader == null || loader instanceof BuiltinClassLoader)) {
            loaderArena = Arena.global();
        } else {
            MemorySessionImpl session = MemorySessionImpl.heapSession(loader);
            loaderArena = session.asArena();
        }
        return name -> {
            Objects.requireNonNull(name);
            JavaLangAccess javaLangAccess = SharedSecrets.getJavaLangAccess();
            // note: ClassLoader::findNative supports a null loader
            long addr = javaLangAccess.findNative(loader, name);
            return addr == 0L ?
                    Optional.empty() :
                    Optional.of(MemorySegment.ofAddress(addr)
                                    .reinterpret(loaderArena, null));
        };
    }

    /**
     * Loads a library with the given name (if not already loaded) and creates a symbol lookup for symbols in that library.
     * The lifetime of the returned library lookup is controlled by the provided arena.
     * For instance, if the provided arena is a confined arena, the library
     * associated with the returned lookup will be unloaded when the provided confined arena is
     * {@linkplain Arena#close() closed}.
     * @implNote The process of resolving a library name is OS-specific. For instance, in a POSIX-compliant OS,
     * the library name is resolved according to the specification of the {@code dlopen} function for that OS.
     * In Windows, the library name is resolved according to the specification of the {@code LoadLibrary} function.
     * <p>
     * This method is <a href="package-summary.html#restricted"><em>restricted</em></a>.
     * Restricted methods are unsafe, and, if used incorrectly, their use might crash
     * the JVM or, worse, silently result in memory corruption. Thus, clients should refrain from depending on
     * restricted methods, and use safe and supported functionalities, where possible.
     *
     * @param name the name of the library in which symbols should be looked up.
     * @param arena the arena associated with symbols obtained from the returned lookup.
     * @return a new symbol lookup suitable to find symbols in a library with the given name.
     * @throws IllegalStateException if {@code arena.scope().isAlive() == false}
     * @throws WrongThreadException if {@code arena} is a confined arena, and this method is called from a
     * thread {@code T}, other than the arena's owner thread.
     * @throws IllegalArgumentException if {@code name} does not identify a valid library.
     * @throws IllegalCallerException If the caller is in a module that does not have native access enabled.
     */
    @CallerSensitive
    static SymbolLookup libraryLookup(String name, Arena arena) {
        Reflection.ensureNativeAccess(Reflection.getCallerClass(), SymbolLookup.class, "libraryLookup");
        return libraryLookup(name, RawNativeLibraries::load, arena);
    }

    /**
     * Loads a library from the given path (if not already loaded) and creates a symbol lookup for symbols
     * in that library. The lifetime of the returned library lookup is controlled by the provided arena.
     * For instance, if the provided arena is a confined arena, the library
     * associated with the returned lookup will be unloaded when the provided confined arena is
     * {@linkplain Arena#close() closed}.
     * <p>
     * This method is <a href="package-summary.html#restricted"><em>restricted</em></a>.
     * Restricted methods are unsafe, and, if used incorrectly, their use might crash
     * the JVM or, worse, silently result in memory corruption. Thus, clients should refrain from depending on
     * restricted methods, and use safe and supported functionalities, where possible.
     *
     * @implNote On Linux, the functionalities provided by this factory method and the returned symbol lookup are
     * implemented using the {@code dlopen}, {@code dlsym} and {@code dlclose} functions.
     * @param path the path of the library in which symbols should be looked up.
     * @param arena the arena associated with symbols obtained from the returned lookup.
     * @return a new symbol lookup suitable to find symbols in a library with the given path.
     * @throws IllegalStateException if {@code arena.scope().isAlive() == false}
     * @throws WrongThreadException if {@code arena} is a confined arena, and this method is called from a
     * thread {@code T}, other than the arena's owner thread.
     * @throws IllegalArgumentException if {@code path} does not point to a valid library.
     * @throws IllegalCallerException If the caller is in a module that does not have native access enabled.
     */
    @CallerSensitive
    static SymbolLookup libraryLookup(Path path, Arena arena) {
        Reflection.ensureNativeAccess(Reflection.getCallerClass(), SymbolLookup.class, "libraryLookup");
        return libraryLookup(path, RawNativeLibraries::load, arena);
    }

    private static <Z> SymbolLookup libraryLookup(Z libDesc, BiFunction<RawNativeLibraries, Z, NativeLibrary> loadLibraryFunc, Arena libArena) {
        Objects.requireNonNull(libDesc);
        Objects.requireNonNull(libArena);
        // attempt to load native library from path or name
        RawNativeLibraries nativeLibraries = RawNativeLibraries.newInstance(MethodHandles.lookup());
        NativeLibrary library = loadLibraryFunc.apply(nativeLibraries, libDesc);
        if (library == null) {
            throw new IllegalArgumentException("Cannot open library: " + libDesc);
        }
        // register hook to unload library when 'libScope' becomes not alive
        MemorySessionImpl.toMemorySession(libArena).addOrCleanupIfFail(new MemorySessionImpl.ResourceList.ResourceCleanup() {
            @Override
            public void cleanup() {
                nativeLibraries.unload(library);
            }
        });
        return name -> {
            Objects.requireNonNull(name);
            long addr = library.find(name);
            return addr == 0L ?
                    Optional.empty() :
                    Optional.of(MemorySegment.ofAddress(addr)
                            .reinterpret(libArena, null));
        };
    }
}<|MERGE_RESOLUTION|>--- conflicted
+++ resolved
@@ -53,11 +53,7 @@
  *     <li>It can be passed to a {@link Linker} to create a downcall method handle, which can then be used to call the foreign function at the segment's address.</li>
  *     <li>It can be passed to an existing {@linkplain Linker#downcallHandle(FunctionDescriptor, Linker.Option...) downcall method handle}, as an argument to the underlying foreign function.</li>
  *     <li>It can be {@linkplain MemorySegment#set(AddressLayout, long, MemorySegment) stored} inside another memory segment.</li>
-<<<<<<< HEAD
- *     <li>It can be used to access the region of memory backing a global variable (this might require
-=======
  *     <li>It can be used to access the region of memory backing a global variable (this requires
->>>>>>> 4bac46db
  *     {@link MemorySegment#reinterpret(long)} () resizing} the segment first).</li>
  * </ul>
  *
