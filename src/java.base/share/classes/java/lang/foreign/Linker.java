--- conflicted
+++ resolved
@@ -35,10 +35,7 @@
 
 import java.lang.invoke.MethodHandle;
 import java.util.Objects;
-<<<<<<< HEAD
-=======
 import java.util.Optional;
->>>>>>> 4bac46db
 import java.util.Set;
 import java.util.function.Consumer;
 import java.util.stream.Collectors;
@@ -103,7 +100,6 @@
  * When interacting with the native linker, clients must provide a platform-dependent description of the signature
  * of the C function they wish to link against. This description, a {@link FunctionDescriptor function descriptor},
  * defines the layouts associated with the parameter types and return type (if any) of the C function.
-<<<<<<< HEAD
  * <p>
  * Scalar C types such as {@code bool}, {@code int} are modelled as {@linkplain ValueLayout value layouts}
  * of a suitable carrier. The mapping between a scalar type and its corresponding layout is dependent on the ABI
@@ -119,23 +115,6 @@
  * must be modelled explicitly, by adding an adequately sized {@linkplain PaddingLayout padding layout} member
  * to the resulting struct layout.
  * <p>
-=======
- * <p>
- * Scalar C types such as {@code bool}, {@code int} are modelled as {@linkplain ValueLayout value layouts}
- * of a suitable carrier. The mapping between a scalar type and its corresponding layout is dependent on the ABI
- * implemented by the native linker. For instance, the C type {@code long} maps to the layout constant
- * {@link ValueLayout#JAVA_LONG} on Linux/x64, but maps to the layout constant {@link ValueLayout#JAVA_INT} on
- * Windows/x64. Similarly, the C type {@code size_t} maps to the layout constant {@link ValueLayout#JAVA_LONG}
- * on 64-bit platforms, but maps to the layout constant {@link ValueLayout#JAVA_INT} on 32-bit platforms.
- * <p>
- * Composite types are modelled as {@linkplain GroupLayout group layouts}. More specifically, a C {@code struct} type
- * maps to a {@linkplain StructLayout struct layout}, whereas a C {@code union} type maps to a {@link UnionLayout union
- * layout}. When defining a struct or union layout, clients must pay attention to the size and alignment constraint
- * of the corresponding composite type definition in C. For instance, padding between two struct fields
- * must be modelled explicitly, by adding an adequately sized {@linkplain PaddingLayout padding layout} member
- * to the resulting struct layout.
- * <p>
->>>>>>> 4bac46db
  * Finally, pointer types such as {@code int**} and {@code int(*)(size_t*, size_t*)} are modelled as
  * {@linkplain AddressLayout address layouts}. When the spatial bounds of the pointer type are known statically,
  * the address layout can be associated with a {@linkplain AddressLayout#targetLayout() target layout}. For instance,
@@ -216,7 +195,6 @@
  *     <td style="text-align:center;">{@link MemorySegment}</td>
  * </tbody>
  * </table></blockquote>
-<<<<<<< HEAD
  *
  * <h3 id="function-pointers">Function pointers</h3>
  *
@@ -224,15 +202,6 @@
  * an {@linkplain #upcallStub(MethodHandle, FunctionDescriptor, Arena, Option...) upcall stub}. To demonstrate this,
  * let's consider the following function from the C standard library:
  *
-=======
- *
- * <h3 id="function-pointers">Function pointers</h3>
- *
- * Sometimes, it is useful to pass Java code as a function pointer to some native function; this is achieved by using
- * an {@linkplain #upcallStub(MethodHandle, FunctionDescriptor, Arena, Option...) upcall stub}. To demonstrate this,
- * let's consider the following function from the C standard library:
- *
->>>>>>> 4bac46db
  * {@snippet lang = c:
  * void qsort(void *base, size_t nmemb, size_t size,
  *            int (*compar)(const void *, const void *));
@@ -283,7 +252,6 @@
  * that function descriptor into a suitable {@linkplain java.lang.invoke.MethodType method type} which we then use to look up
  * the comparator method handle. We can now create an upcall stub which points to that method, and pass it, as a function
  * pointer, to the {@code qsort} downcall handle, as follows:
-<<<<<<< HEAD
  *
  * {@snippet lang = java:
  * try (Arena arena = Arena.ofConfined()) {
@@ -299,23 +267,6 @@
  * of the off-heap array will be sorted according to our comparator function, written in Java. We then extract a
  * new Java array from the segment, which contains the sorted elements.
  *
-=======
- *
- * {@snippet lang = java:
- * try (Arena arena = Arena.ofConfined()) {
- *     MemorySegment comparFunc = linker.upcallStub(comparHandle, comparDesc, arena);
- *     MemorySegment array = session.allocateArray(0, 9, 3, 4, 6, 5, 1, 8, 2, 7);
- *     qsort.invokeExact(array, 10L, 4L, comparFunc);
- *     int[] sorted = array.toArray(JAVA_INT); // [ 0, 1, 2, 3, 4, 5, 6, 7, 8, 9 ]
- * }
- * }
- *
- * This code creates an off-heap array, copies the contents of a Java array into it, and then passes the array to the
- * {@code qsort} method handle along with the comparator function we obtained from the native linker. After the invocation, the contents
- * of the off-heap array will be sorted according to our comparator function, written in Java. We then extract a
- * new Java array from the segment, which contains the sorted elements.
- *
->>>>>>> 4bac46db
  * <h3 id="by-ref">Functions returning pointers</h3>
  *
  * When interacting with native functions, it is common for those functions to allocate a region of memory and return
@@ -372,13 +323,8 @@
  *
  * {@snippet lang = java:
  * MemorySegment allocateMemory(long byteSize, Arena arena) {
-<<<<<<< HEAD
- *     MemorySegment segment = (MemorySegment)malloc.invokeExact(byteSize);   // size = 0, scope = always alive
- *     return segment.reinterpret(size, arena, s -> free.invokeExact(s));     // size = byteSize, scope = arena.scope()
-=======
  *     MemorySegment segment = (MemorySegment)malloc.invokeExact(byteSize);    // size = 0, scope = always alive
  *     return segment.reinterpret(byteSize, arena, s -> free.invokeExact(s));  // size = byteSize, scope = arena.scope()
->>>>>>> 4bac46db
  * }
  * }
  *
@@ -516,36 +462,6 @@
 
     /**
      * Creates a method handle which is used to call a foreign function with the given signature.
-<<<<<<< HEAD
-     * <p>
-     * The Java {@linkplain java.lang.invoke.MethodType method type} associated with the returned method handle is
-     * {@linkplain FunctionDescriptor#toMethodType() derived} from the argument and return layouts in the function descriptor,
-     * but features an additional leading parameter of type {@link MemorySegment}, from which the address of the target
-     * foreign function is derived. Moreover, if the function descriptor's return layout is a group layout, the resulting
-     * downcall method handle accepts an additional leading parameter of type {@link SegmentAllocator}, which is used by
-     * the linker runtime to allocate the memory region associated with the struct returned by the downcall method handle.
-     * <p>
-     * Upon invoking a downcall method handle, the linker runtime will guarantee the following for any argument
-     * {@code A} of type {@link MemorySegment} whose corresponding layout is an {@linkplain AddressLayout address layout}:
-     * <ul>
-     *     <li>{@code A.scope().isAlive() == true}. Otherwise, the invocation throws {@link IllegalStateException};</li>
-     *     <li>The invocation occurs in a thread {@code T} such that {@code A.isAccessibleBy(T) == true}.
-     *     Otherwise, the invocation throws {@link WrongThreadException}; and</li>
-     *     <li>{@code A} is kept alive during the invocation. For instance, if {@code A} has been obtained using a
-     *     {@linkplain Arena#ofConfined() confined arena}, any attempt to {@linkplain Arena#close() close}
-     *     the confined arena while the downcall method handle is executing will result in a {@link IllegalStateException}.</li>
-     *</ul>
-     * <p>
-     * Moreover, if the provided function descriptor's return layout is an {@linkplain AddressLayout address layout},
-     * invoking the returned method handle will return a native segment associated with
-     * a fresh scope that is always alive. Under normal conditions, the size of the returned segment is {@code 0}.
-     * However, if the function descriptor's return layout has a {@linkplain AddressLayout#targetLayout()} {@code T},
-     * then the size of the returned segment is set to {@code T.byteSize()}.
-     * <p>
-     * Finally, the returned method handle will throw an {@link IllegalArgumentException} if the {@link MemorySegment}
-     * parameter passed to it is associated with the {@link MemorySegment#NULL} address, or a {@link NullPointerException}
-     * if that parameter is {@code null}.
-=======
      * <p>
      * The Java {@linkplain java.lang.invoke.MethodType method type} associated with the returned method handle is
      * {@linkplain FunctionDescriptor#toMethodType() derived} from the argument and return layouts in the function descriptor,
@@ -574,7 +490,6 @@
      * The returned method handle will throw an {@link IllegalArgumentException} if the {@link MemorySegment}
      * representing the target address of the foreign function is the {@link MemorySegment#NULL} address.
      * The returned method handle will additionally throw {@link NullPointerException} if any argument passed to it is {@code null}.
->>>>>>> 4bac46db
      *
      * @param function the function descriptor of the target function.
      * @param options  any linker options.
@@ -661,11 +576,7 @@
          * <p>
          * Execution state is captured by a downcall method handle on invocation, by writing it
          * to a native segment provided by the user to the downcall method handle.
-<<<<<<< HEAD
-         * For this purpose, a downcall method handle linked with the this
-=======
          * For this purpose, a downcall method handle linked with this
->>>>>>> 4bac46db
          * option will feature an additional {@link MemorySegment} parameter directly
          * following the target address, and optional {@link SegmentAllocator} parameters.
          * This parameter, called the 'capture state segment', represents the native segment into which
@@ -694,11 +605,8 @@
          * }
          *
          * @param capturedState the names of the values to save.
-<<<<<<< HEAD
-=======
          * @throws IllegalArgumentException if at least one of the provided {@code capturedState} names
          *                                  is unsupported on the current platform.
->>>>>>> 4bac46db
          * @see #captureStateLayout()
          */
         static Option captureCallState(String... capturedState) {
@@ -711,9 +619,6 @@
 
          /**
          * {@return A struct layout that represents the layout of the capture state segment that is passed
-<<<<<<< HEAD
-         *          to a downcall handle linked with {@link #captureCallState(String...)}}
-=======
          *          to a downcall handle linked with {@link #captureCallState(String...)}}.
          * <p>
          * The capture state layout is <em>platform dependent</em> but is guaranteed to be
@@ -733,7 +638,6 @@
          *        .map(Objects::toString)
          *        .collect(Collectors.joining(", "));
          * }
->>>>>>> 4bac46db
          *
          * @see #captureCallState(String...)
          */
