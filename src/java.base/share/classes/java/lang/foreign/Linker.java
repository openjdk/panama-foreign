--- conflicted
+++ resolved
@@ -73,21 +73,8 @@
  * <p>
  * The Java {@linkplain java.lang.invoke.MethodType method type} associated with the returned method handle is
  * {@linkplain FunctionDescriptor#toMethodType() derived} from the argument and return layouts in the function descriptor.
-<<<<<<< HEAD
- * More specifically, given each layout {@code L} in the function descriptor, a corresponding carrier {@code C} is inferred,
- * as described below:
- * <ul>
- * <li>if {@code L} is a {@link ValueLayout} with carrier {@code E} then {@code C = E}; or</li>
- * <li>if {@code L} is a {@link GroupLayout}, then {@code C} is set to {@code MemorySegment.class}</li>
- * </ul>
- * <p>
- * The downcall method handle type, derived as above, might be decorated by additional leading parameters,
- * in the given order if both are present:
- * <ul>
-=======
  * The downcall method handle type, might then be decorated by additional leading parameters, in the given order if both are present:
  * <ul>
->>>>>>> 8cefa3d2
  * <li>If the downcall method handle is created {@linkplain #downcallHandle(FunctionDescriptor, Option...) without specifying a target address},
  * the downcall method handle type features a leading parameter of type {@link MemorySegment}, from which the
  * address of the target foreign function can be derived.</li>
@@ -102,25 +89,11 @@
  * handle and a function descriptor; in this case, the set of memory layouts in the function descriptor
  * specify the signature of the function pointer associated with the upcall stub.
  * <p>
-<<<<<<< HEAD
- * The type of the provided method handle has to {@linkplain FunctionDescriptor#toMethodType() match} the Java
- * {@linkplain java.lang.invoke.MethodType method type} associated with the upcall stub, which is derived from the argument
- * and return layouts in the function descriptor. More specifically, given each layout {@code L} in the function descriptor,
- * a corresponding carrier {@code C} is inferred, as described below:
- * <ul>
- * <li>if {@code L} is a {@link ValueLayout} with carrier {@code E} then {@code C = E}; or</li>
- * <li>if {@code L} is a {@link GroupLayout}, then {@code C} is set to {@code MemorySegment.class}</li>
- * </ul>
- * Upcall stubs are modelled by instances of type {@link MemorySegment}; upcall stubs can be passed by reference to other
- * downcall method handles and, when no longer required, they can be closed, via their associated
- * {@linkplain MemorySession memory session}.
-=======
  * The type of the provided method handle's type has to match the method type associated with the upcall stub,
  * which is {@linkplain FunctionDescriptor#toMethodType() derived} from the provided function descriptor.
  * <p>
  * Upcall stubs are modelled by instances of type {@link MemorySegment}; upcall stubs can be passed by reference to other
  * downcall method handles and, they are released via their associated {@linkplain SegmentScope scope}.
->>>>>>> 8cefa3d2
  *
  * <h2 id="safety">Safety considerations</h2>
  *
@@ -132,17 +105,6 @@
  * the linker runtime guarantees the following for any argument {@code A} of type {@link MemorySegment} whose corresponding
  * layout is {@link ValueLayout#ADDRESS}:
  * <ul>
-<<<<<<< HEAD
- *     <li>The memory session of {@code A} is {@linkplain MemorySession#isAlive() alive}. Otherwise, the invocation throws
- *     {@link IllegalStateException};</li>
- *     <li>The invocation occurs in same thread as the one {@linkplain MemorySession#isOwnedBy(Thread) owning} the memory session of {@code R},
- *     if said session is confined. Otherwise, the invocation throws {@link WrongThreadException}; and</li>
- *     <li>The memory session of {@code R} is <em>kept alive</em> (and cannot be closed) during the invocation.</li>
- *</ul>
- * A downcall method handle created from a function descriptor whose return layout is an
- * {@linkplain ValueLayout.OfAddress address layout} returns a native segment associated with
- * the {@linkplain MemorySession#global() global session}. Under normal conditions, the size of the returned segment is {@code 0}.
-=======
  *     <li>The scope of {@code A} is {@linkplain SegmentScope#isAlive() alive}. Otherwise, the invocation throws
  *     {@link IllegalStateException};</li>
  *     <li>The invocation occurs in a thread {@code T} such that {@code A.scope().isAccessibleBy(T) == true}.
@@ -152,7 +114,6 @@
  * A downcall method handle created from a function descriptor whose return layout is an
  * {@linkplain ValueLayout.OfAddress address layout} returns a native segment associated with
  * the {@linkplain SegmentScope#global() global scope}. Under normal conditions, the size of the returned segment is {@code 0}.
->>>>>>> 8cefa3d2
  * However, if the return layout is an {@linkplain ValueLayout.OfAddress#asUnbounded() unbounded} address layout,
  * then the size of the returned segment is {@code Long.MAX_VALUE}.
  * <p>
@@ -165,11 +126,7 @@
  * and even JVM crashes, since an upcall is typically executed in the context of a downcall method handle invocation.
  * <p>
  * An upcall stub argument whose corresponding layout is an {@linkplain ValueLayout.OfAddress address layout}
-<<<<<<< HEAD
- * is a native segment associated with the {@linkplain MemorySession#global() global session}.
-=======
  * is a native segment associated with the {@linkplain SegmentScope#global() global scope}.
->>>>>>> 8cefa3d2
  * Under normal conditions, the size of this segment argument is {@code 0}. However, if the layout associated with
  * the upcall stub argument is an {@linkplain ValueLayout.OfAddress#asUnbounded() unbounded} address layout,
  * then the size of the segment argument is {@code Long.MAX_VALUE}.
@@ -202,11 +159,7 @@
      * Any layout not listed above is <em>unsupported</em>; function descriptors containing unsupported layouts
      * will cause an {@link IllegalArgumentException} to be thrown, when used to create a
      * {@link #downcallHandle(MemorySegment, FunctionDescriptor, Option...) downcall method handle} or an
-<<<<<<< HEAD
-     * {@linkplain #upcallStub(MethodHandle, FunctionDescriptor, MemorySession) upcall stub}.
-=======
      * {@linkplain #upcallStub(MethodHandle, FunctionDescriptor, SegmentScope) upcall stub}.
->>>>>>> 8cefa3d2
      * <p>
      * Variadic functions (e.g. a C function declared with a trailing ellipses {@code ...} at the end of the formal parameter
      * list or with an empty formal parameter list) are not supported directly. However, it is possible to link a
@@ -290,12 +243,8 @@
      * method handle.
      * <p>
      * The returned memory segment's address points to the newly allocated upcall stub, and is associated with
-<<<<<<< HEAD
-     * the provided memory session. When such session is closed, the corresponding upcall stub will be deallocated.
-=======
      * the provided scope. As such, the corresponding upcall stub will be deallocated
      * when the scope becomes not {@linkplain SegmentScope#isAlive() alive}.
->>>>>>> 8cefa3d2
      * <p>
      * The target method handle should not throw any exceptions. If the target method handle does throw an exception,
      * the VM will exit with a non-zero exit code. To avoid the VM aborting due to an uncaught exception, clients
@@ -305,24 +254,14 @@
      *
      * @param target the target method handle.
      * @param function the upcall stub function descriptor.
-<<<<<<< HEAD
-     * @param session the upcall stub memory session.
-=======
      * @param scope the scope associated with the returned upcall stub segment.
->>>>>>> 8cefa3d2
      * @return a zero-length segment whose address is the address of the upcall stub.
      * @throws IllegalArgumentException if the provided function descriptor is not supported by this linker.
      * @throws IllegalArgumentException if it is determined that the target method handle can throw an exception, or if the target method handle
      * has a type that does not match the upcall stub <a href="Linker.html#upcall-stubs"><em>inferred type</em></a>.
-<<<<<<< HEAD
-     * @throws IllegalStateException if {@code session} is not {@linkplain MemorySession#isAlive() alive}.
-     * @throws WrongThreadException if this method is called from a thread other than the thread
-     * {@linkplain MemorySession#isOwnedBy(Thread) owning} {@code session}.
-=======
      * @throws IllegalStateException if {@code scope} is not {@linkplain SegmentScope#isAlive() alive}.
      * @throws WrongThreadException if this method is called from a thread {@code T},
      * such that {@code scope.isAccessibleBy(T) == false}.
->>>>>>> 8cefa3d2
      */
     MemorySegment upcallStub(MethodHandle target, FunctionDescriptor function, SegmentScope scope);
 
@@ -342,27 +281,17 @@
     SymbolLookup defaultLookup();
 
     /**
-<<<<<<< HEAD
-     * A linker option that can be used to indicate additional linking requirements to the linker,
-     * besides what is described by a function descriptor.
-     */
-=======
      * A linker option is used to indicate additional linking requirements to the linker,
      * besides what is described by a function descriptor.
      * @since 20
      */
     @PreviewFeature(feature=PreviewFeature.Feature.FOREIGN)
->>>>>>> 8cefa3d2
     sealed interface Option
             permits LinkerOptions.LinkerOptionImpl,
                     Option.CaptureCallState {
 
         /**
-<<<<<<< HEAD
-         * {@return A linker option used to denote the index of the first variadic argument layout in a
-=======
          * {@return a linker option used to denote the index of the first variadic argument layout in a
->>>>>>> 8cefa3d2
          *          foreign function call}
          * @param index the index of the first variadic argument in a downcall handle linkage request.
          */
@@ -373,11 +302,7 @@
         /**
          * {@return A linker option used to save portions of the execution state immediately after
          *          calling a foreign function associated with a downcall method handle,
-<<<<<<< HEAD
-         *          before it can be overwritten by the runtime, or read through conventional means}
-=======
          *          before it can be overwritten by the Java runtime, or read through conventional means}
->>>>>>> 8cefa3d2
          * <p>
          * A downcall method handle linked with this option will feature an additional {@link MemorySegment}
          * parameter directly following the target address parameter. This memory segment must be a
@@ -398,11 +323,7 @@
          * after calling a foreign function associated with a downcall method handle,
          * before it can be overwritten by the runtime, or read through conventional means.
          * <p>
-<<<<<<< HEAD
-         * State is captured by a downcall method handle on invocation, by writing it
-=======
          * Execution state is captured by a downcall method handle on invocation, by writing it
->>>>>>> 8cefa3d2
          * to a native segment provided by the user to the downcall method handle.
          * <p>
          * The native segment should have the layout {@linkplain CaptureCallState#layout associated}
