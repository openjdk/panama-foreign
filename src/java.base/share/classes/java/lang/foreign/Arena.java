--- conflicted
+++ resolved
@@ -56,11 +56,7 @@
  * Alternatively, clients can obtain an {@linkplain Arena#ofAuto() automatic arena}, that is an arena
  * which features a <em>bounded lifetime</em> that is managed, automatically, by the garbage collector. As such, the regions
  * of memory backing memory segments allocated with the automatic arena are deallocated at some unspecified time
-<<<<<<< HEAD
- * <em>after</em> the automatic allocator (and all the segments allocated by it) become
-=======
  * <em>after</em> the automatic arena (and all the segments allocated by it) become
->>>>>>> 4bac46db
  * <a href="../../../java/lang/ref/package.html#reachability">unreachable</a>, as shown below:
  *
  * {@snippet lang = java:
@@ -90,11 +86,7 @@
  *
  * Memory segments allocated with a {@linkplain #ofConfined() confined arena} can only be accessed (and closed) by the
  * thread that created the arena. If access to a memory segment from multiple threads is required, clients can allocate
-<<<<<<< HEAD
- * segment in a {@linkplain #ofShared() shared arena} instead.
-=======
  * segments in a {@linkplain #ofShared() shared arena} instead.
->>>>>>> 4bac46db
  * <p>
  * The characteristics of the various arenas are summarized in the following table:
  *
@@ -229,11 +221,7 @@
      */
     static Arena global() {
         class Holder {
-<<<<<<< HEAD
-            final static Arena GLOBAL = MemorySessionImpl.GLOBAL.asArena();
-=======
             static final Arena GLOBAL = MemorySessionImpl.GLOBAL.asArena();
->>>>>>> 4bac46db
         }
         return Holder.GLOBAL;
     }
