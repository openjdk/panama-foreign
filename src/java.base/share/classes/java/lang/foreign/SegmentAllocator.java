--- conflicted
+++ resolved
@@ -345,7 +345,7 @@
     MemorySegment allocate(long bytesSize, long bytesAlignment);
 
     /**
-     * Creates an unbounded arena-based allocator used to allocate native segments.
+     * Creates an unbounded arena-based allocator used to allocate native memory segments.
      * The returned allocator features a predefined block size and maximum arena size, and the segments it allocates
      * are associated with the provided memory session. Equivalent to the following code:
      * {@snippet lang=java :
@@ -363,7 +363,7 @@
     }
 
     /**
-     * Creates an arena-based allocator used to allocate native segments.
+     * Creates an arena-based allocator used to allocate native memory segments.
      * The returned allocator features a block size set to the specified arena size, and the native segments
      * it allocates are associated with the provided memory session. Equivalent to the following code:
      * {@snippet lang=java :
@@ -387,13 +387,8 @@
      * the given block size {@code B} and the given arena size {@code A}, and the native segments
      * it allocates are associated with the provided memory session.
      * <p>
-<<<<<<< HEAD
-     * The allocator arena is first initialized by {@linkplain MemorySegment#allocateNative(long, MemorySession) allocating} a
+     * The allocator arena is first initialized by {@linkplain MemorySession#allocate(long) allocating} a
      * native segment {@code S} of size {@code B}. The allocator then responds to allocation requests in one of the following ways:
-=======
-     * The allocator arena is first initialized by {@linkplain MemorySession#allocate(long) allocating} a
-     * native memory segment {@code S} of size {@code B}. The allocator then responds to allocation requests in one of the following ways:
->>>>>>> 3e8ef17b
      * <ul>
      *     <li>if the size of the allocation requests is smaller than the size of {@code S}, and {@code S} has a <em>free</em>
      *     slice {@code S'} which fits that allocation request, return that {@code S'}.
@@ -405,7 +400,7 @@
      * </ul>
      * <p>
      * This segment allocator can be useful when clients want to perform multiple allocation requests while avoiding the
-     * cost associated with allocating a new off-heap region of memory upon each allocation request.
+     * cost associated with allocating a new off-heap memory region upon each allocation request.
      * <p>
      * The returned allocator might throw an {@link OutOfMemoryError} if the total memory allocated with this allocator
      * exceeds the arena size {@code A}, or the system capacity. Furthermore, the returned allocator is not thread safe.
@@ -459,8 +454,7 @@
      * Returns an allocator which allocates native segments in independent {@linkplain MemorySession#openImplicit() implicit memory sessions}.
      * Equivalent to (but likely more efficient than) the following code:
      * {@snippet lang=java :
-     * SegmentAllocator implicitAllocator = (size, align) ->
-     *     MemorySession.openImplicit().allocate(size, align);
+     * SegmentAllocator implicitAllocator = MemorySegment::allocateNative;
      * }
      *
      * @return an allocator which allocates native segments in independent {@linkplain MemorySession#openImplicit() implicit memory sessions}.
