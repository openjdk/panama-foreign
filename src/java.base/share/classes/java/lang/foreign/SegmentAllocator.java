--- conflicted
+++ resolved
@@ -46,11 +46,7 @@
  * <p>
  * This interface also defines factories for commonly used allocators:
  * <ul>
-<<<<<<< HEAD
- *     <li>{@link #nativeAllocator(MemorySession)} obtains a simple allocator which can
-=======
  *     <li>{@link #nativeAllocator(SegmentScope)} obtains a simple allocator which can
->>>>>>> 8cefa3d2
  *     be used to allocate native segments;</li>
  *     <li>{@link #slicingAllocator(MemorySegment)} obtains an efficient slicing allocator, where memory
  *     is allocated by repeatedly slicing the provided memory segment;</li>
@@ -393,14 +389,9 @@
      * Simple allocator used to allocate native segments. The returned allocator responds to an allocation request by
      * returning a native segment backed by a fresh off-heap region of memory, with given byte size and alignment constraint.
      * <p>
-<<<<<<< HEAD
-     * Each native segment obtained by the returned allocator is associated with the provided session. As such, the
-     * off-heap region which backs the returned segment is freed when the session is closed.
-=======
      * Each native segment obtained by the returned allocator is associated with the provided scope. As such,
      * the off-heap region which backs the returned segment is freed when the scope becomes not
      * {@linkplain SegmentScope#isAlive() alive}.
->>>>>>> 8cefa3d2
      * <p>
      * The {@link MemorySegment#address()} of the native segments obtained by the returned allocator is the starting address of
      * the newly allocated off-heap memory region backing the segment. Moreover, the {@linkplain MemorySegment#address() address}
@@ -411,16 +402,6 @@
      * This is equivalent to the following code:
      * {@snippet lang = java:
      * SegmentAllocator nativeAllocator = (byteSize, byteAlignment) ->
-<<<<<<< HEAD
-     *     MemorySegment.allocateNative(byteSize, byteAlignment, session);
-     * }
-     * @param session the memory session associated with the segments returned by the native allocator.
-     * @return a simple allocator used to allocate native segments.
-     */
-    static SegmentAllocator nativeAllocator(MemorySession session) {
-        Objects.requireNonNull(session);
-        return (MemorySessionImpl)session;
-=======
      *     MemorySegment.allocateNative(byteSize, byteAlignment, scope);
      * }
      * @param scope the scope associated with the segments returned by the native allocator.
@@ -429,6 +410,5 @@
     static SegmentAllocator nativeAllocator(SegmentScope scope) {
         Objects.requireNonNull(scope);
         return (MemorySessionImpl)scope;
->>>>>>> 8cefa3d2
     }
 }