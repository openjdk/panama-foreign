--- conflicted
+++ resolved
@@ -2627,18 +2627,11 @@
                 throw new UnsatisfiedLinkError("Can't load " + libfilename);
             }
         }
-<<<<<<< HEAD
-        for (String sys_path : sys_paths) {
-            File libfile = new File(sys_path, System.mapLibraryName(name));
+        for (String sysPath : LibraryPaths.SYS) {
+            File libfile = new File(sysPath, System.mapLibraryName(name));
             NativeLibrary nl = loadLibrary0(fromClass, libfile);
             if (nl != null) {
                 return nl;
-=======
-        for (String sysPath : LibraryPaths.SYS) {
-            File libfile = new File(sysPath, System.mapLibraryName(name));
-            if (loadLibrary0(fromClass, libfile)) {
-                return;
->>>>>>> d517220d
             }
             libfile = ClassLoaderHelper.mapAlternativeName(libfile);
             if (libfile != null) {
@@ -2649,18 +2642,11 @@
             }
         }
         if (loader != null) {
-<<<<<<< HEAD
-            for (String usr_path : usr_paths) {
-                File libfile = new File(usr_path, System.mapLibraryName(name));
+            for (String userPath : LibraryPaths.USER) {
+                File libfile = new File(userPath, System.mapLibraryName(name));
                 NativeLibrary nl = loadLibrary0(fromClass, libfile);
                 if (nl != null) {
                     return nl;
-=======
-            for (String userPath : LibraryPaths.USER) {
-                File libfile = new File(userPath, System.mapLibraryName(name));
-                if (loadLibrary0(fromClass, libfile)) {
-                    return;
->>>>>>> d517220d
                 }
                 libfile = ClassLoaderHelper.mapAlternativeName(libfile);
                 if (libfile != null) {
