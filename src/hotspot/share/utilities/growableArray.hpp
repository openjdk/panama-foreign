/*
 * Copyright (c) 1997, 2020, Oracle and/or its affiliates. All rights reserved.
 * DO NOT ALTER OR REMOVE COPYRIGHT NOTICES OR THIS FILE HEADER.
 *
 * This code is free software; you can redistribute it and/or modify it
 * under the terms of the GNU General Public License version 2 only, as
 * published by the Free Software Foundation.
 *
 * This code is distributed in the hope that it will be useful, but WITHOUT
 * ANY WARRANTY; without even the implied warranty of MERCHANTABILITY or
 * FITNESS FOR A PARTICULAR PURPOSE.  See the GNU General Public License
 * version 2 for more details (a copy is included in the LICENSE file that
 * accompanied this code).
 *
 * You should have received a copy of the GNU General Public License version
 * 2 along with this work; if not, write to the Free Software Foundation,
 * Inc., 51 Franklin St, Fifth Floor, Boston, MA 02110-1301 USA.
 *
 * Please contact Oracle, 500 Oracle Parkway, Redwood Shores, CA 94065 USA
 * or visit www.oracle.com if you need additional information or have any
 * questions.
 *
 */

#ifndef SHARE_UTILITIES_GROWABLEARRAY_HPP
#define SHARE_UTILITIES_GROWABLEARRAY_HPP

#include "memory/allocation.hpp"
#include "memory/iterator.hpp"
#include "utilities/debug.hpp"
#include "utilities/globalDefinitions.hpp"
#include "utilities/ostream.hpp"
#include "utilities/powerOfTwo.hpp"
#include "utilities/ostream.hpp"

// A growable array.

/*************************************************************************/
/*                                                                       */
/*     WARNING WARNING WARNING WARNING WARNING WARNING WARNING WARNING   */
/*                                                                       */
/* Should you use GrowableArrays to contain handles you must be certain  */
/* that the GrowableArray does not outlive the HandleMark that contains  */
/* the handles. Since GrowableArrays are typically resource allocated    */
/* the following is an example of INCORRECT CODE,                        */
/*                                                                       */
/* ResourceMark rm;                                                      */
/* GrowableArray<Handle>* arr = new GrowableArray<Handle>(size);         */
/* if (blah) {                                                           */
/*    while (...) {                                                      */
/*      HandleMark hm;                                                   */
/*      ...                                                              */
/*      Handle h(THREAD, some_oop);                                      */
/*      arr->append(h);                                                  */
/*    }                                                                  */
/* }                                                                     */
/* if (arr->length() != 0 ) {                                            */
/*    oop bad_oop = arr->at(0)(); // Handle is BAD HERE.                 */
/*    ...                                                                */
/* }                                                                     */
/*                                                                       */
/* If the GrowableArrays you are creating is C_Heap allocated then it    */
/* should not hold handles since the handles could trivially try and     */
/* outlive their HandleMark. In some situations you might need to do     */
/* this and it would be legal but be very careful and see if you can do  */
/* the code in some other manner.                                        */
/*                                                                       */
/*************************************************************************/

// Non-template base class responsible for handling the length and max.


class GrowableArrayBase : public ResourceObj {
  friend class VMStructs;

protected:
  // Current number of accessible elements
  int _len;
  // Current number of allocated elements
  int _max;

  GrowableArrayBase(int initial_max, int initial_len) :
      _len(initial_len),
      _max(initial_max) {
    assert(_len >= 0 && _len <= _max, "initial_len too big");
  }

  ~GrowableArrayBase() {}

public:
  int   length() const          { return _len; }
  int   max_length() const      { return _max; }

  bool  is_empty() const        { return _len == 0; }
  bool  is_nonempty() const     { return _len != 0; }
  bool  is_full() const         { return _len == _max; }

  void  clear()                 { _len = 0; }
  void  trunc_to(int length)    {
    assert(length <= _len,"cannot increase length");
    _len = length;
  }
};

template <typename E> class GrowableArrayIterator;
template <typename E, typename UnaryPredicate> class GrowableArrayFilterIterator;

// Extends GrowableArrayBase with a typed data array.
//
// E: Element type
//
// The "view" adds function that don't grow or deallocate
// the _data array, so there's no need for an allocator.
//
// The "view" can be used to type erase the allocator classes
// of GrowableArrayWithAllocator.
template <typename E>
class GrowableArrayView : public GrowableArrayBase {
protected:
  E* _data; // data array

  GrowableArrayView<E>(E* data, int initial_max, int initial_len) :
      GrowableArrayBase(initial_max, initial_len), _data(data) {}

  ~GrowableArrayView() {}

public:
  bool operator==(const GrowableArrayView<E>& rhs) const {
    if (_len != rhs._len)
      return false;
    for (int i = 0; i < _len; i++) {
      if (at(i) != rhs.at(i)) {
        return false;
      }
    }
    return true;
  }

  bool operator!=(const GrowableArrayView<E>& rhs) const {
    return !(*this == rhs);
  }

  E& at(int i) {
    assert(0 <= i && i < _len, "illegal index");
    return _data[i];
  }

  E const& at(int i) const {
    assert(0 <= i && i < _len, "illegal index");
    return _data[i];
  }

  E* adr_at(int i) const {
    assert(0 <= i && i < _len, "illegal index");
    return &_data[i];
  }

  E first() const {
    assert(_len > 0, "empty list");
    return _data[0];
  }

  E top() const {
    assert(_len > 0, "empty list");
    return _data[_len-1];
  }

  E last() const {
    return top();
  }

  GrowableArrayIterator<E> begin() const {
    return GrowableArrayIterator<E>(this, 0);
  }

  GrowableArrayIterator<E> end() const {
    return GrowableArrayIterator<E>(this, length());
  }

  E pop() {
    assert(_len > 0, "empty list");
    return _data[--_len];
  }

  void at_put(int i, const E& elem) {
    assert(0 <= i && i < _len, "illegal index");
    _data[i] = elem;
  }

  bool contains(const E& elem) const {
    for (int i = 0; i < _len; i++) {
      if (_data[i] == elem) return true;
    }
    return false;
  }

  int  find(const E& elem) const {
    for (int i = 0; i < _len; i++) {
      if (_data[i] == elem) return i;
    }
    return -1;
  }

  int  find_from_end(const E& elem) const {
    for (int i = _len-1; i >= 0; i--) {
      if (_data[i] == elem) return i;
    }
    return -1;
  }

  int  find(void* token, bool f(void*, E)) const {
    for (int i = 0; i < _len; i++) {
      if (f(token, _data[i])) return i;
    }
    return -1;
  }

  int  find_from_end(void* token, bool f(void*, E)) const {
    // start at the end of the array
    for (int i = _len-1; i >= 0; i--) {
      if (f(token, _data[i])) return i;
    }
    return -1;
  }

  // Order preserving remove operations.

  void remove(const E& elem) {
    // Assuming that element does exist.
    bool removed = remove_if_existing(elem);
    if (removed) return;
    ShouldNotReachHere();
  }

  bool remove_if_existing(const E& elem) {
    // Returns TRUE if elem is removed.
    for (int i = 0; i < _len; i++) {
      if (_data[i] == elem) {
        remove_at(i);
        return true;
      }
    }
    return false;
  }

  void remove_at(int index) {
    assert(0 <= index && index < _len, "illegal index");
    for (int j = index + 1; j < _len; j++) {
      _data[j-1] = _data[j];
    }
    _len--;
  }

  // The order is changed.
  void delete_at(int index) {
    assert(0 <= index && index < _len, "illegal index");
    if (index < --_len) {
      // Replace removed element with last one.
      _data[index] = _data[_len];
    }
  }

  void sort(int f(E*, E*)) {
    qsort(_data, length(), sizeof(E), (_sort_Fn)f);
  }
  // sort by fixed-stride sub arrays:
  void sort(int f(E*, E*), int stride) {
    qsort(_data, length() / stride, sizeof(E) * stride, (_sort_Fn)f);
  }

  template <typename K, int compare(const K&, const E&)> int find_sorted(const K& key, bool& found) {
    found = false;
    int min = 0;
    int max = length() - 1;

    while (max >= min) {
      int mid = (int)(((uint)max + min) / 2);
      E value = at(mid);
      int diff = compare(key, value);
      if (diff > 0) {
        min = mid + 1;
      } else if (diff < 0) {
        max = mid - 1;
      } else {
        found = true;
        return mid;
      }
    }
    return min;
  }

  template <typename K>
  int find_sorted(CompareClosure<E>* cc, const K& key, bool& found) {
    found = false;
    int min = 0;
    int max = length() - 1;

    while (max >= min) {
      int mid = (int)(((uint)max + min) / 2);
      E value = at(mid);
      int diff = cc->do_compare(key, value);
      if (diff > 0) {
        min = mid + 1;
      } else if (diff < 0) {
        max = mid - 1;
      } else {
        found = true;
        return mid;
      }
    }
    return min;
  }

<<<<<<< HEAD
  void print_on(outputStream *st) const {
    st->print("Growable Array " INTPTR_FORMAT, (intptr_t) this);
    st->print(": length %d (_max %d) { ", _len, _max);
=======
  void print() {
    tty->print("Growable Array " INTPTR_FORMAT, p2i(this));
    tty->print(": length %d (_max %d) { ", _len, _max);
>>>>>>> 9f32656f
    for (int i = 0; i < _len; i++) {
      st->print(INTPTR_FORMAT " ", *(intptr_t*)&(_data[i]));
    }
    st->print("}\n");
  }

  void print() {
    print_on(tty);
  }
};

// GrowableArrayWithAllocator extends the "view" with
// the capability to grow and deallocate the data array.
//
// The allocator responsibility is delegated to the sub-class.
//
// Derived: The sub-class responsible for allocation / deallocation
//  - E* Derived::allocate()       - member function responsible for allocation
//  - void Derived::deallocate(E*) - member function responsible for deallocation
template <typename E, typename Derived>
class GrowableArrayWithAllocator : public GrowableArrayView<E> {
  friend class VMStructs;

  void grow(int j);

protected:
  GrowableArrayWithAllocator(E* data, int initial_max) :
      GrowableArrayView<E>(data, initial_max, 0) {
    for (int i = 0; i < initial_max; i++) {
      ::new ((void*)&data[i]) E();
    }
  }

  GrowableArrayWithAllocator(E* data, int initial_max, int initial_len, const E& filler) :
      GrowableArrayView<E>(data, initial_max, initial_len) {
    int i = 0;
    for (; i < initial_len; i++) {
      ::new ((void*)&data[i]) E(filler);
    }
    for (; i < initial_max; i++) {
      ::new ((void*)&data[i]) E();
    }
  }

  ~GrowableArrayWithAllocator() {}

public:
  int append(const E& elem) {
    if (this->_len == this->_max) grow(this->_len);
    int idx = this->_len++;
    this->_data[idx] = elem;
    return idx;
  }

  bool append_if_missing(const E& elem) {
    // Returns TRUE if elem is added.
    bool missed = !this->contains(elem);
    if (missed) append(elem);
    return missed;
  }

  void push(const E& elem) { append(elem); }

  E at_grow(int i, const E& fill = E()) {
    assert(0 <= i, "negative index");
    if (i >= this->_len) {
      if (i >= this->_max) grow(i);
      for (int j = this->_len; j <= i; j++)
        this->_data[j] = fill;
      this->_len = i+1;
    }
    return this->_data[i];
  }

  void at_put_grow(int i, const E& elem, const E& fill = E()) {
    assert(0 <= i, "negative index");
    if (i >= this->_len) {
      if (i >= this->_max) grow(i);
      for (int j = this->_len; j < i; j++)
        this->_data[j] = fill;
      this->_len = i+1;
    }
    this->_data[i] = elem;
  }

  // inserts the given element before the element at index i
  void insert_before(const int idx, const E& elem) {
    assert(0 <= idx && idx <= this->_len, "illegal index");
    if (this->_len == this->_max) grow(this->_len);
    for (int j = this->_len - 1; j >= idx; j--) {
      this->_data[j + 1] = this->_data[j];
    }
    this->_len++;
    this->_data[idx] = elem;
  }

  void insert_before(const int idx, const GrowableArrayView<E>* array) {
    assert(0 <= idx && idx <= this->_len, "illegal index");
    int array_len = array->length();
    int new_len = this->_len + array_len;
    if (new_len >= this->_max) grow(new_len);

    for (int j = this->_len - 1; j >= idx; j--) {
      this->_data[j + array_len] = this->_data[j];
    }

    for (int j = 0; j < array_len; j++) {
      this->_data[idx + j] = array->at(j);
    }

    this->_len += array_len;
  }

  void appendAll(const GrowableArrayView<E>* l) {
    for (int i = 0; i < l->length(); i++) {
      this->at_put_grow(this->_len, l->at(i), E());
    }
  }

  // Binary search and insertion utility.  Search array for element
  // matching key according to the static compare function.  Insert
  // that element is not already in the list.  Assumes the list is
  // already sorted according to compare function.
  template <int compare(const E&, const E&)> E insert_sorted(const E& key) {
    bool found;
    int location = GrowableArrayView<E>::template find_sorted<E, compare>(key, found);
    if (!found) {
      insert_before(location, key);
    }
    return this->at(location);
  }

  E insert_sorted(CompareClosure<E>* cc, const E& key) {
    bool found;
    int location = find_sorted(cc, key, found);
    if (!found) {
      insert_before(location, key);
    }
    return this->at(location);
  }

  void clear_and_deallocate();
};

template <typename E, typename Derived>
void GrowableArrayWithAllocator<E, Derived>::grow(int j) {
  int old_max = this->_max;
  // grow the array by increasing _max to the first power of two larger than the size we need
  this->_max = next_power_of_2((uint32_t)j);
  // j < _max
  E* newData = static_cast<Derived*>(this)->allocate();
  int i = 0;
  for (     ; i < this->_len; i++) ::new ((void*)&newData[i]) E(this->_data[i]);
  for (     ; i < this->_max; i++) ::new ((void*)&newData[i]) E();
  for (i = 0; i < old_max; i++) this->_data[i].~E();
  if (this->_data != NULL) {
    static_cast<Derived*>(this)->deallocate(this->_data);
  }
  this->_data = newData;
}

template <typename E, typename Derived>
void GrowableArrayWithAllocator<E, Derived>::clear_and_deallocate() {
  if (this->_data != NULL) {
    for (int i = 0; i < this->_max; i++) {
      this->_data[i].~E();
    }
    static_cast<Derived*>(this)->deallocate(this->_data);
    this->_data = NULL;
  }
  this->_len = 0;
  this->_max = 0;
}

class GrowableArrayResourceAllocator {
public:
  static void* allocate(int max, int element_size);
};

// Arena allocator
class GrowableArrayArenaAllocator {
public:
  static void* allocate(int max, int element_size, Arena* arena);
};

// CHeap allocator
class GrowableArrayCHeapAllocator {
public:
  static void* allocate(int max, int element_size, MEMFLAGS memflags);
  static void deallocate(void* mem);
};

#ifdef ASSERT

// Checks resource allocation nesting
class GrowableArrayNestingCheck {
  // resource area nesting at creation
  int _nesting;

public:
  GrowableArrayNestingCheck(bool on_stack);

  void on_stack_alloc() const;
};

#endif // ASSERT

// Encodes where the backing array is allocated
// and performs necessary checks.
class GrowableArrayMetadata {
  uintptr_t _bits;

  // resource area nesting at creation
  debug_only(GrowableArrayNestingCheck _nesting_check;)

  uintptr_t bits(MEMFLAGS memflags) const {
    if (memflags == mtNone) {
      // Stack allocation
      return 0;
    }

    // CHeap allocation
    return (uintptr_t(memflags) << 1) | 1;
  }

  uintptr_t bits(Arena* arena) const {
    return uintptr_t(arena);
  }

public:
  GrowableArrayMetadata(Arena* arena) :
      _bits(bits(arena))
      debug_only(COMMA _nesting_check(on_stack())) {
  }

  GrowableArrayMetadata(MEMFLAGS memflags) :
      _bits(bits(memflags))
      debug_only(COMMA _nesting_check(on_stack())) {
  }

#ifdef ASSERT
  GrowableArrayMetadata(const GrowableArrayMetadata& other) :
      _bits(other._bits),
      _nesting_check(other._nesting_check) {
    assert(!on_C_heap(), "Copying of CHeap arrays not supported");
    assert(!other.on_C_heap(), "Copying of CHeap arrays not supported");
  }

  GrowableArrayMetadata& operator=(const GrowableArrayMetadata& other) {
    _bits = other._bits;
    _nesting_check = other._nesting_check;
    assert(!on_C_heap(), "Assignment of CHeap arrays not supported");
    assert(!other.on_C_heap(), "Assignment of CHeap arrays not supported");
    return *this;
  }

  void init_checks(const GrowableArrayBase* array) const;
  void on_stack_alloc_check() const;
#endif // ASSERT

  bool on_C_heap() const { return (_bits & 1) == 1; }
  bool on_stack () const { return _bits == 0;      }
  bool on_arena () const { return (_bits & 1) == 0 && _bits != 0; }

  Arena* arena() const      { return (Arena*)_bits; }
  MEMFLAGS memflags() const { return MEMFLAGS(_bits >> 1); }
};

// THE GrowableArray.
//
// Supports multiple allocation strategies:
//  - Resource stack allocation: if memflags == mtNone
//  - CHeap allocation: if memflags != mtNone
//  - Arena allocation: if an arena is provided
//
// There are some drawbacks of using GrowableArray, that are removed in some
// of the other implementations of GrowableArrayWithAllocator sub-classes:
//
// Memory overhead: The multiple allocation strategies uses extra metadata
//  embedded in the instance.
//
// Strict allocation locations: There are rules about where the GrowableArray
//  instance is allocated, that depends on where the data array is allocated.
//  See: init_checks.

template <typename E>
class GrowableArray : public GrowableArrayWithAllocator<E, GrowableArray<E> > {
  friend class GrowableArrayWithAllocator<E, GrowableArray<E> >;
  friend class GrowableArrayTest;

  static E* allocate(int max) {
    return (E*)GrowableArrayResourceAllocator::allocate(max, sizeof(E));
  }

  static E* allocate(int max, MEMFLAGS memflags) {
    if (memflags != mtNone) {
      return (E*)GrowableArrayCHeapAllocator::allocate(max, sizeof(E), memflags);
    }

    return (E*)GrowableArrayResourceAllocator::allocate(max, sizeof(E));
  }

  static E* allocate(int max, Arena* arena) {
    return (E*)GrowableArrayArenaAllocator::allocate(max, sizeof(E), arena);
  }

  GrowableArrayMetadata _metadata;

  void init_checks() const { debug_only(_metadata.init_checks(this);) }

  // Where are we going to allocate memory?
  bool on_C_heap() const { return _metadata.on_C_heap(); }
  bool on_stack () const { return _metadata.on_stack(); }
  bool on_arena () const { return _metadata.on_arena(); }

  E* allocate() {
    if (on_stack()) {
      debug_only(_metadata.on_stack_alloc_check());
      return allocate(this->_max);
    }

    if (on_C_heap()) {
      return allocate(this->_max, _metadata.memflags());
    }

    assert(on_arena(), "Sanity");
    return allocate(this->_max, _metadata.arena());
  }

  void deallocate(E* mem) {
    if (on_C_heap()) {
      GrowableArrayCHeapAllocator::deallocate(mem);
    }
  }

public:
  GrowableArray(int initial_max = 2, MEMFLAGS memflags = mtNone) :
      GrowableArrayWithAllocator<E, GrowableArray<E> >(
          allocate(initial_max, memflags),
          initial_max),
      _metadata(memflags) {
    init_checks();
  }

  GrowableArray(int initial_max, int initial_len, const E& filler, MEMFLAGS memflags = mtNone) :
      GrowableArrayWithAllocator<E, GrowableArray<E> >(
          allocate(initial_max, memflags),
          initial_max, initial_len, filler),
      _metadata(memflags) {
    init_checks();
  }

  GrowableArray(Arena* arena, int initial_max, int initial_len, const E& filler) :
      GrowableArrayWithAllocator<E, GrowableArray<E> >(
          allocate(initial_max, arena),
          initial_max, initial_len, filler),
      _metadata(arena) {
    init_checks();
  }

  ~GrowableArray() {
    if (on_C_heap()) {
      this->clear_and_deallocate();
    }
  }
};

// Leaner GrowableArray for CHeap backed data arrays, with compile-time decided MEMFLAGS.
template <typename E, MEMFLAGS F>
class GrowableArrayCHeap : public GrowableArrayWithAllocator<E, GrowableArrayCHeap<E, F> > {
  friend class GrowableArrayWithAllocator<E, GrowableArrayCHeap<E, F> >;

  STATIC_ASSERT(F != mtNone);

  static E* allocate(int max, MEMFLAGS flags) {
    if (max == 0) {
      return NULL;
    }

    return (E*)GrowableArrayCHeapAllocator::allocate(max, sizeof(E), flags);
  }

  NONCOPYABLE(GrowableArrayCHeap);

  E* allocate() {
    return allocate(this->_max, F);
  }

  void deallocate(E* mem) {
    GrowableArrayCHeapAllocator::deallocate(mem);
  }

public:
  GrowableArrayCHeap(int initial_max) :
      GrowableArrayWithAllocator<E, GrowableArrayCHeap<E, F> >(
          allocate(initial_max, F),
          initial_max) {}

  GrowableArrayCHeap(int initial_max, int initial_len, const E& filler) :
      GrowableArrayWithAllocator<E, GrowableArrayCHeap<E, F> >(
          allocate(initial_max, F),
          initial_max, initial_len, filler) {}

  ~GrowableArrayCHeap() {
    this->clear_and_deallocate();
  }

  void* operator new(size_t size) throw() {
    return ResourceObj::operator new(size, ResourceObj::C_HEAP, F);
  }

  void* operator new(size_t size, const std::nothrow_t&  nothrow_constant) throw() {
    return ResourceObj::operator new(size, nothrow_constant, ResourceObj::C_HEAP, F);
  }
};

// Custom STL-style iterator to iterate over GrowableArrays
// It is constructed by invoking GrowableArray::begin() and GrowableArray::end()
template <typename E>
class GrowableArrayIterator : public StackObj {
  friend class GrowableArrayView<E>;
  template <typename F, typename UnaryPredicate> friend class GrowableArrayFilterIterator;

 private:
  const GrowableArrayView<E>* _array; // GrowableArray we iterate over
  int _position;                      // The current position in the GrowableArray

  // Private constructor used in GrowableArray::begin() and GrowableArray::end()
  GrowableArrayIterator(const GrowableArrayView<E>* array, int position) : _array(array), _position(position) {
    assert(0 <= position && position <= _array->length(), "illegal position");
  }

 public:
  GrowableArrayIterator() : _array(NULL), _position(0) { }
  GrowableArrayIterator<E>& operator++() { ++_position; return *this; }
  E operator*()                          { return _array->at(_position); }

  bool operator==(const GrowableArrayIterator<E>& rhs)  {
    assert(_array == rhs._array, "iterator belongs to different array");
    return _position == rhs._position;
  }

  bool operator!=(const GrowableArrayIterator<E>& rhs)  {
    assert(_array == rhs._array, "iterator belongs to different array");
    return _position != rhs._position;
  }
};

// Custom STL-style iterator to iterate over elements of a GrowableArray that satisfy a given predicate
template <typename E, class UnaryPredicate>
class GrowableArrayFilterIterator : public StackObj {
  friend class GrowableArrayView<E>;

 private:
  const GrowableArrayView<E>* _array; // GrowableArray we iterate over
  int _position;                      // Current position in the GrowableArray
  UnaryPredicate _predicate;          // Unary predicate the elements of the GrowableArray should satisfy

 public:
  GrowableArrayFilterIterator(const GrowableArrayIterator<E>& begin, UnaryPredicate filter_predicate) :
      _array(begin._array), _position(begin._position), _predicate(filter_predicate) {
    // Advance to first element satisfying the predicate
    while(_position != _array->length() && !_predicate(_array->at(_position))) {
      ++_position;
    }
  }

  GrowableArrayFilterIterator<E, UnaryPredicate>& operator++() {
    do {
      // Advance to next element satisfying the predicate
      ++_position;
    } while(_position != _array->length() && !_predicate(_array->at(_position)));
    return *this;
  }

  E operator*() { return _array->at(_position); }

  bool operator==(const GrowableArrayIterator<E>& rhs)  {
    assert(_array == rhs._array, "iterator belongs to different array");
    return _position == rhs._position;
  }

  bool operator!=(const GrowableArrayIterator<E>& rhs)  {
    assert(_array == rhs._array, "iterator belongs to different array");
    return _position != rhs._position;
  }

  bool operator==(const GrowableArrayFilterIterator<E, UnaryPredicate>& rhs)  {
    assert(_array == rhs._array, "iterator belongs to different array");
    return _position == rhs._position;
  }

  bool operator!=(const GrowableArrayFilterIterator<E, UnaryPredicate>& rhs)  {
    assert(_array == rhs._array, "iterator belongs to different array");
    return _position != rhs._position;
  }
};

// Arrays for basic types
typedef GrowableArray<int> intArray;
typedef GrowableArray<int> intStack;
typedef GrowableArray<bool> boolArray;

#endif // SHARE_UTILITIES_GROWABLEARRAY_HPP<|MERGE_RESOLUTION|>--- conflicted
+++ resolved
@@ -31,7 +31,6 @@
 #include "utilities/globalDefinitions.hpp"
 #include "utilities/ostream.hpp"
 #include "utilities/powerOfTwo.hpp"
-#include "utilities/ostream.hpp"
 
 // A growable array.
 
@@ -311,23 +310,13 @@
     return min;
   }
 
-<<<<<<< HEAD
-  void print_on(outputStream *st) const {
-    st->print("Growable Array " INTPTR_FORMAT, (intptr_t) this);
-    st->print(": length %d (_max %d) { ", _len, _max);
-=======
   void print() {
     tty->print("Growable Array " INTPTR_FORMAT, p2i(this));
     tty->print(": length %d (_max %d) { ", _len, _max);
->>>>>>> 9f32656f
     for (int i = 0; i < _len; i++) {
-      st->print(INTPTR_FORMAT " ", *(intptr_t*)&(_data[i]));
-    }
-    st->print("}\n");
-  }
-
-  void print() {
-    print_on(tty);
+      tty->print(INTPTR_FORMAT " ", *(intptr_t*)&(_data[i]));
+    }
+    tty->print("}\n");
   }
 };
 
