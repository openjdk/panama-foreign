/*
 * Copyright (c) 1997, 2022, Oracle and/or its affiliates. All rights reserved.
 * DO NOT ALTER OR REMOVE COPYRIGHT NOTICES OR THIS FILE HEADER.
 *
 * This code is free software; you can redistribute it and/or modify it
 * under the terms of the GNU General Public License version 2 only, as
 * published by the Free Software Foundation.
 *
 * This code is distributed in the hope that it will be useful, but WITHOUT
 * ANY WARRANTY; without even the implied warranty of MERCHANTABILITY or
 * FITNESS FOR A PARTICULAR PURPOSE.  See the GNU General Public License
 * version 2 for more details (a copy is included in the LICENSE file that
 * accompanied this code).
 *
 * You should have received a copy of the GNU General Public License version
 * 2 along with this work; if not, write to the Free Software Foundation,
 * Inc., 51 Franklin St, Fifth Floor, Boston, MA 02110-1301 USA.
 *
 * Please contact Oracle, 500 Oracle Parkway, Redwood Shores, CA 94065 USA
 * or visit www.oracle.com if you need additional information or have any
 * questions.
 *
 */

#include "precompiled.hpp"
#include "classfile/javaClasses.hpp"
#include "classfile/symbolTable.hpp"
#include "classfile/systemDictionary.hpp"
#include "classfile/vmClasses.hpp"
#include "classfile/vmSymbols.hpp"
#include "logging/log.hpp"
#include "logging/logTag.hpp"
#include "memory/oopFactory.hpp"
#include "memory/resourceArea.hpp"
#include "oops/instanceKlass.hpp"
#include "oops/klass.inline.hpp"
#include "oops/method.hpp"
#include "oops/oop.inline.hpp"
#include "oops/symbol.hpp"
#include "prims/jvm_misc.hpp"
#include "prims/jvmtiExport.hpp"
#include "prims/nativeLookup.hpp"
#include "prims/unsafe.hpp"
#include "prims/scopedMemoryAccess.hpp"
#include "runtime/arguments.hpp"
#include "runtime/handles.inline.hpp"
#include "runtime/interfaceSupport.inline.hpp"
#include "runtime/javaCalls.hpp"
#include "runtime/os.hpp"
#include "runtime/sharedRuntime.hpp"
#include "runtime/signature.hpp"
#include "utilities/macros.hpp"
#include "utilities/utf8.hpp"
#if INCLUDE_JFR
#include "jfr/jfr.hpp"
#endif

/*

The JNI specification defines the mapping from a Java native method name to
a C native library implementation function name as follows:

  The mapping produces a native method name by concatenating the following components
  derived from a `native` method declaration:

  1. the prefix Java_
  2. given the binary name, in internal form, of the class which declares the native method:
     the result of escaping the name.
  3. an underscore ("_")
  4. the escaped method name
  5. if the native method declaration is overloaded: two underscores ("__") followed by the
   escaped parameter descriptor (JVMS 4.3.3) of the method declaration.

  Escaping leaves every alphanumeric ASCII character (A-Za-z0-9) unchanged, and replaces each
  UTF-16 code unit n the table below with the corresponding escape sequence. If the name to be
  escaped contains a surrogate pair, then the high-surrogate code unit and the low-surrogate code
  unit are escaped separately. The result of escaping is a string consisting only of the ASCII
  characters A-Za-z0-9 and underscore.

  ------------------------------                  ------------------------------------
  UTF-16 code unit                                Escape sequence
  ------------------------------                  ------------------------------------
  Forward slash (/, U+002F)                       _
  Underscore (_, U+005F)                          _1
  Semicolon (;, U+003B)                           _2
  Left square bracket ([, U+005B)                 _3
  Any UTF-16 code unit \u_WXYZ_ that does not     _0wxyz where w, x, y, and z are the lower-case
  represent alphanumeric ASCII (A-Za-z0-9),       forms of the hexadecimal digits W, X, Y, and Z.
  forward slash, underscore, semicolon,           (For example, U+ABCD becomes _0abcd.)
  or left square bracket
  ------------------------------                  ------------------------------------

  Note that escape sequences can safely begin _0, _1, etc, because class and method
  names in Java source code never begin with a number. However, that is not the case in
  class files that were not generated from Java source code.

  To preserve the 1:1 mapping to a native method name, the VM checks the resulting name as
  follows. If the process of escaping any precursor string from the native  method declaration
  (class or method name, or argument type) causes a "0", "1", "2", or "3" character
  from the precursor string to appear unchanged in the result *either* immediately after an
  underscore *or* at the beginning of the escaped string (where it will follow an underscore
  in the fully assembled name), then the escaping process is said to have "failed".
  In such cases, no native library search is performed, and the attempt to link the native
  method invocation will throw UnsatisfiedLinkError.


For example:

  package/my_class/method

and

  package/my/1class/method

both map to

  Java_package_my_1class_method

To address this potential conflict we need only check if the character after
/ is a digit 0..3, or if the first character after an injected '_' separator
is a digit 0..3. If we encounter an invalid identifier we reset the
stringStream and return false. Otherwise the stringStream contains the mapped
name and we return true.

*/
static bool map_escaped_name_on(stringStream* st, Symbol* name, int begin, int end) {
  char* bytes = (char*)name->bytes() + begin;
  char* end_bytes = (char*)name->bytes() + end;
  bool check_escape_char = true; // initially true as first character here follows '_'
  while (bytes < end_bytes) {
    jchar c;
    bytes = UTF8::next(bytes, &c);
    if (c <= 0x7f && isalnum(c)) {
      if (check_escape_char && (c >= '0' && c <= '3')) {
        // This is a non-Java identifier and we won't escape it to
        // ensure no name collisions with a Java identifier.
        if (log_is_enabled(Debug, jni, resolve)) {
          ResourceMark rm;
          log_debug(jni, resolve)("[Lookup of native method with non-Java identifier rejected: %s]",
                                  name->as_C_string());
        }
        st->reset();  // restore to "" on error
        return false;
      }
      st->put((char) c);
      check_escape_char = false;
    } else {
      check_escape_char = false;
      if (c == '_') st->print("_1");
      else if (c == '/') {
        st->print("_");
        // Following a / we must have non-escape character
        check_escape_char = true;
      }
      else if (c == ';') st->print("_2");
      else if (c == '[') st->print("_3");
      else               st->print("_%.5x", c);
    }
  }
  return true;
}


static bool map_escaped_name_on(stringStream* st, Symbol* name) {
  return map_escaped_name_on(st, name, 0, name->utf8_length());
}


char* NativeLookup::pure_jni_name(const methodHandle& method) {
  stringStream st;
  // Prefix
  st.print("Java_");
  // Klass name
  if (!map_escaped_name_on(&st, method->klass_name())) {
    return NULL;
  }
  st.print("_");
  // Method name
  if (!map_escaped_name_on(&st, method->name())) {
    return NULL;
  }
  return st.as_string();
}

char* NativeLookup::long_jni_name(const methodHandle& method) {
  // Signatures ignore the wrapping parentheses and the trailing return type
  stringStream st;
  Symbol* signature = method->signature();
  st.print("__");
  // find ')'
  int end;
  for (end = 0; end < signature->utf8_length() && signature->char_at(end) != JVM_SIGNATURE_ENDFUNC; end++);
  // skip first '('
  if (!map_escaped_name_on(&st, signature, 1, end)) {
    return NULL;
  }

  return st.as_string();
}

extern "C" {
  void JNICALL JVM_RegisterMethodHandleMethods(JNIEnv *env, jclass unsafecls);
  void JNICALL JVM_RegisterReferencesMethods(JNIEnv *env, jclass unsafecls);
  void JNICALL JVM_RegisterUpcallHandlerMethods(JNIEnv *env, jclass unsafecls);
<<<<<<< HEAD
  void JNICALL JVM_RegisterProgrammableUpcallHandlerMethods(JNIEnv *env, jclass unsafecls);
=======
  void JNICALL JVM_RegisterUpcallLinkerMethods(JNIEnv *env, jclass unsafecls);
>>>>>>> 04f84d6c
  void JNICALL JVM_RegisterNativeEntryPointMethods(JNIEnv *env, jclass unsafecls);
  void JNICALL JVM_RegisterPerfMethods(JNIEnv *env, jclass perfclass);
  void JNICALL JVM_RegisterWhiteBoxMethods(JNIEnv *env, jclass wbclass);
  void JNICALL JVM_RegisterVectorSupportMethods(JNIEnv *env, jclass vsclass);
#if INCLUDE_JVMCI
  jobject  JNICALL JVM_GetJVMCIRuntime(JNIEnv *env, jclass c);
  void     JNICALL JVM_RegisterJVMCINatives(JNIEnv *env, jclass compilerToVMClass);
#endif
}

#define CC (char*)  /* cast a literal from (const char*) */
#define FN_PTR(f) CAST_FROM_FN_PTR(void*, &f)

static JNINativeMethod lookup_special_native_methods[] = {
  { CC"Java_jdk_internal_misc_Unsafe_registerNatives",             NULL, FN_PTR(JVM_RegisterJDKInternalMiscUnsafeMethods) },
  { CC"Java_java_lang_invoke_MethodHandleNatives_registerNatives", NULL, FN_PTR(JVM_RegisterMethodHandleMethods) },
  { CC"Java_jdk_internal_foreign_abi_UpcallStubs_registerNatives",      NULL, FN_PTR(JVM_RegisterUpcallHandlerMethods) },
<<<<<<< HEAD
  { CC"Java_jdk_internal_foreign_abi_ProgrammableUpcallHandler_registerNatives",      NULL, FN_PTR(JVM_RegisterProgrammableUpcallHandlerMethods) },
  { CC"Java_jdk_internal_invoke_NativeEntryPoint_registerNatives",      NULL, FN_PTR(JVM_RegisterNativeEntryPointMethods) },
=======
  { CC"Java_jdk_internal_foreign_abi_UpcallLinker_registerNatives",      NULL, FN_PTR(JVM_RegisterUpcallLinkerMethods) },
  { CC"Java_jdk_internal_foreign_abi_NativeEntryPoint_registerNatives",      NULL, FN_PTR(JVM_RegisterNativeEntryPointMethods) },
>>>>>>> 04f84d6c
  { CC"Java_jdk_internal_perf_Perf_registerNatives",               NULL, FN_PTR(JVM_RegisterPerfMethods)         },
  { CC"Java_sun_hotspot_WhiteBox_registerNatives",                 NULL, FN_PTR(JVM_RegisterWhiteBoxMethods)     },
  { CC"Java_jdk_test_whitebox_WhiteBox_registerNatives",           NULL, FN_PTR(JVM_RegisterWhiteBoxMethods)     },
  { CC"Java_jdk_internal_vm_vector_VectorSupport_registerNatives", NULL, FN_PTR(JVM_RegisterVectorSupportMethods)},
#if INCLUDE_JVMCI
  { CC"Java_jdk_vm_ci_runtime_JVMCI_initializeRuntime",            NULL, FN_PTR(JVM_GetJVMCIRuntime)             },
  { CC"Java_jdk_vm_ci_hotspot_CompilerToVM_registerNatives",       NULL, FN_PTR(JVM_RegisterJVMCINatives)        },
#endif
#if INCLUDE_JFR
  { CC"Java_jdk_jfr_internal_JVM_registerNatives",                 NULL, FN_PTR(jfr_register_natives)            },
#endif
  { CC"Java_jdk_internal_misc_ScopedMemoryAccess_registerNatives", NULL, FN_PTR(JVM_RegisterJDKInternalMiscScopedMemoryAccessMethods) },
};

static address lookup_special_native(const char* jni_name) {
  int count = sizeof(lookup_special_native_methods) / sizeof(JNINativeMethod);
  for (int i = 0; i < count; i++) {
    // NB: To ignore the jni prefix and jni postfix strstr is used matching.
    if (strstr(jni_name, lookup_special_native_methods[i].name) != NULL) {
      return CAST_FROM_FN_PTR(address, lookup_special_native_methods[i].fnPtr);
    }
  }
  return NULL;
}

address NativeLookup::lookup_style(const methodHandle& method, char* pure_name, const char* long_name, int args_size, bool os_style, TRAPS) {
  address entry;
  const char* jni_name = compute_complete_jni_name(pure_name, long_name, args_size, os_style);


  // If the loader is null we have a system class, so we attempt a lookup in
  // the native Java library. This takes care of any bootstrapping problems.
  // Note: It is critical for bootstrapping that Java_java_lang_ClassLoader_findNative
  // gets found the first time around - otherwise an infinite loop can occur. This is
  // another VM/library dependency
  Handle loader(THREAD, method->method_holder()->class_loader());
  if (loader.is_null()) {
    entry = lookup_special_native(jni_name);
    if (entry == NULL) {
       entry = (address) os::dll_lookup(os::native_java_library(), jni_name);
    }
    if (entry != NULL) {
      return entry;
    }
  }

  // Otherwise call static method findNative in ClassLoader
  Klass*   klass = vmClasses::ClassLoader_klass();
  Handle name_arg = java_lang_String::create_from_str(jni_name, CHECK_NULL);

  JavaValue result(T_LONG);
  JavaCalls::call_static(&result,
                         klass,
                         vmSymbols::findNative_name(),
                         vmSymbols::classloader_string_long_signature(),
                         // Arguments
                         loader,
                         name_arg,
                         CHECK_NULL);
  entry = (address) (intptr_t) result.get_jlong();

  if (entry == NULL) {
    // findNative didn't find it, if there are any agent libraries look in them
    AgentLibrary* agent;
    for (agent = Arguments::agents(); agent != NULL; agent = agent->next()) {
      entry = (address) os::dll_lookup(agent->os_lib(), jni_name);
      if (entry != NULL) {
        return entry;
      }
    }
  }

  return entry;
}

const char* NativeLookup::compute_complete_jni_name(const char* pure_name, const char* long_name, int args_size, bool os_style) {
  stringStream st;
  if (os_style) {
    os::print_jni_name_prefix_on(&st, args_size);
  }

  st.print_raw(pure_name);
  st.print_raw(long_name);
  if (os_style) {
    os::print_jni_name_suffix_on(&st, args_size);
  }

  return st.as_string();
}

// Check all the formats of native implementation name to see if there is one
// for the specified method.
address NativeLookup::lookup_entry(const methodHandle& method, TRAPS) {
  address entry = NULL;
  // Compute pure name
  char* pure_name = pure_jni_name(method);
  if (pure_name == NULL) {
    // JNI name mapping rejected this method so return
    // NULL to indicate UnsatisfiedLinkError should be thrown.
    return NULL;
  }

  // Compute argument size
  int args_size = 1                             // JNIEnv
                + (method->is_static() ? 1 : 0) // class for static methods
                + method->size_of_parameters(); // actual parameters

  // 1) Try JNI short style
  entry = lookup_style(method, pure_name, "",        args_size, true,  CHECK_NULL);
  if (entry != NULL) return entry;

  // Compute long name
  char* long_name = long_jni_name(method);
  if (long_name == NULL) {
    // JNI name mapping rejected this method so return
    // NULL to indicate UnsatisfiedLinkError should be thrown.
    return NULL;
  }

  // 2) Try JNI long style
  entry = lookup_style(method, pure_name, long_name, args_size, true,  CHECK_NULL);
  if (entry != NULL) return entry;

  // 3) Try JNI short style without os prefix/suffix
  entry = lookup_style(method, pure_name, "",        args_size, false, CHECK_NULL);
  if (entry != NULL) return entry;

  // 4) Try JNI long style without os prefix/suffix
  entry = lookup_style(method, pure_name, long_name, args_size, false, CHECK_NULL);

  return entry; // NULL indicates not found
}

void* NativeLookup::dll_load(const methodHandle& method) {
  if (method->has_native_function()) {

    address current_entry = method->native_function();

    char dll_name[JVM_MAXPATHLEN];
    dll_name[0] = '\0';
    int offset;
    bool ret = os::dll_address_to_library_name(current_entry, dll_name, sizeof(dll_name), &offset);
    if (ret && dll_name[0] != '\0') {
      char ebuf[32];
      return os::dll_load(dll_name, ebuf, sizeof(ebuf));
    }
  }

  return NULL;
}

// Check if there are any JVM TI prefixes which have been applied to the native method name.
// If any are found, remove them before attempting the look up of the
// native implementation again.
// See SetNativeMethodPrefix in the JVM TI Spec for more details.
address NativeLookup::lookup_entry_prefixed(const methodHandle& method, TRAPS) {
#if INCLUDE_JVMTI
  ResourceMark rm(THREAD);

  int prefix_count;
  char** prefixes = JvmtiExport::get_all_native_method_prefixes(&prefix_count);
  char* in_name = method->name()->as_C_string();
  char* wrapper_name = in_name;
  // last applied prefix will be first -- go backwards
  for (int i = prefix_count-1; i >= 0; i--) {
    char* prefix = prefixes[i];
    size_t prefix_len = strlen(prefix);
    if (strncmp(prefix, wrapper_name, prefix_len) == 0) {
      // has this prefix remove it
      wrapper_name += prefix_len;
    }
  }
  if (wrapper_name != in_name) {
    // we have a name for a wrapping method
    int wrapper_name_len = (int)strlen(wrapper_name);
    TempNewSymbol wrapper_symbol = SymbolTable::probe(wrapper_name, wrapper_name_len);
    if (wrapper_symbol != NULL) {
      Klass* k = method->method_holder();
      Method* wrapper_method = k->lookup_method(wrapper_symbol, method->signature());
      if (wrapper_method != NULL && !wrapper_method->is_native()) {
        // we found a wrapper method, use its native entry
        method->set_is_prefixed_native();
        return lookup_entry(methodHandle(THREAD, wrapper_method), THREAD);
      }
    }
  }
#endif // INCLUDE_JVMTI
  return NULL;
}

address NativeLookup::lookup_base(const methodHandle& method, TRAPS) {
  address entry = NULL;
  ResourceMark rm(THREAD);

  entry = lookup_entry(method, THREAD);
  if (entry != NULL) return entry;

  // standard native method resolution has failed.  Check if there are any
  // JVM TI prefixes which have been applied to the native method name.
  entry = lookup_entry_prefixed(method, THREAD);
  if (entry != NULL) return entry;

  // Native function not found, throw UnsatisfiedLinkError
  stringStream ss;
  ss.print("'");
  method->print_external_name(&ss);
  ss.print("'");
  THROW_MSG_0(vmSymbols::java_lang_UnsatisfiedLinkError(), ss.as_string());
}


address NativeLookup::lookup(const methodHandle& method, TRAPS) {
  if (!method->has_native_function()) {
    address entry = lookup_base(method, CHECK_NULL);
    method->set_native_function(entry,
      Method::native_bind_event_is_interesting);
    // -verbose:jni printing
    if (log_is_enabled(Debug, jni, resolve)) {
      ResourceMark rm(THREAD);
      log_debug(jni, resolve)("[Dynamic-linking native method %s.%s ... JNI]",
                              method->method_holder()->external_name(),
                              method->name()->as_C_string());
    }
  }
  return method->native_function();
}<|MERGE_RESOLUTION|>--- conflicted
+++ resolved
@@ -202,11 +202,7 @@
   void JNICALL JVM_RegisterMethodHandleMethods(JNIEnv *env, jclass unsafecls);
   void JNICALL JVM_RegisterReferencesMethods(JNIEnv *env, jclass unsafecls);
   void JNICALL JVM_RegisterUpcallHandlerMethods(JNIEnv *env, jclass unsafecls);
-<<<<<<< HEAD
-  void JNICALL JVM_RegisterProgrammableUpcallHandlerMethods(JNIEnv *env, jclass unsafecls);
-=======
   void JNICALL JVM_RegisterUpcallLinkerMethods(JNIEnv *env, jclass unsafecls);
->>>>>>> 04f84d6c
   void JNICALL JVM_RegisterNativeEntryPointMethods(JNIEnv *env, jclass unsafecls);
   void JNICALL JVM_RegisterPerfMethods(JNIEnv *env, jclass perfclass);
   void JNICALL JVM_RegisterWhiteBoxMethods(JNIEnv *env, jclass wbclass);
@@ -224,13 +220,8 @@
   { CC"Java_jdk_internal_misc_Unsafe_registerNatives",             NULL, FN_PTR(JVM_RegisterJDKInternalMiscUnsafeMethods) },
   { CC"Java_java_lang_invoke_MethodHandleNatives_registerNatives", NULL, FN_PTR(JVM_RegisterMethodHandleMethods) },
   { CC"Java_jdk_internal_foreign_abi_UpcallStubs_registerNatives",      NULL, FN_PTR(JVM_RegisterUpcallHandlerMethods) },
-<<<<<<< HEAD
-  { CC"Java_jdk_internal_foreign_abi_ProgrammableUpcallHandler_registerNatives",      NULL, FN_PTR(JVM_RegisterProgrammableUpcallHandlerMethods) },
-  { CC"Java_jdk_internal_invoke_NativeEntryPoint_registerNatives",      NULL, FN_PTR(JVM_RegisterNativeEntryPointMethods) },
-=======
   { CC"Java_jdk_internal_foreign_abi_UpcallLinker_registerNatives",      NULL, FN_PTR(JVM_RegisterUpcallLinkerMethods) },
   { CC"Java_jdk_internal_foreign_abi_NativeEntryPoint_registerNatives",      NULL, FN_PTR(JVM_RegisterNativeEntryPointMethods) },
->>>>>>> 04f84d6c
   { CC"Java_jdk_internal_perf_Perf_registerNatives",               NULL, FN_PTR(JVM_RegisterPerfMethods)         },
   { CC"Java_sun_hotspot_WhiteBox_registerNatives",                 NULL, FN_PTR(JVM_RegisterWhiteBoxMethods)     },
   { CC"Java_jdk_test_whitebox_WhiteBox_registerNatives",           NULL, FN_PTR(JVM_RegisterWhiteBoxMethods)     },
