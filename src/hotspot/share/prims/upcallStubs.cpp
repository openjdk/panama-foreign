/*
 * Copyright (c) 2020, 2022, Oracle and/or its affiliates. All rights reserved.
 * DO NOT ALTER OR REMOVE COPYRIGHT NOTICES OR THIS FILE HEADER.
 *
 * This code is free software; you can redistribute it and/or modify it
 * under the terms of the GNU General Public License version 2 only, as
 * published by the Free Software Foundation.
 *
 * This code is distributed in the hope that it will be useful, but WITHOUT
 * ANY WARRANTY; without even the implied warranty of MERCHANTABILITY or
 * FITNESS FOR A PARTICULAR PURPOSE.  See the GNU General Public License
 * version 2 for more details (a copy is included in the LICENSE file that
 * accompanied this code).
 *
 * You should have received a copy of the GNU General Public License version
 * 2 along with this work; if not, write to the Free Software Foundation,
 * Inc., 51 Franklin St, Fifth Floor, Boston, MA 02110-1301 USA.
 *
 * Please contact Oracle, 500 Oracle Parkway, Redwood Shores, CA 94065 USA
 * or visit www.oracle.com if you need additional information or have any
 * questions.
 */

#include "precompiled.hpp"
#include "code/codeBlob.hpp"
#include "code/codeCache.hpp"
#include "runtime/interfaceSupport.inline.hpp"

JVM_ENTRY(static jboolean, UH_FreeUpcallStub0(JNIEnv *env, jobject _unused, jlong addr))
  // safe to call 'find_blob' without code cache lock, because stub is always alive
  CodeBlob* cb = CodeCache::find_blob((char*)addr);
  if (cb == nullptr) {
    return false;
  }
<<<<<<< HEAD
  OptimizedEntryBlob::free(cb->as_optimized_entry_blob());
=======
  UpcallStub::free(cb->as_upcall_stub());
>>>>>>> 04f84d6c
  return true;
JVM_END

#define CC (char*)  /*cast a literal from (const char*)*/
#define FN_PTR(f) CAST_FROM_FN_PTR(void*, &f)
#define LANG "Ljava/lang/"

// These are the native methods on jdk.internal.foreign.NativeInvoker.
static JNINativeMethod UH_methods[] = {
  {CC "freeUpcallStub0",     CC "(J)Z",                FN_PTR(UH_FreeUpcallStub0)}
};

/**
 * This one function is exported, used by NativeLookup.
 */
JVM_LEAF(void, JVM_RegisterUpcallHandlerMethods(JNIEnv *env, jclass UH_class))
  int status = env->RegisterNatives(UH_class, UH_methods, sizeof(UH_methods)/sizeof(JNINativeMethod));
  guarantee(status == JNI_OK && !env->ExceptionOccurred(),
            "register jdk.internal.foreign.abi.UpcallStubs natives");
JVM_END
<|MERGE_RESOLUTION|>--- conflicted
+++ resolved
@@ -32,11 +32,7 @@
   if (cb == nullptr) {
     return false;
   }
-<<<<<<< HEAD
-  OptimizedEntryBlob::free(cb->as_optimized_entry_blob());
-=======
   UpcallStub::free(cb->as_upcall_stub());
->>>>>>> 04f84d6c
   return true;
 JVM_END
 
