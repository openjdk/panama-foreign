--- conflicted
+++ resolved
@@ -59,13 +59,8 @@
     jint result = vm->functions->AttachCurrentThread(vm, (void**) &p_env, nullptr);
     guarantee(result == JNI_OK, "Could not attach thread for upcall. JNI error code: %d", result);
     *should_detach = true;
-<<<<<<< HEAD
-    thread = Thread::current();
-    assert(!JavaThread::cast(thread)->has_last_Java_frame(), "newly-attached thread not expected to have last Java frame");
-=======
     thread = JavaThread::current();
     assert(!thread->has_last_Java_frame(), "newly-attached thread not expected to have last Java frame");
->>>>>>> dd878510
   } else {
     *should_detach = false;
   }
@@ -78,13 +73,8 @@
 }
 
 // modelled after JavaCallWrapper::JavaCallWrapper
-<<<<<<< HEAD
-Thread* ProgrammableUpcallHandler::on_entry(OptimizedEntryBlob::FrameData* context) {
-  JavaThread* thread = JavaThread::cast(maybe_attach_and_get_thread(&context->should_detach));
-=======
 JavaThread* ProgrammableUpcallHandler::on_entry(OptimizedEntryBlob::FrameData* context) {
   JavaThread* thread = maybe_attach_and_get_thread(&context->should_detach);
->>>>>>> dd878510
   context->thread = thread;
 
   assert(thread->can_call_java(), "must be able to call Java");
@@ -93,21 +83,13 @@
   // since it can potentially block.
   context->new_handles = JNIHandleBlock::allocate_block(thread);
 
-<<<<<<< HEAD
-  // After this, we are official in Java Code. This needs to be done before we change any of the thread local
-=======
   // After this, we are officially in Java Code. This needs to be done before we change any of the thread local
->>>>>>> dd878510
   // info, since we cannot find oops before the new information is set up completely.
   ThreadStateTransition::transition_from_native(thread, _thread_in_Java);
 
   // Make sure that we handle asynchronous stops and suspends _before_ we clear all thread state
   // in OptimizedEntryBlob::FrameData. This way, we can decide if we need to do any pd actions
-<<<<<<< HEAD
-  // to prepare for stop/suspend (flush register windows on sparcs, cache sp, or other state).
-=======
   // to prepare for stop/suspend (cache sp, or other state).
->>>>>>> dd878510
   bool clear_pending_exception = true;
   if (thread->has_special_runtime_exit_condition()) {
     thread->handle_special_runtime_exit_condition();
@@ -129,15 +111,8 @@
   debug_only(thread->inc_java_call_counter());
   thread->set_active_handles(context->new_handles);     // install new handle block and reset Java frame linkage
 
-<<<<<<< HEAD
-  assert (thread->thread_state() != _thread_in_native, "cannot set native pc to NULL");
-
-  // clear any pending exception in thread (native calls start with no exception pending)
-  if(clear_pending_exception) {
-=======
   // clear any pending exception in thread (native calls start with no exception pending)
   if (clear_pending_exception) {
->>>>>>> dd878510
     thread->clear_pending_exception();
   }
 
@@ -160,21 +135,9 @@
 
   debug_only(thread->dec_java_call_counter());
 
-<<<<<<< HEAD
-  // Old thread-local info. has been restored. We are not back in native code.
-  ThreadStateTransition::transition_from_java(thread, _thread_in_native);
-
-  // State has been restored now make the anchor frame visible for the profiler.
-  // Do this after the transition because this allows us to put an assert
-  // the Java->native transition which checks to see that stack is not walkable
-  // on sparc/ia64 which will catch violations of the reseting of last_Java_frame
-  // invariants (i.e. _flags always cleared on return to Java)
-
-=======
   // Old thread-local info. has been restored. We are now back in native code.
   ThreadStateTransition::transition_from_java(thread, _thread_in_native);
 
->>>>>>> dd878510
   thread->frame_anchor()->copy(&context->jfa);
 
   // Release handles after we are marked as being in native code again, since this
@@ -184,11 +147,7 @@
   assert(!thread->has_pending_exception(), "Upcall can not throw an exception");
 
   if (context->should_detach) {
-<<<<<<< HEAD
-    detach_thread(thread);
-=======
     detach_current_thread();
->>>>>>> dd878510
   }
 }
 
