/*
 * Copyright (c) 2020, 2022, Oracle and/or its affiliates. All rights reserved.
 * DO NOT ALTER OR REMOVE COPYRIGHT NOTICES OR THIS FILE HEADER.
 *
 * This code is free software; you can redistribute it and/or modify it
 * under the terms of the GNU General Public License version 2 only, as
 * published by the Free Software Foundation.
 *
 * This code is distributed in the hope that it will be useful, but WITHOUT
 * ANY WARRANTY; without even the implied warranty of MERCHANTABILITY or
 * FITNESS FOR A PARTICULAR PURPOSE.  See the GNU General Public License
 * version 2 for more details (a copy is included in the LICENSE file that
 * accompanied this code).
 *
 * You should have received a copy of the GNU General Public License version
 * 2 along with this work; if not, write to the Free Software Foundation,
 * Inc., 51 Franklin St, Fifth Floor, Boston, MA 02110-1301 USA.
 *
 * Please contact Oracle, 500 Oracle Parkway, Redwood Shores, CA 94065 USA
 * or visit www.oracle.com if you need additional information or have any
 * questions.
 *
 */

#include "precompiled.hpp"
#include "jni.h"
#include "jvm.h"
#include "classfile/vmSymbols.hpp"
#include "oops/access.inline.hpp"
#include "oops/oop.inline.hpp"
#include "runtime/jniHandles.inline.hpp"
#include "runtime/interfaceSupport.inline.hpp"
#include "runtime/sharedRuntime.hpp"
#include "runtime/vframe.inline.hpp"
#include "runtime/deoptimization.hpp"
#include "prims/stackwalk.hpp"


class CloseScopedMemoryFindOopClosure : public OopClosure {
  oop _deopt;
  bool _found;

public:
  CloseScopedMemoryFindOopClosure(jobject deopt) :
      _deopt(JNIHandles::resolve(deopt)),
      _found(false) {}

  template <typename T>
  void do_oop_work(T* p) {
    if (_found) {
      return;
    }
    if (RawAccess<>::oop_load(p) == _deopt) {
      _found = true;
    }
  }

  virtual void do_oop(oop* p) {
    do_oop_work(p);
  }

  virtual void do_oop(narrowOop* p) {
    do_oop_work(p);
  }

  bool found() {
    return _found;
  }
};

/*
 * To store problematic threads during an handshake, we need an atomic data structure.
 * This is because the handshake closure can run concurrently either on the thread that
 * is the target of the handshake operation, or on the thread that is performing the
 * handshake (e.g. if the target thread is blocked, or in native state).
 */
class LockFreeStackThreadsElement : public CHeapObj<mtInternal> {
  typedef LockFreeStackThreadsElement Element;

  Element* volatile _next;
  static Element* volatile* next_ptr(Element& e) { return &e._next; }

public:
  JavaThread* _thread;
  LockFreeStackThreadsElement(JavaThread* thread) : _next(nullptr), _thread(thread) {}
  typedef LockFreeStack<Element, &next_ptr> ThreadStack;
};

typedef LockFreeStackThreadsElement::ThreadStack ThreadStack;
typedef LockFreeStackThreadsElement ThreadStackElement;

class CloseScopedMemoryClosure : public HandshakeClosure {
  jobject _deopt;
  ThreadStack *_threads;

public:
  CloseScopedMemoryClosure(jobject deopt, ThreadStack *threads)
    : HandshakeClosure("CloseScopedMemory")
    , _deopt(deopt)
    , _threads(threads) {}

  void do_thread(Thread* thread) {

    JavaThread* jt = (JavaThread*)thread;

    if (!jt->has_last_Java_frame()) {
      return;
    }

    frame last_frame = jt->last_frame();
    RegisterMap register_map(jt, true);

    if (last_frame.is_safepoint_blob_frame()) {
      last_frame = last_frame.sender(&register_map);
    }

    ResourceMark rm;
    if (_deopt != NULL && last_frame.is_compiled_frame() && last_frame.can_be_deoptimized()) {
      CloseScopedMemoryFindOopClosure cl(_deopt);
      CompiledMethod* cm = last_frame.cb()->as_compiled_method();

      /* FIXME: this doesn't work if reachability fences are violated by C2
      last_frame.oops_do(&cl, NULL, &register_map);
      if (cl.found()) {
           //Found the deopt oop in a compiled method; deoptimize.
           Deoptimization::deoptimize(jt, last_frame);
      }
      so... we unconditionally deoptimize, for now: */
      Deoptimization::deoptimize(jt, last_frame);
    }

    const int max_critical_stack_depth = 10;
    int depth = 0;
    for (vframeStream stream(jt); !stream.at_end(); stream.next()) {
      Method* m = stream.method();
      if (m->is_scoped()) {
        StackValueCollection* locals = stream.asJavaVFrame()->locals();
        for (int i = 0; i < locals->size(); i++) {
          StackValue* var = locals->at(i);
          if (var->type() == T_OBJECT) {
            if (var->get_obj() == JNIHandles::resolve(_deopt)) {
              assert(depth < max_critical_stack_depth, "can't have more than %d critical frames", max_critical_stack_depth);
              ThreadStackElement *element = new ThreadStackElement(jt);
              _threads->push(*element);
              return;
            }
          }
        }
        break;
      }
      depth++;
#ifndef ASSERT
      if (depth >= max_critical_stack_depth) {
        break;
      }
#endif
    }
  }
};

/*
<<<<<<< HEAD
 * This function issues a global handshake operation with all
 * Java threads. This is useful for implementing asymmetric
 * dekker synchronization schemes, where expensive synchronization
 * in performance sensitive common paths, may be shifted to
 * a less common slow path instead.
 * Top frames containing obj will be deoptimized.
=======
 * This function performs a thread-local handshake against all threads running at the time
 * the given scope (deopt) was closed. If the hanshake for a given thread is processed while
 * the thread is inside a scoped method (that is, a method inside the ScopedMemoryAccess
 * class annotated with the '@Scoped' annotation), whose local variables mention the scope being
 * closed (deopt), the thread is added to a problematic list. After the handshake, each thread in
 * the problematic list is handshaked again, individually, to check that it has exited
 * the scoped method. This should happen quickly, because once we find a problematic
 * thread, we also deoptimize it, meaning that when the thread resumes execution, the thread
 * should also see the updated scope state (and fail on access). This function returns when
 * the list of problematic threads is empty. To prevent premature thread termination we take
 * a snapshot of the live threads in the system using a ThreadsListHandle.
>>>>>>> 1c3421e5
 */
JVM_ENTRY(void, ScopedMemoryAccess_closeScope(JNIEnv *env, jobject receiver, jobject deopt))
  ThreadStack threads;
  CloseScopedMemoryClosure cl(deopt, &threads);
  // do a first handshake and collect all problematic threads
  Handshake::execute(&cl);
  if (threads.empty()) {
    // fast-path: return if no problematic thread is found
    return;
  }
  // Now iterate over all problematic threads, until we converge. Note: from this point on,
  // we only need to focus on the problematic threads found in the previous step, as
  // any new thread created after the initial handshake will see the scope as CLOSED,
  // and will fail to access memory anyway.
  ThreadsListHandle tlh;
  ThreadStackElement *element = threads.pop();
  while (element != NULL) {
    JavaThread* thread = element->_thread;
    // If the thread is not in the list handle, it means that the thread has died,
    // so that we can safely skip further handshakes.
    if (tlh.list()->includes(thread)) {
      Handshake::execute(&cl, thread);
    }
    delete element;
    element = threads.pop();
  }
JVM_END

/// JVM_RegisterUnsafeMethods

#define PKG_MISC "Ljdk/internal/misc/"
#define PKG_FOREIGN "Ljdk/internal/foreign/"

#define MEMACCESS "ScopedMemoryAccess"
#define SCOPE PKG_FOREIGN "MemorySessionImpl;"

#define CC (char*)  /*cast a literal from (const char*)*/
#define FN_PTR(f) CAST_FROM_FN_PTR(void*, &f)

static JNINativeMethod jdk_internal_misc_ScopedMemoryAccess_methods[] = {
    {CC "closeScope0",   CC "(" SCOPE ")V",           FN_PTR(ScopedMemoryAccess_closeScope)},
};

#undef CC
#undef FN_PTR

#undef PKG_MISC
#undef PKG_FOREIGN
#undef MEMACCESS
#undef SCOPE

// This function is exported, used by NativeLookup.

JVM_ENTRY(void, JVM_RegisterJDKInternalMiscScopedMemoryAccessMethods(JNIEnv *env, jclass scopedMemoryAccessClass))
  ThreadToNativeFromVM ttnfv(thread);

  int ok = env->RegisterNatives(scopedMemoryAccessClass, jdk_internal_misc_ScopedMemoryAccess_methods, sizeof(jdk_internal_misc_ScopedMemoryAccess_methods)/sizeof(JNINativeMethod));
  guarantee(ok == 0, "register jdk.internal.misc.ScopedMemoryAccess natives");
JVM_END<|MERGE_RESOLUTION|>--- conflicted
+++ resolved
@@ -159,14 +159,6 @@
 };
 
 /*
-<<<<<<< HEAD
- * This function issues a global handshake operation with all
- * Java threads. This is useful for implementing asymmetric
- * dekker synchronization schemes, where expensive synchronization
- * in performance sensitive common paths, may be shifted to
- * a less common slow path instead.
- * Top frames containing obj will be deoptimized.
-=======
  * This function performs a thread-local handshake against all threads running at the time
  * the given scope (deopt) was closed. If the hanshake for a given thread is processed while
  * the thread is inside a scoped method (that is, a method inside the ScopedMemoryAccess
@@ -178,7 +170,6 @@
  * should also see the updated scope state (and fail on access). This function returns when
  * the list of problematic threads is empty. To prevent premature thread termination we take
  * a snapshot of the live threads in the system using a ThreadsListHandle.
->>>>>>> 1c3421e5
  */
 JVM_ENTRY(void, ScopedMemoryAccess_closeScope(JNIEnv *env, jobject receiver, jobject deopt))
   ThreadStack threads;
