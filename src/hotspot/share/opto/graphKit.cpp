--- conflicted
+++ resolved
@@ -2562,109 +2562,6 @@
   return _gvn.transform(new RShiftINode(tmp, _gvn.intcon(16)));
 }
 
-<<<<<<< HEAD
-//-----------------------------make_native_call-------------------------------
-Node* GraphKit::make_native_call(address call_addr, const TypeFunc* call_type, uint nargs, ciNativeEntryPoint* nep) {
-  assert(!nep->need_transition(), "only trivial calls");
-
-  // Select just the actual call args to pass on
-  // [long addr, HALF addr, ... args , NativeEntryPoint nep]
-  //                      |          |
-  //                      V          V
-  //                      [ ... args ]
-  uint n_filtered_args = nargs - 3; // -addr (2), -nep;
-  ResourceMark rm;
-  Node** argument_nodes = NEW_RESOURCE_ARRAY(Node*, n_filtered_args);
-  const Type** arg_types = TypeTuple::fields(n_filtered_args);
-  GrowableArray<VMReg> arg_regs(C->comp_arena(), n_filtered_args, n_filtered_args, VMRegImpl::Bad());
-
-  VMReg* argRegs = nep->argMoves();
-  {
-    for (uint vm_arg_pos = 0, java_arg_read_pos = 0;
-        vm_arg_pos < n_filtered_args; vm_arg_pos++) {
-      uint vm_unfiltered_arg_pos = vm_arg_pos + 2; // +2 to skip addr (2 since long)
-      Node* node = argument(vm_unfiltered_arg_pos);
-      const Type* type = call_type->domain()->field_at(TypeFunc::Parms + vm_unfiltered_arg_pos);
-      VMReg reg = type == Type::HALF
-        ? VMRegImpl::Bad()
-        : argRegs[java_arg_read_pos++];
-
-      argument_nodes[vm_arg_pos] = node;
-      arg_types[TypeFunc::Parms + vm_arg_pos] = type;
-      arg_regs.at_put(vm_arg_pos, reg);
-    }
-  }
-
-  uint n_returns = call_type->range()->cnt() - TypeFunc::Parms;
-  GrowableArray<VMReg> ret_regs(C->comp_arena(), n_returns, n_returns, VMRegImpl::Bad());
-  const Type** ret_types = TypeTuple::fields(n_returns);
-
-  VMReg* retRegs = nep->returnMoves();
-  {
-    for (uint vm_ret_pos = 0, java_ret_read_pos = 0;
-        vm_ret_pos < n_returns; vm_ret_pos++) { // 0 or 1
-      const Type* type = call_type->range()->field_at(TypeFunc::Parms + vm_ret_pos);
-      VMReg reg = type == Type::HALF
-        ? VMRegImpl::Bad()
-        : retRegs[java_ret_read_pos++];
-
-      ret_regs.at_put(vm_ret_pos, reg);
-      ret_types[TypeFunc::Parms + vm_ret_pos] = type;
-    }
-  }
-
-  const TypeFunc* new_call_type = TypeFunc::make(
-    TypeTuple::make(TypeFunc::Parms + n_filtered_args, arg_types),
-    TypeTuple::make(TypeFunc::Parms + n_returns, ret_types)
-  );
-
-  CallNode* call = new CallNativeNode(new_call_type, call_addr, nep->name(), TypePtr::BOTTOM,
-                            arg_regs,
-                            ret_regs,
-                            nep->shadow_space());
-
-  assert(call != nullptr, "'call' was not set");
-
-  set_predefined_input_for_runtime_call(call);
-
-  for (uint i = 0; i < n_filtered_args; i++) {
-    call->init_req(i + TypeFunc::Parms, argument_nodes[i]);
-  }
-
-  Node* c = gvn().transform(call);
-  assert(c == call, "cannot disappear");
-
-  set_predefined_output_for_runtime_call(call);
-
-  Node* ret;
-  if (method() == NULL || method()->return_type()->basic_type() == T_VOID) {
-    ret = top();
-  } else {
-    ret =  gvn().transform(new ProjNode(call, TypeFunc::Parms));
-    // Unpack native results if needed
-    // Need this method type since it's unerased
-    switch (nep->method_type()->rtype()->basic_type()) {
-      case T_CHAR:
-        ret = _gvn.transform(new AndINode(ret, _gvn.intcon(0xFFFF)));
-        break;
-      case T_BYTE:
-        ret = sign_extend_byte(ret);
-        break;
-      case T_SHORT:
-        ret = sign_extend_short(ret);
-        break;
-      default: // do nothing
-        break;
-    }
-  }
-
-  push_node(method()->return_type()->basic_type(), ret);
-
-  return call;
-}
-
-=======
->>>>>>> 04f84d6c
 //------------------------------merge_memory-----------------------------------
 // Merge memory from one path into the current memory state.
 void GraphKit::merge_memory(Node* new_mem, Node* region, int new_path) {
