/*
 * Copyright (c) 1997, 2017, Oracle and/or its affiliates. All rights reserved.
 * DO NOT ALTER OR REMOVE COPYRIGHT NOTICES OR THIS FILE HEADER.
 *
 * This code is free software; you can redistribute it and/or modify it
 * under the terms of the GNU General Public License version 2 only, as
 * published by the Free Software Foundation.
 *
 * This code is distributed in the hope that it will be useful, but WITHOUT
 * ANY WARRANTY; without even the implied warranty of MERCHANTABILITY or
 * FITNESS FOR A PARTICULAR PURPOSE.  See the GNU General Public License
 * version 2 for more details (a copy is included in the LICENSE file that
 * accompanied this code).
 *
 * You should have received a copy of the GNU General Public License version
 * 2 along with this work; if not, write to the Free Software Foundation,
 * Inc., 51 Franklin St, Fifth Floor, Boston, MA 02110-1301 USA.
 *
 * Please contact Oracle, 500 Oracle Parkway, Redwood Shores, CA 94065 USA
 * or visit www.oracle.com if you need additional information or have any
 * questions.
 *
 */

#include "precompiled.hpp"
#include "gc/shared/barrierSet.hpp"
#include "gc/shared/c2/barrierSetC2.hpp"
#include "memory/allocation.inline.hpp"
#include "memory/resourceArea.hpp"
#include "opto/ad.hpp"
#include "opto/addnode.hpp"
#include "opto/callnode.hpp"
#include "opto/idealGraphPrinter.hpp"
#include "opto/matcher.hpp"
#include "opto/memnode.hpp"
#include "opto/movenode.hpp"
#include "opto/opcodes.hpp"
#include "opto/regmask.hpp"
#include "opto/rootnode.hpp"
#include "opto/runtime.hpp"
#include "opto/type.hpp"
#include "opto/vectornode.hpp"
#include "runtime/os.hpp"
#include "runtime/sharedRuntime.hpp"
#include "utilities/align.hpp"
#include "ci/ciMethodType.hpp"

OptoReg::Name OptoReg::c_frame_pointer;

const RegMask *Matcher::idealreg2regmask[_last_machine_leaf];
RegMask Matcher::mreg2regmask[_last_Mach_Reg];
RegMask Matcher::STACK_ONLY_mask;
RegMask Matcher::c_frame_ptr_mask;
const uint Matcher::_begin_rematerialize = _BEGIN_REMATERIALIZE;
const uint Matcher::_end_rematerialize   = _END_REMATERIALIZE;

//---------------------------Matcher-------------------------------------------
Matcher::Matcher()
: PhaseTransform( Phase::Ins_Select ),
  _states_arena(Chunk::medium_size, mtCompiler),
  _visited(&_states_arena),
  _shared(&_states_arena),
  _dontcare(&_states_arena),
  _reduceOp(reduceOp), _leftOp(leftOp), _rightOp(rightOp),
  _swallowed(swallowed),
  _begin_inst_chain_rule(_BEGIN_INST_CHAIN_RULE),
  _end_inst_chain_rule(_END_INST_CHAIN_RULE),
  _must_clone(must_clone),
  _shared_nodes(C->comp_arena()),
#ifdef ASSERT
  _old2new_map(C->comp_arena()),
  _new2old_map(C->comp_arena()),
#endif
  _allocation_started(false),
  _ruleName(ruleName),
  _register_save_policy(register_save_policy),
  _c_reg_save_policy(c_reg_save_policy),
  _no_reg_save_policy(no_reg_save_policy),
  _register_save_type(register_save_type) {
  C->set_matcher(this);

  idealreg2spillmask  [Op_RegI] = NULL;
  idealreg2spillmask  [Op_RegN] = NULL;
  idealreg2spillmask  [Op_RegL] = NULL;
  idealreg2spillmask  [Op_RegF] = NULL;
  idealreg2spillmask  [Op_RegD] = NULL;
  idealreg2spillmask  [Op_RegP] = NULL;
  idealreg2spillmask  [Op_VecS] = NULL;
  idealreg2spillmask  [Op_VecD] = NULL;
  idealreg2spillmask  [Op_VecX] = NULL;
  idealreg2spillmask  [Op_VecY] = NULL;
  idealreg2spillmask  [Op_VecZ] = NULL;
  idealreg2spillmask  [Op_RegFlags] = NULL;

  idealreg2debugmask  [Op_RegI] = NULL;
  idealreg2debugmask  [Op_RegN] = NULL;
  idealreg2debugmask  [Op_RegL] = NULL;
  idealreg2debugmask  [Op_RegF] = NULL;
  idealreg2debugmask  [Op_RegD] = NULL;
  idealreg2debugmask  [Op_RegP] = NULL;
  idealreg2debugmask  [Op_VecS] = NULL;
  idealreg2debugmask  [Op_VecD] = NULL;
  idealreg2debugmask  [Op_VecX] = NULL;
  idealreg2debugmask  [Op_VecY] = NULL;
  idealreg2debugmask  [Op_VecZ] = NULL;
  idealreg2debugmask  [Op_RegFlags] = NULL;

  idealreg2mhdebugmask[Op_RegI] = NULL;
  idealreg2mhdebugmask[Op_RegN] = NULL;
  idealreg2mhdebugmask[Op_RegL] = NULL;
  idealreg2mhdebugmask[Op_RegF] = NULL;
  idealreg2mhdebugmask[Op_RegD] = NULL;
  idealreg2mhdebugmask[Op_RegP] = NULL;
  idealreg2mhdebugmask[Op_VecS] = NULL;
  idealreg2mhdebugmask[Op_VecD] = NULL;
  idealreg2mhdebugmask[Op_VecX] = NULL;
  idealreg2mhdebugmask[Op_VecY] = NULL;
  idealreg2mhdebugmask[Op_VecZ] = NULL;
  idealreg2mhdebugmask[Op_RegFlags] = NULL;

  debug_only(_mem_node = NULL;)   // Ideal memory node consumed by mach node
}

//------------------------------warp_incoming_stk_arg------------------------
// This warps a VMReg into an OptoReg::Name
OptoReg::Name Matcher::warp_incoming_stk_arg( VMReg reg ) {
  OptoReg::Name warped;
  if( reg->is_stack() ) {  // Stack slot argument?
    warped = OptoReg::add(_old_SP, reg->reg2stack() );
    warped = OptoReg::add(warped, C->out_preserve_stack_slots());
    if( warped >= _in_arg_limit )
      _in_arg_limit = OptoReg::add(warped, 1); // Bump max stack slot seen
    if (!RegMask::can_represent_arg(warped)) {
      // the compiler cannot represent this method's calling sequence
      C->record_method_not_compilable("unsupported incoming calling sequence");
      return OptoReg::Bad;
    }
    return warped;
  }
  return OptoReg::as_OptoReg(reg);
}

//---------------------------compute_old_SP------------------------------------
OptoReg::Name Compile::compute_old_SP() {
  int fixed    = fixed_slots();
  int preserve = in_preserve_stack_slots();
  return OptoReg::stack2reg(align_up(fixed + preserve, (int)Matcher::stack_alignment_in_slots()));
}



#ifdef ASSERT
void Matcher::verify_new_nodes_only(Node* xroot) {
  // Make sure that the new graph only references new nodes
  ResourceMark rm;
  Unique_Node_List worklist;
  VectorSet visited(Thread::current()->resource_area());
  worklist.push(xroot);
  while (worklist.size() > 0) {
    Node* n = worklist.pop();
    visited <<= n->_idx;
    assert(C->node_arena()->contains(n), "dead node");
    for (uint j = 0; j < n->req(); j++) {
      Node* in = n->in(j);
      if (in != NULL) {
        assert(C->node_arena()->contains(in), "dead node");
        if (!visited.test(in->_idx)) {
          worklist.push(in);
        }
      }
    }
  }
}
#endif


//---------------------------match---------------------------------------------
void Matcher::match( ) {
  if( MaxLabelRootDepth < 100 ) { // Too small?
    assert(false, "invalid MaxLabelRootDepth, increase it to 100 minimum");
    MaxLabelRootDepth = 100;
  }
  // One-time initialization of some register masks.
  init_spill_mask( C->root()->in(1) );
  _return_addr_mask = return_addr();
#ifdef _LP64
  // Pointers take 2 slots in 64-bit land
  _return_addr_mask.Insert(OptoReg::add(return_addr(),1));
#endif

  // Map a Java-signature return type into return register-value
  // machine registers for 0, 1 and 2 returned values.
  const TypeTuple *range = C->tf()->range();
  if( range->cnt() > TypeFunc::Parms ) { // If not a void function
    // Get ideal-register return type
    uint ireg = range->field_at(TypeFunc::Parms)->ideal_reg();
    // Get machine return register
    uint sop = C->start()->Opcode();
    OptoRegPair regs = return_value(ireg, false);

    // And mask for same
    _return_value_mask = RegMask(regs.first());
    if( OptoReg::is_valid(regs.second()) )
      _return_value_mask.Insert(regs.second());
  }

  // ---------------
  // Frame Layout

  // Need the method signature to determine the incoming argument types,
  // because the types determine which registers the incoming arguments are
  // in, and this affects the matched code.
  const TypeTuple *domain = C->tf()->domain();
  uint             argcnt = domain->cnt() - TypeFunc::Parms;
  BasicType *sig_bt        = NEW_RESOURCE_ARRAY( BasicType, argcnt );
  VMRegPair *vm_parm_regs  = NEW_RESOURCE_ARRAY( VMRegPair, argcnt );
  _parm_regs               = NEW_RESOURCE_ARRAY( OptoRegPair, argcnt );
  _calling_convention_mask = NEW_RESOURCE_ARRAY( RegMask, argcnt );
  uint i;
  for( i = 0; i<argcnt; i++ ) {
    sig_bt[i] = domain->field_at(i+TypeFunc::Parms)->basic_type();
  }

  // Pass array of ideal registers and length to USER code (from the AD file)
  // that will convert this to an array of register numbers.
  const StartNode *start = C->start();
  start->calling_convention( sig_bt, vm_parm_regs, argcnt );
#ifdef ASSERT
  // Sanity check users' calling convention.  Real handy while trying to
  // get the initial port correct.
  { for (uint i = 0; i<argcnt; i++) {
      if( !vm_parm_regs[i].first()->is_valid() && !vm_parm_regs[i].second()->is_valid() ) {
        assert(domain->field_at(i+TypeFunc::Parms)==Type::HALF, "only allowed on halve" );
        _parm_regs[i].set_bad();
        continue;
      }
      VMReg parm_reg = vm_parm_regs[i].first();
      assert(parm_reg->is_valid(), "invalid arg?");
      if (parm_reg->is_reg()) {
        OptoReg::Name opto_parm_reg = OptoReg::as_OptoReg(parm_reg);
        assert(can_be_java_arg(opto_parm_reg) ||
               C->stub_function() == CAST_FROM_FN_PTR(address, OptoRuntime::rethrow_C) ||
               opto_parm_reg == inline_cache_reg(),
               "parameters in register must be preserved by runtime stubs");
      }
      for (uint j = 0; j < i; j++) {
        assert(parm_reg != vm_parm_regs[j].first(),
               "calling conv. must produce distinct regs");
      }
    }
  }
#endif

  // Do some initial frame layout.

  // Compute the old incoming SP (may be called FP) as
  //   OptoReg::stack0() + locks + in_preserve_stack_slots + pad2.
  _old_SP = C->compute_old_SP();
  assert( is_even(_old_SP), "must be even" );

  // Compute highest incoming stack argument as
  //   _old_SP + out_preserve_stack_slots + incoming argument size.
  _in_arg_limit = OptoReg::add(_old_SP, C->out_preserve_stack_slots());
  assert( is_even(_in_arg_limit), "out_preserve must be even" );
  for( i = 0; i < argcnt; i++ ) {
    // Permit args to have no register
    _calling_convention_mask[i].Clear();
    if( !vm_parm_regs[i].first()->is_valid() && !vm_parm_regs[i].second()->is_valid() ) {
      continue;
    }
    // calling_convention returns stack arguments as a count of
    // slots beyond OptoReg::stack0()/VMRegImpl::stack0.  We need to convert this to
    // the allocators point of view, taking into account all the
    // preserve area, locks & pad2.

    OptoReg::Name reg1 = warp_incoming_stk_arg(vm_parm_regs[i].first());
    if( OptoReg::is_valid(reg1))
      _calling_convention_mask[i].Insert(reg1);

    OptoReg::Name reg2 = warp_incoming_stk_arg(vm_parm_regs[i].second());
    if( OptoReg::is_valid(reg2))
      _calling_convention_mask[i].Insert(reg2);

    // Saved biased stack-slot register number
    _parm_regs[i].set_pair(reg2, reg1);
  }

  // Finally, make sure the incoming arguments take up an even number of
  // words, in case the arguments or locals need to contain doubleword stack
  // slots.  The rest of the system assumes that stack slot pairs (in
  // particular, in the spill area) which look aligned will in fact be
  // aligned relative to the stack pointer in the target machine.  Double
  // stack slots will always be allocated aligned.
  _new_SP = OptoReg::Name(align_up(_in_arg_limit, (int)RegMask::SlotsPerLong));

  // Compute highest outgoing stack argument as
  //   _new_SP + out_preserve_stack_slots + max(outgoing argument size).
  _out_arg_limit = OptoReg::add(_new_SP, C->out_preserve_stack_slots());
  assert( is_even(_out_arg_limit), "out_preserve must be even" );

  if (!RegMask::can_represent_arg(OptoReg::add(_out_arg_limit,-1))) {
    // the compiler cannot represent this method's calling sequence
    C->record_method_not_compilable("must be able to represent all call arguments in reg mask");
  }

  if (C->failing())  return;  // bailed out on incoming arg failure

  // ---------------
  // Collect roots of matcher trees.  Every node for which
  // _shared[_idx] is cleared is guaranteed to not be shared, and thus
  // can be a valid interior of some tree.
  find_shared( C->root() );
  find_shared( C->top() );

  C->print_method(PHASE_BEFORE_MATCHING);

  // Create new ideal node ConP #NULL even if it does exist in old space
  // to avoid false sharing if the corresponding mach node is not used.
  // The corresponding mach node is only used in rare cases for derived
  // pointers.
  Node* new_ideal_null = ConNode::make(TypePtr::NULL_PTR);

  // Swap out to old-space; emptying new-space
  Arena *old = C->node_arena()->move_contents(C->old_arena());

  // Save debug and profile information for nodes in old space:
  _old_node_note_array = C->node_note_array();
  if (_old_node_note_array != NULL) {
    C->set_node_note_array(new(C->comp_arena()) GrowableArray<Node_Notes*>
                           (C->comp_arena(), _old_node_note_array->length(),
                            0, NULL));
  }

  // Pre-size the new_node table to avoid the need for range checks.
  grow_new_node_array(C->unique());

  // Reset node counter so MachNodes start with _idx at 0
  int live_nodes = C->live_nodes();
  C->set_unique(0);
  C->reset_dead_node_list();

  // Recursively match trees from old space into new space.
  // Correct leaves of new-space Nodes; they point to old-space.
  _visited.Clear();             // Clear visit bits for xform call
  C->set_cached_top_node(xform( C->top(), live_nodes ));
  if (!C->failing()) {
    Node* xroot =        xform( C->root(), 1 );
    if (xroot == NULL) {
      Matcher::soft_match_failure();  // recursive matching process failed
      C->record_method_not_compilable("instruction match failed");
    } else {
      // During matching shared constants were attached to C->root()
      // because xroot wasn't available yet, so transfer the uses to
      // the xroot.
      for( DUIterator_Fast jmax, j = C->root()->fast_outs(jmax); j < jmax; j++ ) {
        Node* n = C->root()->fast_out(j);
        if (C->node_arena()->contains(n)) {
          assert(n->in(0) == C->root(), "should be control user");
          n->set_req(0, xroot);
          --j;
          --jmax;
        }
      }

      // Generate new mach node for ConP #NULL
      assert(new_ideal_null != NULL, "sanity");
      _mach_null = match_tree(new_ideal_null);
      // Don't set control, it will confuse GCM since there are no uses.
      // The control will be set when this node is used first time
      // in find_base_for_derived().
      assert(_mach_null != NULL, "");

      C->set_root(xroot->is_Root() ? xroot->as_Root() : NULL);

#ifdef ASSERT
      verify_new_nodes_only(xroot);
#endif
    }
  }
  if (C->top() == NULL || C->root() == NULL) {
    C->record_method_not_compilable("graph lost"); // %%% cannot happen?
  }
  if (C->failing()) {
    // delete old;
    old->destruct_contents();
    return;
  }
  assert( C->top(), "" );
  assert( C->root(), "" );
  validate_null_checks();

  // Now smoke old-space
  NOT_DEBUG( old->destruct_contents() );

  // ------------------------
  // Set up save-on-entry registers
  Fixup_Save_On_Entry( );
}


//------------------------------Fixup_Save_On_Entry----------------------------
// The stated purpose of this routine is to take care of save-on-entry
// registers.  However, the overall goal of the Match phase is to convert into
// machine-specific instructions which have RegMasks to guide allocation.
// So what this procedure really does is put a valid RegMask on each input
// to the machine-specific variations of all Return, TailCall and Halt
// instructions.  It also adds edgs to define the save-on-entry values (and of
// course gives them a mask).

static RegMask *init_input_masks( uint size, RegMask &ret_adr, RegMask &fp ) {
  RegMask *rms = NEW_RESOURCE_ARRAY( RegMask, size );
  // Do all the pre-defined register masks
  rms[TypeFunc::Control  ] = RegMask::Empty;
  rms[TypeFunc::I_O      ] = RegMask::Empty;
  rms[TypeFunc::Memory   ] = RegMask::Empty;
  rms[TypeFunc::ReturnAdr] = ret_adr;
  rms[TypeFunc::FramePtr ] = fp;
  return rms;
}

#define NOF_STACK_MASKS (3*6+5)

// Create the initial stack mask used by values spilling to the stack.
// Disallow any debug info in outgoing argument areas by setting the
// initial mask accordingly.
void Matcher::init_first_stack_mask() {

  // Allocate storage for spill masks as masks for the appropriate load type.
<<<<<<< HEAD
  RegMask *rms = (RegMask*)C->comp_arena()->Amalloc_D(sizeof(RegMask) * (3*11));
=======
  RegMask *rms = (RegMask*)C->comp_arena()->Amalloc_D(sizeof(RegMask) * NOF_STACK_MASKS);

  // Initialize empty placeholder masks into the newly allocated arena
  for (int i = 0; i < NOF_STACK_MASKS; i++) {
    new (rms + i) RegMask();
  }
>>>>>>> 0c2b7c4f

  idealreg2spillmask  [Op_RegN] = &rms[0];
  idealreg2spillmask  [Op_RegI] = &rms[1];
  idealreg2spillmask  [Op_RegL] = &rms[2];
  idealreg2spillmask  [Op_RegF] = &rms[3];
  idealreg2spillmask  [Op_RegD] = &rms[4];
  idealreg2spillmask  [Op_RegP] = &rms[5];

  idealreg2debugmask  [Op_RegN] = &rms[6];
  idealreg2debugmask  [Op_RegI] = &rms[7];
  idealreg2debugmask  [Op_RegL] = &rms[8];
  idealreg2debugmask  [Op_RegF] = &rms[9];
  idealreg2debugmask  [Op_RegD] = &rms[10];
  idealreg2debugmask  [Op_RegP] = &rms[11];

  idealreg2mhdebugmask[Op_RegN] = &rms[12];
  idealreg2mhdebugmask[Op_RegI] = &rms[13];
  idealreg2mhdebugmask[Op_RegL] = &rms[14];
  idealreg2mhdebugmask[Op_RegF] = &rms[15];
  idealreg2mhdebugmask[Op_RegD] = &rms[16];
  idealreg2mhdebugmask[Op_RegP] = &rms[17];

  idealreg2spillmask  [Op_VecS] = &rms[18];
  idealreg2spillmask  [Op_VecD] = &rms[19];
  idealreg2spillmask  [Op_VecX] = &rms[20];
  idealreg2spillmask  [Op_VecY] = &rms[21];
  idealreg2spillmask  [Op_VecZ] = &rms[22];

  idealreg2debugmask  [Op_VecS] = &rms[23];
  idealreg2debugmask  [Op_VecD] = &rms[24];
  idealreg2debugmask  [Op_VecX] = &rms[25];
  idealreg2debugmask  [Op_VecY] = &rms[26];
  idealreg2debugmask  [Op_VecZ] = &rms[27];

  idealreg2mhdebugmask[Op_VecS] = &rms[28];
  idealreg2mhdebugmask[Op_VecD] = &rms[29];
  idealreg2mhdebugmask[Op_VecX] = &rms[30];
  idealreg2mhdebugmask[Op_VecY] = &rms[31];
  idealreg2mhdebugmask[Op_VecZ] = &rms[32];

  OptoReg::Name i;

  // At first, start with the empty mask
  C->FIRST_STACK_mask().Clear();

  // Add in the incoming argument area
  OptoReg::Name init_in = OptoReg::add(_old_SP, C->out_preserve_stack_slots());
  for (i = init_in; i < _in_arg_limit; i = OptoReg::add(i,1)) {
    C->FIRST_STACK_mask().Insert(i);
  }
  // Add in all bits past the outgoing argument area
  guarantee(RegMask::can_represent_arg(OptoReg::add(_out_arg_limit,-1)),
            "must be able to represent all call arguments in reg mask");
  OptoReg::Name init = _out_arg_limit;
  for (i = init; RegMask::can_represent(i); i = OptoReg::add(i,1)) {
    C->FIRST_STACK_mask().Insert(i);
  }
  // Finally, set the "infinite stack" bit.
  C->FIRST_STACK_mask().set_AllStack();

  // Make spill masks.  Registers for their class, plus FIRST_STACK_mask.
  RegMask aligned_stack_mask = C->FIRST_STACK_mask();
  // Keep spill masks aligned.
  aligned_stack_mask.clear_to_pairs();
  assert(aligned_stack_mask.is_AllStack(), "should be infinite stack");

  *idealreg2spillmask[Op_RegP] = *idealreg2regmask[Op_RegP];
#ifdef _LP64
  *idealreg2spillmask[Op_RegN] = *idealreg2regmask[Op_RegN];
   idealreg2spillmask[Op_RegN]->OR(C->FIRST_STACK_mask());
   idealreg2spillmask[Op_RegP]->OR(aligned_stack_mask);
#else
   idealreg2spillmask[Op_RegP]->OR(C->FIRST_STACK_mask());
#endif
  *idealreg2spillmask[Op_RegI] = *idealreg2regmask[Op_RegI];
   idealreg2spillmask[Op_RegI]->OR(C->FIRST_STACK_mask());
  *idealreg2spillmask[Op_RegL] = *idealreg2regmask[Op_RegL];
   idealreg2spillmask[Op_RegL]->OR(aligned_stack_mask);
  *idealreg2spillmask[Op_RegF] = *idealreg2regmask[Op_RegF];
   idealreg2spillmask[Op_RegF]->OR(C->FIRST_STACK_mask());
  *idealreg2spillmask[Op_RegD] = *idealreg2regmask[Op_RegD];
   idealreg2spillmask[Op_RegD]->OR(aligned_stack_mask);

  if (Matcher::vector_size_supported(T_BYTE,4)) {
    *idealreg2spillmask[Op_VecS] = *idealreg2regmask[Op_VecS];
     idealreg2spillmask[Op_VecS]->OR(C->FIRST_STACK_mask());
  }
  if (Matcher::vector_size_supported(T_FLOAT,2)) {
    // For VecD we need dual alignment and 8 bytes (2 slots) for spills.
    // RA guarantees such alignment since it is needed for Double and Long values.
    *idealreg2spillmask[Op_VecD] = *idealreg2regmask[Op_VecD];
     idealreg2spillmask[Op_VecD]->OR(aligned_stack_mask);
  }
  if (Matcher::vector_size_supported(T_FLOAT,4)) {
    // For VecX we need quadro alignment and 16 bytes (4 slots) for spills.
    //
    // RA can use input arguments stack slots for spills but until RA
    // we don't know frame size and offset of input arg stack slots.
    //
    // Exclude last input arg stack slots to avoid spilling vectors there
    // otherwise vector spills could stomp over stack slots in caller frame.
    OptoReg::Name in = OptoReg::add(_in_arg_limit, -1);
    for (int k = 1; (in >= init_in) && (k < RegMask::SlotsPerVecX); k++) {
      aligned_stack_mask.Remove(in);
      in = OptoReg::add(in, -1);
    }
     aligned_stack_mask.clear_to_sets(RegMask::SlotsPerVecX);
     assert(aligned_stack_mask.is_AllStack(), "should be infinite stack");
    *idealreg2spillmask[Op_VecX] = *idealreg2regmask[Op_VecX];
     idealreg2spillmask[Op_VecX]->OR(aligned_stack_mask);
  }
  if (Matcher::vector_size_supported(T_FLOAT,8)) {
    // For VecY we need octo alignment and 32 bytes (8 slots) for spills.
    OptoReg::Name in = OptoReg::add(_in_arg_limit, -1);
    for (int k = 1; (in >= init_in) && (k < RegMask::SlotsPerVecY); k++) {
      aligned_stack_mask.Remove(in);
      in = OptoReg::add(in, -1);
    }
     aligned_stack_mask.clear_to_sets(RegMask::SlotsPerVecY);
     assert(aligned_stack_mask.is_AllStack(), "should be infinite stack");
    *idealreg2spillmask[Op_VecY] = *idealreg2regmask[Op_VecY];
     idealreg2spillmask[Op_VecY]->OR(aligned_stack_mask);
  }
  if (Matcher::vector_size_supported(T_FLOAT,16)) {
    // For VecZ we need enough alignment and 64 bytes (16 slots) for spills.
    OptoReg::Name in = OptoReg::add(_in_arg_limit, -1);
    for (int k = 1; (in >= init_in) && (k < RegMask::SlotsPerVecZ); k++) {
      aligned_stack_mask.Remove(in);
      in = OptoReg::add(in, -1);
    }
     aligned_stack_mask.clear_to_sets(RegMask::SlotsPerVecZ);
     assert(aligned_stack_mask.is_AllStack(), "should be infinite stack");
    *idealreg2spillmask[Op_VecZ] = *idealreg2regmask[Op_VecZ];
     idealreg2spillmask[Op_VecZ]->OR(aligned_stack_mask);
  }
   if (UseFPUForSpilling) {
     // This mask logic assumes that the spill operations are
     // symmetric and that the registers involved are the same size.
     // On sparc for instance we may have to use 64 bit moves will
     // kill 2 registers when used with F0-F31.
     idealreg2spillmask[Op_RegI]->OR(*idealreg2regmask[Op_RegF]);
     idealreg2spillmask[Op_RegF]->OR(*idealreg2regmask[Op_RegI]);
#ifdef _LP64
     idealreg2spillmask[Op_RegN]->OR(*idealreg2regmask[Op_RegF]);
     idealreg2spillmask[Op_RegL]->OR(*idealreg2regmask[Op_RegD]);
     idealreg2spillmask[Op_RegD]->OR(*idealreg2regmask[Op_RegL]);
     idealreg2spillmask[Op_RegP]->OR(*idealreg2regmask[Op_RegD]);
#else
     idealreg2spillmask[Op_RegP]->OR(*idealreg2regmask[Op_RegF]);
#ifdef ARM
     // ARM has support for moving 64bit values between a pair of
     // integer registers and a double register
     idealreg2spillmask[Op_RegL]->OR(*idealreg2regmask[Op_RegD]);
     idealreg2spillmask[Op_RegD]->OR(*idealreg2regmask[Op_RegL]);
#endif
#endif
   }

  // Make up debug masks.  Any spill slot plus callee-save registers.
  // Caller-save registers are assumed to be trashable by the various
  // inline-cache fixup routines.
  *idealreg2debugmask  [Op_RegN]= *idealreg2spillmask[Op_RegN];
  *idealreg2debugmask  [Op_RegI]= *idealreg2spillmask[Op_RegI];
  *idealreg2debugmask  [Op_RegL]= *idealreg2spillmask[Op_RegL];
  *idealreg2debugmask  [Op_RegF]= *idealreg2spillmask[Op_RegF];
  *idealreg2debugmask  [Op_RegD]= *idealreg2spillmask[Op_RegD];
  *idealreg2debugmask  [Op_RegP]= *idealreg2spillmask[Op_RegP];

  *idealreg2debugmask  [Op_VecS]= *idealreg2spillmask[Op_VecS];
  *idealreg2debugmask  [Op_VecD]= *idealreg2spillmask[Op_VecD];
  *idealreg2debugmask  [Op_VecX]= *idealreg2spillmask[Op_VecX];
  *idealreg2debugmask  [Op_VecY]= *idealreg2spillmask[Op_VecY];
  *idealreg2debugmask  [Op_VecZ]= *idealreg2spillmask[Op_VecZ];

  *idealreg2mhdebugmask[Op_RegN]= *idealreg2spillmask[Op_RegN];
  *idealreg2mhdebugmask[Op_RegI]= *idealreg2spillmask[Op_RegI];
  *idealreg2mhdebugmask[Op_RegL]= *idealreg2spillmask[Op_RegL];
  *idealreg2mhdebugmask[Op_RegF]= *idealreg2spillmask[Op_RegF];
  *idealreg2mhdebugmask[Op_RegD]= *idealreg2spillmask[Op_RegD];
  *idealreg2mhdebugmask[Op_RegP]= *idealreg2spillmask[Op_RegP];

  *idealreg2mhdebugmask[Op_VecS]= *idealreg2spillmask[Op_VecS];
  *idealreg2mhdebugmask[Op_VecD]= *idealreg2spillmask[Op_VecD];
  *idealreg2mhdebugmask[Op_VecX]= *idealreg2spillmask[Op_VecX];
  *idealreg2mhdebugmask[Op_VecY]= *idealreg2spillmask[Op_VecY];
  *idealreg2mhdebugmask[Op_VecZ]= *idealreg2spillmask[Op_VecZ];

  // Prevent stub compilations from attempting to reference
  // callee-saved registers from debug info
  bool exclude_soe = !Compile::current()->is_method_compilation();

  for( i=OptoReg::Name(0); i<OptoReg::Name(_last_Mach_Reg); i = OptoReg::add(i,1) ) {
    // registers the caller has to save do not work
    if( _register_save_policy[i] == 'C' ||
        _register_save_policy[i] == 'A' ||
        (_register_save_policy[i] == 'E' && exclude_soe) ) {
      idealreg2debugmask  [Op_RegN]->Remove(i);
      idealreg2debugmask  [Op_RegI]->Remove(i); // Exclude save-on-call
      idealreg2debugmask  [Op_RegL]->Remove(i); // registers from debug
      idealreg2debugmask  [Op_RegF]->Remove(i); // masks
      idealreg2debugmask  [Op_RegD]->Remove(i);
      idealreg2debugmask  [Op_RegP]->Remove(i);

      idealreg2mhdebugmask[Op_RegN]->Remove(i);
      idealreg2mhdebugmask[Op_RegI]->Remove(i);
      idealreg2mhdebugmask[Op_RegL]->Remove(i);
      idealreg2mhdebugmask[Op_RegF]->Remove(i);
      idealreg2mhdebugmask[Op_RegD]->Remove(i);
      idealreg2mhdebugmask[Op_RegP]->Remove(i);
    }
  }

  // Subtract the register we use to save the SP for MethodHandle
  // invokes to from the debug mask.
  const RegMask save_mask = method_handle_invoke_SP_save_mask();
  idealreg2mhdebugmask[Op_RegN]->SUBTRACT(save_mask);
  idealreg2mhdebugmask[Op_RegI]->SUBTRACT(save_mask);
  idealreg2mhdebugmask[Op_RegL]->SUBTRACT(save_mask);
  idealreg2mhdebugmask[Op_RegF]->SUBTRACT(save_mask);
  idealreg2mhdebugmask[Op_RegD]->SUBTRACT(save_mask);
  idealreg2mhdebugmask[Op_RegP]->SUBTRACT(save_mask);
}

//---------------------------is_save_on_entry----------------------------------
bool Matcher::is_save_on_entry( int reg ) {
  return
    _register_save_policy[reg] == 'E' ||
    _register_save_policy[reg] == 'A' || // Save-on-entry register?
    // Also save argument registers in the trampolining stubs
    (C->save_argument_registers() && is_spillable_arg(reg));
}

//---------------------------Fixup_Save_On_Entry-------------------------------
void Matcher::Fixup_Save_On_Entry( ) {
  init_first_stack_mask();

  Node *root = C->root();       // Short name for root
  // Count number of save-on-entry registers.
  uint soe_cnt = number_of_saved_registers();
  uint i;

  // Find the procedure Start Node
  StartNode *start = C->start();
  assert( start, "Expect a start node" );

  // Save argument registers in the trampolining stubs
  if( C->save_argument_registers() )
    for( i = 0; i < _last_Mach_Reg; i++ )
      if( is_spillable_arg(i) )
        soe_cnt++;

  // Input RegMask array shared by all Returns.
  // The type for doubles and longs has a count of 2, but
  // there is only 1 returned value
  uint ret_edge_cnt = TypeFunc::Parms + ((C->tf()->range()->cnt() == TypeFunc::Parms) ? 0 : 1);
  RegMask *ret_rms  = init_input_masks( ret_edge_cnt + soe_cnt, _return_addr_mask, c_frame_ptr_mask );
  // Returns have 0 or 1 returned values depending on call signature.
  // Return register is specified by return_value in the AD file.
  if (ret_edge_cnt > TypeFunc::Parms)
    ret_rms[TypeFunc::Parms+0] = _return_value_mask;

  // Input RegMask array shared by all Rethrows.
  uint reth_edge_cnt = TypeFunc::Parms+1;
  RegMask *reth_rms  = init_input_masks( reth_edge_cnt + soe_cnt, _return_addr_mask, c_frame_ptr_mask );
  // Rethrow takes exception oop only, but in the argument 0 slot.
  OptoReg::Name reg = find_receiver(false);
  if (reg >= 0) {
    reth_rms[TypeFunc::Parms] = mreg2regmask[reg];
#ifdef _LP64
    // Need two slots for ptrs in 64-bit land
    reth_rms[TypeFunc::Parms].Insert(OptoReg::add(OptoReg::Name(reg), 1));
#endif
  }

  // Input RegMask array shared by all TailCalls
  uint tail_call_edge_cnt = TypeFunc::Parms+2;
  RegMask *tail_call_rms = init_input_masks( tail_call_edge_cnt + soe_cnt, _return_addr_mask, c_frame_ptr_mask );

  // Input RegMask array shared by all TailJumps
  uint tail_jump_edge_cnt = TypeFunc::Parms+2;
  RegMask *tail_jump_rms = init_input_masks( tail_jump_edge_cnt + soe_cnt, _return_addr_mask, c_frame_ptr_mask );

  // TailCalls have 2 returned values (target & moop), whose masks come
  // from the usual MachNode/MachOper mechanism.  Find a sample
  // TailCall to extract these masks and put the correct masks into
  // the tail_call_rms array.
  for( i=1; i < root->req(); i++ ) {
    MachReturnNode *m = root->in(i)->as_MachReturn();
    if( m->ideal_Opcode() == Op_TailCall ) {
      tail_call_rms[TypeFunc::Parms+0] = m->MachNode::in_RegMask(TypeFunc::Parms+0);
      tail_call_rms[TypeFunc::Parms+1] = m->MachNode::in_RegMask(TypeFunc::Parms+1);
      break;
    }
  }

  // TailJumps have 2 returned values (target & ex_oop), whose masks come
  // from the usual MachNode/MachOper mechanism.  Find a sample
  // TailJump to extract these masks and put the correct masks into
  // the tail_jump_rms array.
  for( i=1; i < root->req(); i++ ) {
    MachReturnNode *m = root->in(i)->as_MachReturn();
    if( m->ideal_Opcode() == Op_TailJump ) {
      tail_jump_rms[TypeFunc::Parms+0] = m->MachNode::in_RegMask(TypeFunc::Parms+0);
      tail_jump_rms[TypeFunc::Parms+1] = m->MachNode::in_RegMask(TypeFunc::Parms+1);
      break;
    }
  }

  // Input RegMask array shared by all Halts
  uint halt_edge_cnt = TypeFunc::Parms;
  RegMask *halt_rms = init_input_masks( halt_edge_cnt + soe_cnt, _return_addr_mask, c_frame_ptr_mask );

  // Capture the return input masks into each exit flavor
  for( i=1; i < root->req(); i++ ) {
    MachReturnNode *exit = root->in(i)->as_MachReturn();
    switch( exit->ideal_Opcode() ) {
      case Op_Return   : exit->_in_rms = ret_rms;  break;
      case Op_Rethrow  : exit->_in_rms = reth_rms; break;
      case Op_TailCall : exit->_in_rms = tail_call_rms; break;
      case Op_TailJump : exit->_in_rms = tail_jump_rms; break;
      case Op_Halt     : exit->_in_rms = halt_rms; break;
      default          : ShouldNotReachHere();
    }
  }

  // Next unused projection number from Start.
  int proj_cnt = C->tf()->domain()->cnt();

  // Do all the save-on-entry registers.  Make projections from Start for
  // them, and give them a use at the exit points.  To the allocator, they
  // look like incoming register arguments.
  for( i = 0; i < _last_Mach_Reg; i++ ) {
    if( is_save_on_entry(i) ) {

      // Add the save-on-entry to the mask array
      ret_rms      [      ret_edge_cnt] = mreg2regmask[i];
      reth_rms     [     reth_edge_cnt] = mreg2regmask[i];
      tail_call_rms[tail_call_edge_cnt] = mreg2regmask[i];
      tail_jump_rms[tail_jump_edge_cnt] = mreg2regmask[i];
      // Halts need the SOE registers, but only in the stack as debug info.
      // A just-prior uncommon-trap or deoptimization will use the SOE regs.
      halt_rms     [     halt_edge_cnt] = *idealreg2spillmask[_register_save_type[i]];

      Node *mproj;

      // Is this a RegF low half of a RegD?  Double up 2 adjacent RegF's
      // into a single RegD.
      if( (i&1) == 0 &&
          _register_save_type[i  ] == Op_RegF &&
          _register_save_type[i+1] == Op_RegF &&
          is_save_on_entry(i+1) ) {
        // Add other bit for double
        ret_rms      [      ret_edge_cnt].Insert(OptoReg::Name(i+1));
        reth_rms     [     reth_edge_cnt].Insert(OptoReg::Name(i+1));
        tail_call_rms[tail_call_edge_cnt].Insert(OptoReg::Name(i+1));
        tail_jump_rms[tail_jump_edge_cnt].Insert(OptoReg::Name(i+1));
        halt_rms     [     halt_edge_cnt].Insert(OptoReg::Name(i+1));
        mproj = new MachProjNode( start, proj_cnt, ret_rms[ret_edge_cnt], Op_RegD );
        proj_cnt += 2;          // Skip 2 for doubles
      }
      else if( (i&1) == 1 &&    // Else check for high half of double
               _register_save_type[i-1] == Op_RegF &&
               _register_save_type[i  ] == Op_RegF &&
               is_save_on_entry(i-1) ) {
        ret_rms      [      ret_edge_cnt] = RegMask::Empty;
        reth_rms     [     reth_edge_cnt] = RegMask::Empty;
        tail_call_rms[tail_call_edge_cnt] = RegMask::Empty;
        tail_jump_rms[tail_jump_edge_cnt] = RegMask::Empty;
        halt_rms     [     halt_edge_cnt] = RegMask::Empty;
        mproj = C->top();
      }
      // Is this a RegI low half of a RegL?  Double up 2 adjacent RegI's
      // into a single RegL.
      else if( (i&1) == 0 &&
          _register_save_type[i  ] == Op_RegI &&
          _register_save_type[i+1] == Op_RegI &&
        is_save_on_entry(i+1) ) {
        // Add other bit for long
        ret_rms      [      ret_edge_cnt].Insert(OptoReg::Name(i+1));
        reth_rms     [     reth_edge_cnt].Insert(OptoReg::Name(i+1));
        tail_call_rms[tail_call_edge_cnt].Insert(OptoReg::Name(i+1));
        tail_jump_rms[tail_jump_edge_cnt].Insert(OptoReg::Name(i+1));
        halt_rms     [     halt_edge_cnt].Insert(OptoReg::Name(i+1));
        mproj = new MachProjNode( start, proj_cnt, ret_rms[ret_edge_cnt], Op_RegL );
        proj_cnt += 2;          // Skip 2 for longs
      }
      else if( (i&1) == 1 &&    // Else check for high half of long
               _register_save_type[i-1] == Op_RegI &&
               _register_save_type[i  ] == Op_RegI &&
               is_save_on_entry(i-1) ) {
        ret_rms      [      ret_edge_cnt] = RegMask::Empty;
        reth_rms     [     reth_edge_cnt] = RegMask::Empty;
        tail_call_rms[tail_call_edge_cnt] = RegMask::Empty;
        tail_jump_rms[tail_jump_edge_cnt] = RegMask::Empty;
        halt_rms     [     halt_edge_cnt] = RegMask::Empty;
        mproj = C->top();
      } else {
        // Make a projection for it off the Start
        mproj = new MachProjNode( start, proj_cnt++, ret_rms[ret_edge_cnt], _register_save_type[i] );
      }

      ret_edge_cnt ++;
      reth_edge_cnt ++;
      tail_call_edge_cnt ++;
      tail_jump_edge_cnt ++;
      halt_edge_cnt ++;

      // Add a use of the SOE register to all exit paths
      for( uint j=1; j < root->req(); j++ )
        root->in(j)->add_req(mproj);
    } // End of if a save-on-entry register
  } // End of for all machine registers
}

//------------------------------init_spill_mask--------------------------------
void Matcher::init_spill_mask( Node *ret ) {
  if( idealreg2regmask[Op_RegI] ) return; // One time only init

  OptoReg::c_frame_pointer = c_frame_pointer();
  c_frame_ptr_mask = c_frame_pointer();
#ifdef _LP64
  // pointers are twice as big
  c_frame_ptr_mask.Insert(OptoReg::add(c_frame_pointer(),1));
#endif

  // Start at OptoReg::stack0()
  STACK_ONLY_mask.Clear();
  OptoReg::Name init = OptoReg::stack2reg(0);
  // STACK_ONLY_mask is all stack bits
  OptoReg::Name i;
  for (i = init; RegMask::can_represent(i); i = OptoReg::add(i,1))
    STACK_ONLY_mask.Insert(i);
  // Also set the "infinite stack" bit.
  STACK_ONLY_mask.set_AllStack();

  // Copy the register names over into the shared world
  for( i=OptoReg::Name(0); i<OptoReg::Name(_last_Mach_Reg); i = OptoReg::add(i,1) ) {
    // SharedInfo::regName[i] = regName[i];
    // Handy RegMasks per machine register
    mreg2regmask[i].Insert(i);
  }

  // Grab the Frame Pointer
  Node *fp  = ret->in(TypeFunc::FramePtr);
  Node *mem = ret->in(TypeFunc::Memory);
  const TypePtr* atp = TypePtr::BOTTOM;
  // Share frame pointer while making spill ops
  set_shared(fp);

  // Compute generic short-offset Loads
#ifdef _LP64
  MachNode *spillCP = match_tree(new LoadNNode(NULL,mem,fp,atp,TypeInstPtr::BOTTOM,MemNode::unordered));
#endif
  MachNode *spillI  = match_tree(new LoadINode(NULL,mem,fp,atp,TypeInt::INT,MemNode::unordered));
  MachNode *spillL  = match_tree(new LoadLNode(NULL,mem,fp,atp,TypeLong::LONG,MemNode::unordered, LoadNode::DependsOnlyOnTest, false));
  MachNode *spillF  = match_tree(new LoadFNode(NULL,mem,fp,atp,Type::FLOAT,MemNode::unordered));
  MachNode *spillD  = match_tree(new LoadDNode(NULL,mem,fp,atp,Type::DOUBLE,MemNode::unordered));
  MachNode *spillP  = match_tree(new LoadPNode(NULL,mem,fp,atp,TypeInstPtr::BOTTOM,MemNode::unordered));
  assert(spillI != NULL && spillL != NULL && spillF != NULL &&
         spillD != NULL && spillP != NULL, "");
  // Get the ADLC notion of the right regmask, for each basic type.
#ifdef _LP64
  idealreg2regmask[Op_RegN] = &spillCP->out_RegMask();
#endif
  idealreg2regmask[Op_RegI] = &spillI->out_RegMask();
  idealreg2regmask[Op_RegL] = &spillL->out_RegMask();
  idealreg2regmask[Op_RegF] = &spillF->out_RegMask();
  idealreg2regmask[Op_RegD] = &spillD->out_RegMask();
  idealreg2regmask[Op_RegP] = &spillP->out_RegMask();

  // Vector regmasks.
  if (Matcher::vector_size_supported(T_BYTE,4)) {
    TypeVect::VECTS = TypeVect::make(T_BYTE, 4);
    MachNode *spillVectS = match_tree(new LoadVectorNode(NULL,mem,fp,atp,TypeVect::VECTS));
    idealreg2regmask[Op_VecS] = &spillVectS->out_RegMask();
  }
  if (Matcher::vector_size_supported(T_FLOAT,2)) {
    MachNode *spillVectD = match_tree(new LoadVectorNode(NULL,mem,fp,atp,TypeVect::VECTD));
    idealreg2regmask[Op_VecD] = &spillVectD->out_RegMask();
  }
  if (Matcher::vector_size_supported(T_FLOAT,4)) {
    MachNode *spillVectX = match_tree(new LoadVectorNode(NULL,mem,fp,atp,TypeVect::VECTX));
    idealreg2regmask[Op_VecX] = &spillVectX->out_RegMask();
  }
  if (Matcher::vector_size_supported(T_FLOAT,8)) {
    MachNode *spillVectY = match_tree(new LoadVectorNode(NULL,mem,fp,atp,TypeVect::VECTY));
    idealreg2regmask[Op_VecY] = &spillVectY->out_RegMask();
  }
  if (Matcher::vector_size_supported(T_FLOAT,16)) {
    MachNode *spillVectZ = match_tree(new LoadVectorNode(NULL,mem,fp,atp,TypeVect::VECTZ));
    idealreg2regmask[Op_VecZ] = &spillVectZ->out_RegMask();
  }
}

#ifdef ASSERT
static void match_alias_type(Compile* C, Node* n, Node* m) {
  if (!VerifyAliases)  return;  // do not go looking for trouble by default
  const TypePtr* nat = n->adr_type();
  const TypePtr* mat = m->adr_type();
  int nidx = C->get_alias_index(nat);
  int midx = C->get_alias_index(mat);
  // Detune the assert for cases like (AndI 0xFF (LoadB p)).
  if (nidx == Compile::AliasIdxTop && midx >= Compile::AliasIdxRaw) {
    for (uint i = 1; i < n->req(); i++) {
      Node* n1 = n->in(i);
      const TypePtr* n1at = n1->adr_type();
      if (n1at != NULL) {
        nat = n1at;
        nidx = C->get_alias_index(n1at);
      }
    }
  }
  // %%% Kludgery.  Instead, fix ideal adr_type methods for all these cases:
  if (nidx == Compile::AliasIdxTop && midx == Compile::AliasIdxRaw) {
    switch (n->Opcode()) {
    case Op_PrefetchAllocation:
      nidx = Compile::AliasIdxRaw;
      nat = TypeRawPtr::BOTTOM;
      break;
    }
  }
  if (nidx == Compile::AliasIdxRaw && midx == Compile::AliasIdxTop) {
    switch (n->Opcode()) {
    case Op_ClearArray:
      midx = Compile::AliasIdxRaw;
      mat = TypeRawPtr::BOTTOM;
      break;
    }
  }
  if (nidx == Compile::AliasIdxTop && midx == Compile::AliasIdxBot) {
    switch (n->Opcode()) {
    case Op_Return:
    case Op_Rethrow:
    case Op_Halt:
    case Op_TailCall:
    case Op_TailJump:
      nidx = Compile::AliasIdxBot;
      nat = TypePtr::BOTTOM;
      break;
    }
  }
  if (nidx == Compile::AliasIdxBot && midx == Compile::AliasIdxTop) {
    switch (n->Opcode()) {
    case Op_StrComp:
    case Op_StrEquals:
    case Op_StrIndexOf:
    case Op_StrIndexOfChar:
    case Op_AryEq:
    case Op_HasNegatives:
    case Op_MemBarVolatile:
    case Op_MemBarCPUOrder: // %%% these ideals should have narrower adr_type?
    case Op_StrInflatedCopy:
    case Op_StrCompressedCopy:
    case Op_OnSpinWait:
    case Op_EncodeISOArray:
      nidx = Compile::AliasIdxTop;
      nat = NULL;
      break;
    }
  }
  if (nidx != midx) {
    if (PrintOpto || (PrintMiscellaneous && (WizardMode || Verbose))) {
      tty->print_cr("==== Matcher alias shift %d => %d", nidx, midx);
      n->dump();
      m->dump();
    }
    assert(C->subsume_loads() && C->must_alias(nat, midx),
           "must not lose alias info when matching");
  }
}
#endif

//------------------------------xform------------------------------------------
// Given a Node in old-space, Match him (Label/Reduce) to produce a machine
// Node in new-space.  Given a new-space Node, recursively walk his children.
Node *Matcher::transform( Node *n ) { ShouldNotCallThis(); return n; }
Node *Matcher::xform( Node *n, int max_stack ) {
  // Use one stack to keep both: child's node/state and parent's node/index
  MStack mstack(max_stack * 2 * 2); // usually: C->live_nodes() * 2 * 2
  mstack.push(n, Visit, NULL, -1);  // set NULL as parent to indicate root
  while (mstack.is_nonempty()) {
    C->check_node_count(NodeLimitFudgeFactor, "too many nodes matching instructions");
    if (C->failing()) return NULL;
    n = mstack.node();          // Leave node on stack
    Node_State nstate = mstack.state();
    if (nstate == Visit) {
      mstack.set_state(Post_Visit);
      Node *oldn = n;
      // Old-space or new-space check
      if (!C->node_arena()->contains(n)) {
        // Old space!
        Node* m;
        if (has_new_node(n)) {  // Not yet Label/Reduced
          m = new_node(n);
        } else {
          if (!is_dontcare(n)) { // Matcher can match this guy
            // Calls match special.  They match alone with no children.
            // Their children, the incoming arguments, match normally.
            m = n->is_SafePoint() ? match_sfpt(n->as_SafePoint()):match_tree(n);
            if (C->failing())  return NULL;
            if (m == NULL) { Matcher::soft_match_failure(); return NULL; }
            if (n->is_MemBar()) {
              m->as_MachMemBar()->set_adr_type(n->adr_type());
            }
          } else {                  // Nothing the matcher cares about
            if (n->is_Proj() && n->in(0) != NULL && n->in(0)->is_Multi()) {       // Projections?
              // Convert to machine-dependent projection
              m = n->in(0)->as_Multi()->match( n->as_Proj(), this );
#ifdef ASSERT
              _new2old_map.map(m->_idx, n);
#endif
              if (m->in(0) != NULL) // m might be top
                collect_null_checks(m, n);
            } else {                // Else just a regular 'ol guy
              m = n->clone();       // So just clone into new-space
#ifdef ASSERT
              _new2old_map.map(m->_idx, n);
#endif
              // Def-Use edges will be added incrementally as Uses
              // of this node are matched.
              assert(m->outcnt() == 0, "no Uses of this clone yet");
            }
          }

          set_new_node(n, m);       // Map old to new
          if (_old_node_note_array != NULL) {
            Node_Notes* nn = C->locate_node_notes(_old_node_note_array,
                                                  n->_idx);
            C->set_node_notes_at(m->_idx, nn);
          }
          debug_only(match_alias_type(C, n, m));
        }
        n = m;    // n is now a new-space node
        mstack.set_node(n);
      }

      // New space!
      if (_visited.test_set(n->_idx)) continue; // while(mstack.is_nonempty())

      int i;
      // Put precedence edges on stack first (match them last).
      for (i = oldn->req(); (uint)i < oldn->len(); i++) {
        Node *m = oldn->in(i);
        if (m == NULL) break;
        // set -1 to call add_prec() instead of set_req() during Step1
        mstack.push(m, Visit, n, -1);
      }

      // Handle precedence edges for interior nodes
      for (i = n->len()-1; (uint)i >= n->req(); i--) {
        Node *m = n->in(i);
        if (m == NULL || C->node_arena()->contains(m)) continue;
        n->rm_prec(i);
        // set -1 to call add_prec() instead of set_req() during Step1
        mstack.push(m, Visit, n, -1);
      }

      // For constant debug info, I'd rather have unmatched constants.
      int cnt = n->req();
      JVMState* jvms = n->jvms();
      int debug_cnt = jvms ? jvms->debug_start() : cnt;

      // Now do only debug info.  Clone constants rather than matching.
      // Constants are represented directly in the debug info without
      // the need for executable machine instructions.
      // Monitor boxes are also represented directly.
      for (i = cnt - 1; i >= debug_cnt; --i) { // For all debug inputs do
        Node *m = n->in(i);          // Get input
        int op = m->Opcode();
        assert((op == Op_BoxLock) == jvms->is_monitor_use(i), "boxes only at monitor sites");
        if( op == Op_ConI || op == Op_ConP || op == Op_ConN || op == Op_ConNKlass ||
            op == Op_ConF || op == Op_ConD || op == Op_ConL
            // || op == Op_BoxLock  // %%%% enable this and remove (+++) in chaitin.cpp
            ) {
          m = m->clone();
#ifdef ASSERT
          _new2old_map.map(m->_idx, n);
#endif
          mstack.push(m, Post_Visit, n, i); // Don't need to visit
          mstack.push(m->in(0), Visit, m, 0);
        } else {
          mstack.push(m, Visit, n, i);
        }
      }

      // And now walk his children, and convert his inputs to new-space.
      for( ; i >= 0; --i ) { // For all normal inputs do
        Node *m = n->in(i);  // Get input
        if(m != NULL)
          mstack.push(m, Visit, n, i);
      }

    }
    else if (nstate == Post_Visit) {
      // Set xformed input
      Node *p = mstack.parent();
      if (p != NULL) { // root doesn't have parent
        int i = (int)mstack.index();
        if (i >= 0)
          p->set_req(i, n); // required input
        else if (i == -1)
          p->add_prec(n);   // precedence input
        else
          ShouldNotReachHere();
      }
      mstack.pop(); // remove processed node from stack
    }
    else {
      ShouldNotReachHere();
    }
  } // while (mstack.is_nonempty())
  return n; // Return new-space Node
}

//------------------------------warp_outgoing_stk_arg------------------------
OptoReg::Name Matcher::warp_outgoing_stk_arg( VMReg reg, OptoReg::Name begin_out_arg_area, OptoReg::Name &out_arg_limit_per_call ) {
  // Convert outgoing argument location to a pre-biased stack offset
  if (reg->is_stack()) {
    OptoReg::Name warped = reg->reg2stack();
    // Adjust the stack slot offset to be the register number used
    // by the allocator.
    warped = OptoReg::add(begin_out_arg_area, warped);
    // Keep track of the largest numbered stack slot used for an arg.
    // Largest used slot per call-site indicates the amount of stack
    // that is killed by the call.
    if( warped >= out_arg_limit_per_call )
      out_arg_limit_per_call = OptoReg::add(warped,1);
    if (!RegMask::can_represent_arg(warped)) {
      C->record_method_not_compilable("unsupported calling sequence");
      return OptoReg::Bad;
    }
    return warped;
  }
  return OptoReg::as_OptoReg(reg);
}


//------------------------------match_sfpt-------------------------------------
// Helper function to match call instructions.  Calls match special.
// They match alone with no children.  Their children, the incoming
// arguments, match normally.
MachNode *Matcher::match_sfpt( SafePointNode *sfpt ) {
  MachSafePointNode *msfpt = NULL;
  MachCallNode      *mcall = NULL;
  uint               cnt;
  // Split out case for SafePoint vs Call
  CallNode *call;
  const TypeTuple *domain;
  ciMethod*        method = NULL;
  bool             is_method_handle_invoke = false;  // for special kill effects
  if( sfpt->is_Call() ) {
    call = sfpt->as_Call();
    domain = call->tf()->domain();
    cnt = domain->cnt();

    // Match just the call, nothing else
    MachNode *m = match_tree(call);
    if (C->failing())  return NULL;
    if( m == NULL ) { Matcher::soft_match_failure(); return NULL; }

    // Copy data from the Ideal SafePoint to the machine version
    mcall = m->as_MachCall();

    mcall->set_tf(         call->tf());
    mcall->set_entry_point(call->entry_point());
    mcall->set_cnt(        call->cnt());

    if( mcall->is_MachCallJava() ) {
      MachCallJavaNode *mcall_java  = mcall->as_MachCallJava();
      const CallJavaNode *call_java =  call->as_CallJava();
      assert(call_java->validate_symbolic_info(), "inconsistent info");
      method = call_java->method();
      mcall_java->_method = method;
      mcall_java->_bci = call_java->_bci;
      mcall_java->_optimized_virtual = call_java->is_optimized_virtual();
      is_method_handle_invoke = call_java->is_method_handle_invoke();
      mcall_java->_method_handle_invoke = is_method_handle_invoke;
      mcall_java->_override_symbolic_info = call_java->override_symbolic_info();
      if (is_method_handle_invoke) {
        C->set_has_method_handle_invokes(true);
      }
      if( mcall_java->is_MachCallStaticJava() )
        mcall_java->as_MachCallStaticJava()->_name =
         call_java->as_CallStaticJava()->_name;
      if( mcall_java->is_MachCallDynamicJava() )
        mcall_java->as_MachCallDynamicJava()->_vtable_index =
         call_java->as_CallDynamicJava()->_vtable_index;
    }
    else if( mcall->is_MachCallRuntime() ) {
      mcall->as_MachCallRuntime()->_name = call->as_CallRuntime()->_name;
      if ( mcall->is_MachCallSnippet()) {
        CallSnippetNode* snippet = call->as_CallSnippet();
        mcall->as_MachCallSnippet()->_generator = snippet->_generator;
        mcall->as_MachCallSnippet()->_mt = snippet->_mt;
        snippet->compute_kill_regmask(&mcall->as_MachCallSnippet()->_killed_reg_mask);

        if (//!snippet->_generator->is_null_object() &&
            !snippet->_reg_masks->is_null_object() &&
            snippet->tf()->return_type() != T_VOID &&
            snippet->proj_out(TypeFunc::Parms) == NULL) {
          // No result projection found: return value isn't consumed, but register mask is provided.
          // Need to create an auxiliary projection node to attach register mask to.
          RegMask rm;
          snippet->compute_return_regmask(&rm);
          uint ideal_reg = snippet->tf()->range()->field_at(TypeFunc::Parms)->ideal_reg();

          MachProjNode* ret_proj = new MachProjNode(mcall, TypeFunc::Parms, rm, ideal_reg);
          push_projection(ret_proj);
        }
      }
    }
    msfpt = mcall;
  }
  // This is a non-call safepoint
  else {
    call = NULL;
    domain = NULL;
    MachNode *mn = match_tree(sfpt);
    if (C->failing())  return NULL;
    msfpt = mn->as_MachSafePoint();
    cnt = TypeFunc::Parms;
  }

  // Advertise the correct memory effects (for anti-dependence computation).
  msfpt->set_adr_type(sfpt->adr_type());

  // Allocate a private array of RegMasks.  These RegMasks are not shared.
  msfpt->_in_rms = NEW_RESOURCE_ARRAY( RegMask, cnt );
  // Empty them all.
  for (uint i = 0; i < cnt; i++) ::new (&(msfpt->_in_rms[i])) RegMask();

  // Do all the pre-defined non-Empty register masks
  msfpt->_in_rms[TypeFunc::ReturnAdr] = _return_addr_mask;
  msfpt->_in_rms[TypeFunc::FramePtr ] = c_frame_ptr_mask;

  // Place first outgoing argument can possibly be put.
  OptoReg::Name begin_out_arg_area = OptoReg::add(_new_SP, C->out_preserve_stack_slots());
  assert( is_even(begin_out_arg_area), "" );
  // Compute max outgoing register number per call site.
  OptoReg::Name out_arg_limit_per_call = begin_out_arg_area;
  // Calls to C may hammer extra stack slots above and beyond any arguments.
  // These are usually backing store for register arguments for varargs.
  if( call != NULL && call->is_CallRuntime() )
    out_arg_limit_per_call = OptoReg::add(out_arg_limit_per_call,C->varargs_C_out_slots_killed());


  // Do the normal argument list (parameters) register masks
  if (cnt > TypeFunc::Parms) {          // Skip it all if we have no args
    if (call->is_CallSnippet()) {
      const TypeTuple* dom = call->tf()->domain();
      int halves = 0;
      for (uint i = TypeFunc::Parms; i < cnt; i++ ) {
        if (dom->field_at(i) == Type::HALF) {
          halves++;
          continue; // Avoid halves
        }
        // Address of incoming argument mask to fill in
        RegMask *rm = &mcall->_in_rms[i];
        int arg_idx = i - halves - TypeFunc::Parms;
        call->as_CallSnippet()->compute_arg_regmask(rm, arg_idx);
      } // End of for all arguments
    } else {
      int argcnt = cnt - TypeFunc::Parms;
      BasicType *sig_bt  = NEW_RESOURCE_ARRAY( BasicType, argcnt );
      VMRegPair *parm_regs = NEW_RESOURCE_ARRAY( VMRegPair, argcnt );
      int i;
      for( i = 0; i < argcnt; i++ ) {
        sig_bt[i] = domain->field_at(i+TypeFunc::Parms)->basic_type();
      }
      // V-call to pick proper calling convention
      call->calling_convention( sig_bt, parm_regs, argcnt );

#ifdef ASSERT
      // Sanity check users' calling convention.  Really handy during
      // the initial porting effort.  Fairly expensive otherwise.
      { for (int i = 0; i<argcnt; i++) {
        if( !parm_regs[i].first()->is_valid() &&
            !parm_regs[i].second()->is_valid() ) continue;
        VMReg reg1 = parm_regs[i].first();
        VMReg reg2 = parm_regs[i].second();
        for (int j = 0; j < i; j++) {
          if( !parm_regs[j].first()->is_valid() &&
              !parm_regs[j].second()->is_valid() ) continue;
          VMReg reg3 = parm_regs[j].first();
          VMReg reg4 = parm_regs[j].second();
          if( !reg1->is_valid() ) {
            assert( !reg2->is_valid(), "valid halvsies" );
          } else if( !reg3->is_valid() ) {
            assert( !reg4->is_valid(), "valid halvsies" );
          } else {
            assert( reg1 != reg2, "calling conv. must produce distinct regs");
            assert( reg1 != reg3, "calling conv. must produce distinct regs");
            assert( reg1 != reg4, "calling conv. must produce distinct regs");
            assert( reg2 != reg3, "calling conv. must produce distinct regs");
            assert( reg2 != reg4 || !reg2->is_valid(), "calling conv. must produce distinct regs");
            assert( reg3 != reg4, "calling conv. must produce distinct regs");
          }
        }
      }
      }
#endif

      // Visit each argument.  Compute its outgoing register mask.
      // Return results now can have 2 bits returned.
      // Compute max over all outgoing arguments both per call-site
      // and over the entire method.
      for( i = 0; i < argcnt; i++ ) {
        // Address of incoming argument mask to fill in
        RegMask *rm = &mcall->_in_rms[i+TypeFunc::Parms];
        VMReg fst = parm_regs[i].first();
        VMReg snd = parm_regs[i].second();
        if( !fst->is_valid() &&
            !snd->is_valid() ) {
          continue;               // Avoid Halves
        }
        // Grab first register, adjust stack slots and insert in mask.
        OptoReg::Name reg1 = warp_outgoing_stk_arg(fst, begin_out_arg_area, out_arg_limit_per_call );
        if (OptoReg::is_valid(reg1))
          rm->Insert( reg1 );
        // Grab second register (if any), adjust stack slots and insert in mask.
        OptoReg::Name reg2 = warp_outgoing_stk_arg(snd, begin_out_arg_area, out_arg_limit_per_call );
        if (OptoReg::is_valid(reg2))
          rm->Insert( reg2 );
      } // End of for all arguments
    }

    // Compute number of stack slots needed to restore stack in case of
    // Pascal-style argument popping.
    mcall->_argsize = out_arg_limit_per_call - begin_out_arg_area;
  }

  // Compute the max stack slot killed by any call.  These will not be
  // available for debug info, and will be used to adjust FIRST_STACK_mask
  // after all call sites have been visited.
  if( _out_arg_limit < out_arg_limit_per_call)
    _out_arg_limit = out_arg_limit_per_call;

  if (mcall && !mcall->is_MachCallSnippet()) {
    // Kill the outgoing argument area, including any non-argument holes and
    // any legacy C-killed slots.  Use Fat-Projections to do the killing.
    // Since the max-per-method covers the max-per-call-site and debug info
    // is excluded on the max-per-method basis, debug info cannot land in
    // this killed area.
    uint r_cnt = mcall->tf()->range()->cnt();
    MachProjNode *proj = new MachProjNode( mcall, r_cnt+10000, RegMask::Empty, MachProjNode::fat_proj );
    if (!RegMask::can_represent_arg(OptoReg::Name(out_arg_limit_per_call-1))) {
      C->record_method_not_compilable("unsupported outgoing calling sequence");
    } else {
      for (int i = begin_out_arg_area; i < out_arg_limit_per_call; i++)
        proj->_rout.Insert(OptoReg::Name(i));
    }
    if (proj->_rout.is_NotEmpty()) {
      push_projection(proj);
    }
  }
  // Transfer the safepoint information from the call to the mcall
  // Move the JVMState list
  msfpt->set_jvms(sfpt->jvms());
  for (JVMState* jvms = msfpt->jvms(); jvms; jvms = jvms->caller()) {
    jvms->set_map(sfpt);
  }

  // Debug inputs begin just after the last incoming parameter
  assert((mcall == NULL) || (mcall->jvms() == NULL) ||
         (mcall->jvms()->debug_start() + mcall->_jvmadj == mcall->tf()->domain()->cnt()), "");

  // Move the OopMap
  msfpt->_oop_map = sfpt->_oop_map;

  // Add additional edges.
  if (msfpt->mach_constant_base_node_input() != (uint)-1 && !msfpt->is_MachCallLeaf()) {
    // For these calls we can not add MachConstantBase in expand(), as the
    // ins are not complete then.
    msfpt->ins_req(msfpt->mach_constant_base_node_input(), C->mach_constant_base_node());
    if (msfpt->jvms() &&
        msfpt->mach_constant_base_node_input() <= msfpt->jvms()->debug_start() + msfpt->_jvmadj) {
      // We added an edge before jvms, so we must adapt the position of the ins.
      msfpt->jvms()->adapt_position(+1);
    }
  }

  // Registers killed by the call are set in the local scheduling pass
  // of Global Code Motion.
  return msfpt;
}

//---------------------------match_tree----------------------------------------
// Match a Ideal Node DAG - turn it into a tree; Label & Reduce.  Used as part
// of the whole-sale conversion from Ideal to Mach Nodes.  Also used for
// making GotoNodes while building the CFG and in init_spill_mask() to identify
// a Load's result RegMask for memoization in idealreg2regmask[]
MachNode *Matcher::match_tree( const Node *n ) {
  assert( n->Opcode() != Op_Phi, "cannot match" );
  assert( !n->is_block_start(), "cannot match" );
  // Set the mark for all locally allocated State objects.
  // When this call returns, the _states_arena arena will be reset
  // freeing all State objects.
  ResourceMark rm( &_states_arena );

  LabelRootDepth = 0;

  // StoreNodes require their Memory input to match any LoadNodes
  Node *mem = n->is_Store() ? n->in(MemNode::Memory) : (Node*)1 ;
#ifdef ASSERT
  Node* save_mem_node = _mem_node;
  _mem_node = n->is_Store() ? (Node*)n : NULL;
#endif
  // State object for root node of match tree
  // Allocate it on _states_arena - stack allocation can cause stack overflow.
  State *s = new (&_states_arena) State;
  s->_kids[0] = NULL;
  s->_kids[1] = NULL;
  s->_leaf = (Node*)n;
  // Label the input tree, allocating labels from top-level arena
  Label_Root( n, s, n->in(0), mem );
  if (C->failing())  return NULL;

  // The minimum cost match for the whole tree is found at the root State
  uint mincost = max_juint;
  uint cost = max_juint;
  uint i;
  for( i = 0; i < NUM_OPERANDS; i++ ) {
    if( s->valid(i) &&                // valid entry and
        s->_cost[i] < cost &&         // low cost and
        s->_rule[i] >= NUM_OPERANDS ) // not an operand
      cost = s->_cost[mincost=i];
  }
  if (mincost == max_juint) {
#ifndef PRODUCT
    tty->print("No matching rule for:");
    s->dump();
#endif
    Matcher::soft_match_failure();
    return NULL;
  }
  // Reduce input tree based upon the state labels to machine Nodes
  MachNode *m = ReduceInst( s, s->_rule[mincost], mem );
#ifdef ASSERT
  _old2new_map.map(n->_idx, m);
  _new2old_map.map(m->_idx, (Node*)n);
#endif

  // Add any Matcher-ignored edges
  uint cnt = n->req();
  uint start = 1;
  if( mem != (Node*)1 ) start = MemNode::Memory+1;
  if( n->is_AddP() ) {
    assert( mem == (Node*)1, "" );
    start = AddPNode::Base+1;
  }
  for( i = start; i < cnt; i++ ) {
    if( !n->match_edge(i) ) {
      if( i < m->req() )
        m->ins_req( i, n->in(i) );
      else
        m->add_req( n->in(i) );
    }
  }

  debug_only( _mem_node = save_mem_node; )
  return m;
}


//------------------------------match_into_reg---------------------------------
// Choose to either match this Node in a register or part of the current
// match tree.  Return true for requiring a register and false for matching
// as part of the current match tree.
static bool match_into_reg( const Node *n, Node *m, Node *control, int i, bool shared ) {

  const Type *t = m->bottom_type();

  if (t->singleton()) {
    // Never force constants into registers.  Allow them to match as
    // constants or registers.  Copies of the same value will share
    // the same register.  See find_shared_node.
    return false;
  } else {                      // Not a constant
    // Stop recursion if they have different Controls.
    Node* m_control = m->in(0);
    // Control of load's memory can post-dominates load's control.
    // So use it since load can't float above its memory.
    Node* mem_control = (m->is_Load()) ? m->in(MemNode::Memory)->in(0) : NULL;
    if (control && m_control && control != m_control && control != mem_control) {

      // Actually, we can live with the most conservative control we
      // find, if it post-dominates the others.  This allows us to
      // pick up load/op/store trees where the load can float a little
      // above the store.
      Node *x = control;
      const uint max_scan = 6;  // Arbitrary scan cutoff
      uint j;
      for (j=0; j<max_scan; j++) {
        if (x->is_Region())     // Bail out at merge points
          return true;
        x = x->in(0);
        if (x == m_control)     // Does 'control' post-dominate
          break;                // m->in(0)?  If so, we can use it
        if (x == mem_control)   // Does 'control' post-dominate
          break;                // mem_control?  If so, we can use it
      }
      if (j == max_scan)        // No post-domination before scan end?
        return true;            // Then break the match tree up
    }
    if ((m->is_DecodeN() && Matcher::narrow_oop_use_complex_address()) ||
        (m->is_DecodeNKlass() && Matcher::narrow_klass_use_complex_address())) {
      // These are commonly used in address expressions and can
      // efficiently fold into them on X64 in some cases.
      return false;
    }
  }

  // Not forceable cloning.  If shared, put it into a register.
  return shared;
}


//------------------------------Instruction Selection--------------------------
// Label method walks a "tree" of nodes, using the ADLC generated DFA to match
// ideal nodes to machine instructions.  Trees are delimited by shared Nodes,
// things the Matcher does not match (e.g., Memory), and things with different
// Controls (hence forced into different blocks).  We pass in the Control
// selected for this entire State tree.

// The Matcher works on Trees, but an Intel add-to-memory requires a DAG: the
// Store and the Load must have identical Memories (as well as identical
// pointers).  Since the Matcher does not have anything for Memory (and
// does not handle DAGs), I have to match the Memory input myself.  If the
// Tree root is a Store, I require all Loads to have the identical memory.
Node *Matcher::Label_Root( const Node *n, State *svec, Node *control, const Node *mem){
  // Since Label_Root is a recursive function, its possible that we might run
  // out of stack space.  See bugs 6272980 & 6227033 for more info.
  LabelRootDepth++;
  if (LabelRootDepth > MaxLabelRootDepth) {
    C->record_method_not_compilable("Out of stack space, increase MaxLabelRootDepth");
    return NULL;
  }
  uint care = 0;                // Edges matcher cares about
  uint cnt = n->req();
  uint i = 0;

  // Examine children for memory state
  // Can only subsume a child into your match-tree if that child's memory state
  // is not modified along the path to another input.
  // It is unsafe even if the other inputs are separate roots.
  Node *input_mem = NULL;
  for( i = 1; i < cnt; i++ ) {
    if( !n->match_edge(i) ) continue;
    Node *m = n->in(i);         // Get ith input
    assert( m, "expect non-null children" );
    if( m->is_Load() ) {
      if( input_mem == NULL ) {
        input_mem = m->in(MemNode::Memory);
      } else if( input_mem != m->in(MemNode::Memory) ) {
        input_mem = NodeSentinel;
      }
    }
  }

  for( i = 1; i < cnt; i++ ){// For my children
    if( !n->match_edge(i) ) continue;
    Node *m = n->in(i);         // Get ith input
    // Allocate states out of a private arena
    State *s = new (&_states_arena) State;
    svec->_kids[care++] = s;
    assert( care <= 2, "binary only for now" );

    // Recursively label the State tree.
    s->_kids[0] = NULL;
    s->_kids[1] = NULL;
    s->_leaf = m;

    // Check for leaves of the State Tree; things that cannot be a part of
    // the current tree.  If it finds any, that value is matched as a
    // register operand.  If not, then the normal matching is used.
    if( match_into_reg(n, m, control, i, is_shared(m)) ||
        //
        // Stop recursion if this is LoadNode and the root of this tree is a
        // StoreNode and the load & store have different memories.
        ((mem!=(Node*)1) && m->is_Load() && m->in(MemNode::Memory) != mem) ||
        // Can NOT include the match of a subtree when its memory state
        // is used by any of the other subtrees
        (input_mem == NodeSentinel) ) {
      // Print when we exclude matching due to different memory states at input-loads
      if (PrintOpto && (Verbose && WizardMode) && (input_mem == NodeSentinel)
        && !((mem!=(Node*)1) && m->is_Load() && m->in(MemNode::Memory) != mem)) {
        tty->print_cr("invalid input_mem");
      }
      // Switch to a register-only opcode; this value must be in a register
      // and cannot be subsumed as part of a larger instruction.
      s->DFA( m->ideal_reg(), m );

    } else {
      // If match tree has no control and we do, adopt it for entire tree
      if( control == NULL && m->in(0) != NULL && m->req() > 1 )
        control = m->in(0);         // Pick up control
      // Else match as a normal part of the match tree.
      control = Label_Root(m,s,control,mem);
      if (C->failing()) return NULL;
    }
  }


  // Call DFA to match this node, and return
  svec->DFA( n->Opcode(), n );

#ifdef ASSERT
  uint x;
  for( x = 0; x < _LAST_MACH_OPER; x++ )
    if( svec->valid(x) )
      break;

  if (x >= _LAST_MACH_OPER) {
    n->dump();
    svec->dump();
    assert( false, "bad AD file" );
  }
#endif
  return control;
}


// Con nodes reduced using the same rule can share their MachNode
// which reduces the number of copies of a constant in the final
// program.  The register allocator is free to split uses later to
// split live ranges.
MachNode* Matcher::find_shared_node(Node* leaf, uint rule) {
  if (!leaf->is_Con() && !leaf->is_DecodeNarrowPtr()) return NULL;

  // See if this Con has already been reduced using this rule.
  if (_shared_nodes.Size() <= leaf->_idx) return NULL;
  MachNode* last = (MachNode*)_shared_nodes.at(leaf->_idx);
  if (last != NULL && rule == last->rule()) {
    // Don't expect control change for DecodeN
    if (leaf->is_DecodeNarrowPtr())
      return last;
    // Get the new space root.
    Node* xroot = new_node(C->root());
    if (xroot == NULL) {
      // This shouldn't happen give the order of matching.
      return NULL;
    }

    // Shared constants need to have their control be root so they
    // can be scheduled properly.
    Node* control = last->in(0);
    if (control != xroot) {
      if (control == NULL || control == C->root()) {
        last->set_req(0, xroot);
      } else {
        assert(false, "unexpected control");
        return NULL;
      }
    }
    return last;
  }
  return NULL;
}


//------------------------------ReduceInst-------------------------------------
// Reduce a State tree (with given Control) into a tree of MachNodes.
// This routine (and it's cohort ReduceOper) convert Ideal Nodes into
// complicated machine Nodes.  Each MachNode covers some tree of Ideal Nodes.
// Each MachNode has a number of complicated MachOper operands; each
// MachOper also covers a further tree of Ideal Nodes.

// The root of the Ideal match tree is always an instruction, so we enter
// the recursion here.  After building the MachNode, we need to recurse
// the tree checking for these cases:
// (1) Child is an instruction -
//     Build the instruction (recursively), add it as an edge.
//     Build a simple operand (register) to hold the result of the instruction.
// (2) Child is an interior part of an instruction -
//     Skip over it (do nothing)
// (3) Child is the start of a operand -
//     Build the operand, place it inside the instruction
//     Call ReduceOper.
MachNode *Matcher::ReduceInst( State *s, int rule, Node *&mem ) {
  assert( rule >= NUM_OPERANDS, "called with operand rule" );

  MachNode* shared_node = find_shared_node(s->_leaf, rule);
  if (shared_node != NULL) {
    return shared_node;
  }

  // Build the object to represent this state & prepare for recursive calls
  MachNode *mach = s->MachNodeGenerator(rule);
  guarantee(mach != NULL, "Missing MachNode");
  mach->_opnds[0] = s->MachOperGenerator(_reduceOp[rule]);
  assert( mach->_opnds[0] != NULL, "Missing result operand" );
  Node *leaf = s->_leaf;
  // Check for instruction or instruction chain rule
  if( rule >= _END_INST_CHAIN_RULE || rule < _BEGIN_INST_CHAIN_RULE ) {
    assert(C->node_arena()->contains(s->_leaf) || !has_new_node(s->_leaf),
           "duplicating node that's already been matched");
    // Instruction
    mach->add_req( leaf->in(0) ); // Set initial control
    // Reduce interior of complex instruction
    ReduceInst_Interior( s, rule, mem, mach, 1 );
  } else {
    // Instruction chain rules are data-dependent on their inputs
    mach->add_req(0);             // Set initial control to none
    ReduceInst_Chain_Rule( s, rule, mem, mach );
  }

  // If a Memory was used, insert a Memory edge
  if( mem != (Node*)1 ) {
    mach->ins_req(MemNode::Memory,mem);
#ifdef ASSERT
    // Verify adr type after matching memory operation
    const MachOper* oper = mach->memory_operand();
    if (oper != NULL && oper != (MachOper*)-1) {
      // It has a unique memory operand.  Find corresponding ideal mem node.
      Node* m = NULL;
      if (leaf->is_Mem()) {
        m = leaf;
      } else {
        m = _mem_node;
        assert(m != NULL && m->is_Mem(), "expecting memory node");
      }
      const Type* mach_at = mach->adr_type();
      // DecodeN node consumed by an address may have different type
      // than its input. Don't compare types for such case.
      if (m->adr_type() != mach_at &&
          (m->in(MemNode::Address)->is_DecodeNarrowPtr() ||
           (m->in(MemNode::Address)->is_AddP() &&
            m->in(MemNode::Address)->in(AddPNode::Address)->is_DecodeNarrowPtr()) ||
           (m->in(MemNode::Address)->is_AddP() &&
            m->in(MemNode::Address)->in(AddPNode::Address)->is_AddP() &&
            m->in(MemNode::Address)->in(AddPNode::Address)->in(AddPNode::Address)->is_DecodeNarrowPtr()))) {
        mach_at = m->adr_type();
      }
      if (m->adr_type() != mach_at) {
        m->dump();
        tty->print_cr("mach:");
        mach->dump(1);
      }
      assert(m->adr_type() == mach_at, "matcher should not change adr type");
    }
#endif
  }

  // If the _leaf is an AddP, insert the base edge
  if (leaf->is_AddP()) {
    mach->ins_req(AddPNode::Base,leaf->in(AddPNode::Base));
  }

  uint number_of_projections_prior = number_of_projections();

  // Perform any 1-to-many expansions required
  MachNode *ex = mach->Expand(s, _projection_list, mem);
  if (ex != mach) {
    assert(ex->ideal_reg() == mach->ideal_reg(), "ideal types should match");
    if( ex->in(1)->is_Con() )
      ex->in(1)->set_req(0, C->root());
    // Remove old node from the graph
    for( uint i=0; i<mach->req(); i++ ) {
      mach->set_req(i,NULL);
    }
#ifdef ASSERT
    _new2old_map.map(ex->_idx, s->_leaf);
#endif
  }

  // PhaseChaitin::fixup_spills will sometimes generate spill code
  // via the matcher.  By the time, nodes have been wired into the CFG,
  // and any further nodes generated by expand rules will be left hanging
  // in space, and will not get emitted as output code.  Catch this.
  // Also, catch any new register allocation constraints ("projections")
  // generated belatedly during spill code generation.
  if (_allocation_started) {
    guarantee(ex == mach, "no expand rules during spill generation");
    guarantee(number_of_projections_prior == number_of_projections(), "no allocation during spill generation");
  }

  if (leaf->is_Con() || leaf->is_DecodeNarrowPtr()) {
    // Record the con for sharing
    _shared_nodes.map(leaf->_idx, ex);
  }

  return ex;
}

void Matcher::handle_precedence_edges(Node* n, MachNode *mach) {
  for (uint i = n->req(); i < n->len(); i++) {
    if (n->in(i) != NULL) {
      mach->add_prec(n->in(i));
    }
  }
}

void Matcher::ReduceInst_Chain_Rule( State *s, int rule, Node *&mem, MachNode *mach ) {
  // 'op' is what I am expecting to receive
  int op = _leftOp[rule];
  // Operand type to catch childs result
  // This is what my child will give me.
  int opnd_class_instance = s->_rule[op];
  // Choose between operand class or not.
  // This is what I will receive.
  int catch_op = (FIRST_OPERAND_CLASS <= op && op < NUM_OPERANDS) ? opnd_class_instance : op;
  // New rule for child.  Chase operand classes to get the actual rule.
  int newrule = s->_rule[catch_op];

  if( newrule < NUM_OPERANDS ) {
    // Chain from operand or operand class, may be output of shared node
    assert( 0 <= opnd_class_instance && opnd_class_instance < NUM_OPERANDS,
            "Bad AD file: Instruction chain rule must chain from operand");
    // Insert operand into array of operands for this instruction
    mach->_opnds[1] = s->MachOperGenerator(opnd_class_instance);

    ReduceOper( s, newrule, mem, mach );
  } else {
    // Chain from the result of an instruction
    assert( newrule >= _LAST_MACH_OPER, "Do NOT chain from internal operand");
    mach->_opnds[1] = s->MachOperGenerator(_reduceOp[catch_op]);
    Node *mem1 = (Node*)1;
    debug_only(Node *save_mem_node = _mem_node;)
    mach->add_req( ReduceInst(s, newrule, mem1) );
    debug_only(_mem_node = save_mem_node;)
  }
  return;
}


uint Matcher::ReduceInst_Interior( State *s, int rule, Node *&mem, MachNode *mach, uint num_opnds ) {
  handle_precedence_edges(s->_leaf, mach);

  if( s->_leaf->is_Load() ) {
    Node *mem2 = s->_leaf->in(MemNode::Memory);
    assert( mem == (Node*)1 || mem == mem2, "multiple Memories being matched at once?" );
    debug_only( if( mem == (Node*)1 ) _mem_node = s->_leaf;)
    mem = mem2;
  }
  if( s->_leaf->in(0) != NULL && s->_leaf->req() > 1) {
    if( mach->in(0) == NULL )
      mach->set_req(0, s->_leaf->in(0));
  }

  // Now recursively walk the state tree & add operand list.
  for( uint i=0; i<2; i++ ) {   // binary tree
    State *newstate = s->_kids[i];
    if( newstate == NULL ) break;      // Might only have 1 child
    // 'op' is what I am expecting to receive
    int op;
    if( i == 0 ) {
      op = _leftOp[rule];
    } else {
      op = _rightOp[rule];
    }
    // Operand type to catch childs result
    // This is what my child will give me.
    int opnd_class_instance = newstate->_rule[op];
    // Choose between operand class or not.
    // This is what I will receive.
    int catch_op = (op >= FIRST_OPERAND_CLASS && op < NUM_OPERANDS) ? opnd_class_instance : op;
    // New rule for child.  Chase operand classes to get the actual rule.
    int newrule = newstate->_rule[catch_op];

    if( newrule < NUM_OPERANDS ) { // Operand/operandClass or internalOp/instruction?
      // Operand/operandClass
      // Insert operand into array of operands for this instruction
      mach->_opnds[num_opnds++] = newstate->MachOperGenerator(opnd_class_instance);
      ReduceOper( newstate, newrule, mem, mach );

    } else {                    // Child is internal operand or new instruction
      if( newrule < _LAST_MACH_OPER ) { // internal operand or instruction?
        // internal operand --> call ReduceInst_Interior
        // Interior of complex instruction.  Do nothing but recurse.
        num_opnds = ReduceInst_Interior( newstate, newrule, mem, mach, num_opnds );
      } else {
        // instruction --> call build operand(  ) to catch result
        //             --> ReduceInst( newrule )
        mach->_opnds[num_opnds++] = s->MachOperGenerator(_reduceOp[catch_op]);
        Node *mem1 = (Node*)1;
        debug_only(Node *save_mem_node = _mem_node;)
        mach->add_req( ReduceInst( newstate, newrule, mem1 ) );
        debug_only(_mem_node = save_mem_node;)
      }
    }
    assert( mach->_opnds[num_opnds-1], "" );
  }
  return num_opnds;
}

// This routine walks the interior of possible complex operands.
// At each point we check our children in the match tree:
// (1) No children -
//     We are a leaf; add _leaf field as an input to the MachNode
// (2) Child is an internal operand -
//     Skip over it ( do nothing )
// (3) Child is an instruction -
//     Call ReduceInst recursively and
//     and instruction as an input to the MachNode
void Matcher::ReduceOper( State *s, int rule, Node *&mem, MachNode *mach ) {
  assert( rule < _LAST_MACH_OPER, "called with operand rule" );
  State *kid = s->_kids[0];
  assert( kid == NULL || s->_leaf->in(0) == NULL, "internal operands have no control" );

  // Leaf?  And not subsumed?
  if( kid == NULL && !_swallowed[rule] ) {
    mach->add_req( s->_leaf );  // Add leaf pointer
    return;                     // Bail out
  }

  if( s->_leaf->is_Load() ) {
    assert( mem == (Node*)1, "multiple Memories being matched at once?" );
    mem = s->_leaf->in(MemNode::Memory);
    debug_only(_mem_node = s->_leaf;)
  }

  handle_precedence_edges(s->_leaf, mach);

  if( s->_leaf->in(0) && s->_leaf->req() > 1) {
    if( !mach->in(0) )
      mach->set_req(0,s->_leaf->in(0));
    else {
      assert( s->_leaf->in(0) == mach->in(0), "same instruction, differing controls?" );
    }
  }

  for( uint i=0; kid != NULL && i<2; kid = s->_kids[1], i++ ) {   // binary tree
    int newrule;
    if( i == 0)
      newrule = kid->_rule[_leftOp[rule]];
    else
      newrule = kid->_rule[_rightOp[rule]];

    if( newrule < _LAST_MACH_OPER ) { // Operand or instruction?
      // Internal operand; recurse but do nothing else
      ReduceOper( kid, newrule, mem, mach );

    } else {                    // Child is a new instruction
      // Reduce the instruction, and add a direct pointer from this
      // machine instruction to the newly reduced one.
      Node *mem1 = (Node*)1;
      debug_only(Node *save_mem_node = _mem_node;)
      mach->add_req( ReduceInst( kid, newrule, mem1 ) );
      debug_only(_mem_node = save_mem_node;)
    }
  }
}


// -------------------------------------------------------------------------
// Java-Java calling convention
// (what you use when Java calls Java)

//------------------------------find_receiver----------------------------------
// For a given signature, return the OptoReg for parameter 0.
OptoReg::Name Matcher::find_receiver( bool is_outgoing ) {
  VMRegPair regs;
  BasicType sig_bt = T_OBJECT;
  calling_convention(&sig_bt, &regs, 1, is_outgoing);
  // Return argument 0 register.  In the LP64 build pointers
  // take 2 registers, but the VM wants only the 'main' name.
  return OptoReg::as_OptoReg(regs.first());
}

// This function identifies sub-graphs in which a 'load' node is
// input to two different nodes, and such that it can be matched
// with BMI instructions like blsi, blsr, etc.
// Example : for b = -a[i] & a[i] can be matched to blsi r32, m32.
// The graph is (AndL (SubL Con0 LoadL*) LoadL*), where LoadL*
// refers to the same node.
#ifdef X86
// Match the generic fused operations pattern (op1 (op2 Con{ConType} mop) mop)
// This is a temporary solution until we make DAGs expressible in ADL.
template<typename ConType>
class FusedPatternMatcher {
  Node* _op1_node;
  Node* _mop_node;
  int _con_op;

  static int match_next(Node* n, int next_op, int next_op_idx) {
    if (n->in(1) == NULL || n->in(2) == NULL) {
      return -1;
    }

    if (next_op_idx == -1) { // n is commutative, try rotations
      if (n->in(1)->Opcode() == next_op) {
        return 1;
      } else if (n->in(2)->Opcode() == next_op) {
        return 2;
      }
    } else {
      assert(next_op_idx > 0 && next_op_idx <= 2, "Bad argument index");
      if (n->in(next_op_idx)->Opcode() == next_op) {
        return next_op_idx;
      }
    }
    return -1;
  }
public:
  FusedPatternMatcher(Node* op1_node, Node *mop_node, int con_op) :
    _op1_node(op1_node), _mop_node(mop_node), _con_op(con_op) { }

  bool match(int op1, int op1_op2_idx,  // op1 and the index of the op1->op2 edge, -1 if op1 is commutative
             int op2, int op2_con_idx,  // op2 and the index of the op2->con edge, -1 if op2 is commutative
             typename ConType::NativeType con_value) {
    if (_op1_node->Opcode() != op1) {
      return false;
    }
    if (_mop_node->outcnt() > 2) {
      return false;
    }
    op1_op2_idx = match_next(_op1_node, op2, op1_op2_idx);
    if (op1_op2_idx == -1) {
      return false;
    }
    // Memory operation must be the other edge
    int op1_mop_idx = (op1_op2_idx & 1) + 1;

    // Check that the mop node is really what we want
    if (_op1_node->in(op1_mop_idx) == _mop_node) {
      Node *op2_node = _op1_node->in(op1_op2_idx);
      if (op2_node->outcnt() > 1) {
        return false;
      }
      assert(op2_node->Opcode() == op2, "Should be");
      op2_con_idx = match_next(op2_node, _con_op, op2_con_idx);
      if (op2_con_idx == -1) {
        return false;
      }
      // Memory operation must be the other edge
      int op2_mop_idx = (op2_con_idx & 1) + 1;
      // Check that the memory operation is the same node
      if (op2_node->in(op2_mop_idx) == _mop_node) {
        // Now check the constant
        const Type* con_type = op2_node->in(op2_con_idx)->bottom_type();
        if (con_type != Type::TOP && ConType::as_self(con_type)->get_con() == con_value) {
          return true;
        }
      }
    }
    return false;
  }
};


bool Matcher::is_bmi_pattern(Node *n, Node *m) {
  if (n != NULL && m != NULL) {
    if (m->Opcode() == Op_LoadI) {
      FusedPatternMatcher<TypeInt> bmii(n, m, Op_ConI);
      return bmii.match(Op_AndI, -1, Op_SubI,  1,  0)  ||
             bmii.match(Op_AndI, -1, Op_AddI, -1, -1)  ||
             bmii.match(Op_XorI, -1, Op_AddI, -1, -1);
    } else if (m->Opcode() == Op_LoadL) {
      FusedPatternMatcher<TypeLong> bmil(n, m, Op_ConL);
      return bmil.match(Op_AndL, -1, Op_SubL,  1,  0) ||
             bmil.match(Op_AndL, -1, Op_AddL, -1, -1) ||
             bmil.match(Op_XorL, -1, Op_AddL, -1, -1);
    }
  }
  return false;
}
#endif // X86

bool Matcher::clone_base_plus_offset_address(AddPNode* m, Matcher::MStack& mstack, VectorSet& address_visited) {
  Node *off = m->in(AddPNode::Offset);
  if (off->is_Con()) {
    address_visited.test_set(m->_idx); // Flag as address_visited
    mstack.push(m->in(AddPNode::Address), Pre_Visit);
    // Clone X+offset as it also folds into most addressing expressions
    mstack.push(off, Visit);
    mstack.push(m->in(AddPNode::Base), Pre_Visit);
    return true;
  }
  return false;
}

// A method-klass-holder may be passed in the inline_cache_reg
// and then expanded into the inline_cache_reg and a method_oop register
//   defined in ad_<arch>.cpp

//------------------------------find_shared------------------------------------
// Set bits if Node is shared or otherwise a root
void Matcher::find_shared( Node *n ) {
  // Allocate stack of size C->live_nodes() * 2 to avoid frequent realloc
  MStack mstack(C->live_nodes() * 2);
  // Mark nodes as address_visited if they are inputs to an address expression
  VectorSet address_visited(Thread::current()->resource_area());
  mstack.push(n, Visit);     // Don't need to pre-visit root node
  while (mstack.is_nonempty()) {
    n = mstack.node();       // Leave node on stack
    Node_State nstate = mstack.state();
    uint nop = n->Opcode();
    if (nstate == Pre_Visit) {
      if (address_visited.test(n->_idx)) { // Visited in address already?
        // Flag as visited and shared now.
        set_visited(n);
      }
      if (is_visited(n)) {   // Visited already?
        // Node is shared and has no reason to clone.  Flag it as shared.
        // This causes it to match into a register for the sharing.
        set_shared(n);       // Flag as shared and
        mstack.pop();        // remove node from stack
        continue;
      }
      nstate = Visit; // Not already visited; so visit now
    }
    if (nstate == Visit) {
      mstack.set_state(Post_Visit);
      set_visited(n);   // Flag as visited now
      bool mem_op = false;
      int mem_addr_idx = MemNode::Address;
      bool gc_handled = BarrierSet::barrier_set()->barrier_set_c2()->matcher_find_shared_visit(this, mstack, n, nop, mem_op, mem_addr_idx);
      if (!gc_handled) {
        if (find_shared_visit(mstack, n, nop, mem_op, mem_addr_idx)) {
          continue;
        }
      }
      for(int i = n->req() - 1; i >= 0; --i) { // For my children
        Node *m = n->in(i); // Get ith input
        if (m == NULL) continue;  // Ignore NULLs
        uint mop = m->Opcode();

        // Must clone all producers of flags, or we will not match correctly.
        // Suppose a compare setting int-flags is shared (e.g., a switch-tree)
        // then it will match into an ideal Op_RegFlags.  Alas, the fp-flags
        // are also there, so we may match a float-branch to int-flags and
        // expect the allocator to haul the flags from the int-side to the
        // fp-side.  No can do.
        if( _must_clone[mop] ) {
          mstack.push(m, Visit);
          continue; // for(int i = ...)
        }

        if( mop == Op_AddP && m->in(AddPNode::Base)->is_DecodeNarrowPtr()) {
          // Bases used in addresses must be shared but since
          // they are shared through a DecodeN they may appear
          // to have a single use so force sharing here.
          set_shared(m->in(AddPNode::Base)->in(1));
        }

        // if 'n' and 'm' are part of a graph for BMI instruction, clone this node.
#ifdef X86
        if (UseBMI1Instructions && is_bmi_pattern(n, m)) {
          mstack.push(m, Visit);
          continue;
        }
#endif

        // Clone addressing expressions as they are "free" in memory access instructions
        if (mem_op && i == mem_addr_idx && mop == Op_AddP &&
            // When there are other uses besides address expressions
            // put it on stack and mark as shared.
            !is_visited(m)) {
          // Some inputs for address expression are not put on stack
          // to avoid marking them as shared and forcing them into register
          // if they are used only in address expressions.
          // But they should be marked as shared if there are other uses
          // besides address expressions.

          if (clone_address_expressions(m->as_AddP(), mstack, address_visited)) {
            continue;
          }
        }   // if( mem_op &&
        mstack.push(m, Pre_Visit);
      }     // for(int i = ...)
    }
    else if (nstate == Alt_Post_Visit) {
      mstack.pop(); // Remove node from stack
      // We cannot remove the Cmp input from the Bool here, as the Bool may be
      // shared and all users of the Bool need to move the Cmp in parallel.
      // This leaves both the Bool and the If pointing at the Cmp.  To
      // prevent the Matcher from trying to Match the Cmp along both paths
      // BoolNode::match_edge always returns a zero.

      // We reorder the Op_If in a pre-order manner, so we can visit without
      // accidentally sharing the Cmp (the Bool and the If make 2 users).
      n->add_req( n->in(1)->in(1) ); // Add the Cmp next to the Bool
    }
    else if (nstate == Post_Visit) {
      mstack.pop(); // Remove node from stack

      // Now hack a few special opcodes
      uint opcode = n->Opcode();
      bool gc_handled = BarrierSet::barrier_set()->barrier_set_c2()->matcher_find_shared_post_visit(this, n, opcode);
      if (!gc_handled) {
        find_shared_post_visit(n, opcode);
      }
    }
    else {
      ShouldNotReachHere();
    }
  } // end of while (mstack.is_nonempty())
}

bool Matcher::find_shared_visit(MStack& mstack, Node* n, uint opcode, bool& mem_op, int& mem_addr_idx) {
  switch(opcode) {  // Handle some opcodes special
    case Op_Phi:             // Treat Phis as shared roots
    case Op_Parm:
    case Op_Proj:            // All handled specially during matching
    case Op_SafePointScalarObject:
      set_shared(n);
      set_dontcare(n);
      break;
    case Op_If:
    case Op_CountedLoopEnd:
      mstack.set_state(Alt_Post_Visit); // Alternative way
      // Convert (If (Bool (CmpX A B))) into (If (Bool) (CmpX A B)).  Helps
      // with matching cmp/branch in 1 instruction.  The Matcher needs the
      // Bool and CmpX side-by-side, because it can only get at constants
      // that are at the leaves of Match trees, and the Bool's condition acts
      // as a constant here.
      mstack.push(n->in(1), Visit);         // Clone the Bool
      mstack.push(n->in(0), Pre_Visit);     // Visit control input
      return true; // while (mstack.is_nonempty())
    case Op_ConvI2D:         // These forms efficiently match with a prior
    case Op_ConvI2F:         //   Load but not a following Store
      if( n->in(1)->is_Load() &&        // Prior load
          n->outcnt() == 1 &&           // Not already shared
          n->unique_out()->is_Store() ) // Following store
        set_shared(n);       // Force it to be a root
      break;
    case Op_ReverseBytesI:
    case Op_ReverseBytesL:
      if( n->in(1)->is_Load() &&        // Prior load
          n->outcnt() == 1 )            // Not already shared
        set_shared(n);                  // Force it to be a root
      break;
    case Op_BoxLock:         // Cant match until we get stack-regs in ADLC
    case Op_IfFalse:
    case Op_IfTrue:
    case Op_MachProj:
    case Op_MergeMem:
    case Op_Catch:
    case Op_CatchProj:
    case Op_CProj:
    case Op_JumpProj:
    case Op_JProj:
    case Op_NeverBranch:
      set_dontcare(n);
      break;
    case Op_Jump:
      mstack.push(n->in(1), Pre_Visit);     // Switch Value (could be shared)
      mstack.push(n->in(0), Pre_Visit);     // Visit Control input
      return true;                             // while (mstack.is_nonempty())
    case Op_StrComp:
    case Op_StrEquals:
    case Op_StrIndexOf:
    case Op_StrIndexOfChar:
    case Op_AryEq:
    case Op_HasNegatives:
    case Op_StrInflatedCopy:
    case Op_StrCompressedCopy:
    case Op_EncodeISOArray:
    case Op_FmaD:
    case Op_FmaF:
    case Op_FmaVD:
    case Op_FmaVF:
      set_shared(n); // Force result into register (it will be anyways)
      break;
    case Op_ConP: {  // Convert pointers above the centerline to NUL
      TypeNode *tn = n->as_Type(); // Constants derive from type nodes
      const TypePtr* tp = tn->type()->is_ptr();
      if (tp->_ptr == TypePtr::AnyNull) {
        tn->set_type(TypePtr::NULL_PTR);
      }
      break;
    }
    case Op_ConN: {  // Convert narrow pointers above the centerline to NUL
      TypeNode *tn = n->as_Type(); // Constants derive from type nodes
      const TypePtr* tp = tn->type()->make_ptr();
      if (tp && tp->_ptr == TypePtr::AnyNull) {
        tn->set_type(TypeNarrowOop::NULL_PTR);
      }
      break;
    }
    case Op_Binary:         // These are introduced in the Post_Visit state.
      ShouldNotReachHere();
      break;
    case Op_ClearArray:
    case Op_SafePoint:
      mem_op = true;
      break;
    default:
      if( n->is_Store() ) {
        // Do match stores, despite no ideal reg
        mem_op = true;
        break;
      }
      if( n->is_Mem() ) { // Loads and LoadStores
        mem_op = true;
        // Loads must be root of match tree due to prior load conflict
        if( C->subsume_loads() == false )
          set_shared(n);
      }
      // Fall into default case
      if( !n->ideal_reg() )
        set_dontcare(n);  // Unmatchable Nodes
  } // end_switch
  return false;
}

void Matcher::find_shared_post_visit(Node* n, uint opcode) {
  switch(opcode) {       // Handle some opcodes special
    case Op_StorePConditional:
    case Op_StoreIConditional:
    case Op_StoreLConditional:
    case Op_CompareAndExchangeB:
    case Op_CompareAndExchangeS:
    case Op_CompareAndExchangeI:
    case Op_CompareAndExchangeL:
    case Op_CompareAndExchangeP:
    case Op_CompareAndExchangeN:
    case Op_WeakCompareAndSwapB:
    case Op_WeakCompareAndSwapS:
    case Op_WeakCompareAndSwapI:
    case Op_WeakCompareAndSwapL:
    case Op_WeakCompareAndSwapP:
    case Op_WeakCompareAndSwapN:
    case Op_CompareAndSwapB:
    case Op_CompareAndSwapS:
    case Op_CompareAndSwapI:
    case Op_CompareAndSwapL:
    case Op_CompareAndSwapP:
    case Op_CompareAndSwapN: {   // Convert trinary to binary-tree
      Node* newval = n->in(MemNode::ValueIn);
      Node* oldval = n->in(LoadStoreConditionalNode::ExpectedIn);
      Node* pair = new BinaryNode(oldval, newval);
      n->set_req(MemNode::ValueIn, pair);
      n->del_req(LoadStoreConditionalNode::ExpectedIn);
      break;
    }
    case Op_CMoveD:              // Convert trinary to binary-tree
    case Op_CMoveF:
    case Op_CMoveI:
    case Op_CMoveL:
    case Op_CMoveN:
    case Op_CMoveP:
    case Op_CMoveVF:
    case Op_CMoveVD:  {
      // Restructure into a binary tree for Matching.  It's possible that
      // we could move this code up next to the graph reshaping for IfNodes
      // or vice-versa, but I do not want to debug this for Ladybird.
      // 10/2/2000 CNC.
      Node* pair1 = new BinaryNode(n->in(1), n->in(1)->in(1));
      n->set_req(1, pair1);
      Node* pair2 = new BinaryNode(n->in(2), n->in(3));
      n->set_req(2, pair2);
      n->del_req(3);
      break;
    }
    case Op_LoopLimit: {
      Node* pair1 = new BinaryNode(n->in(1), n->in(2));
      n->set_req(1, pair1);
      n->set_req(2, n->in(3));
      n->del_req(3);
      break;
    }
    case Op_StrEquals:
    case Op_StrIndexOfChar: {
      Node* pair1 = new BinaryNode(n->in(2), n->in(3));
      n->set_req(2, pair1);
      n->set_req(3, n->in(4));
      n->del_req(4);
      break;
    }
    case Op_StrComp:
    case Op_StrIndexOf: {
      Node* pair1 = new BinaryNode(n->in(2), n->in(3));
      n->set_req(2, pair1);
      Node* pair2 = new BinaryNode(n->in(4),n->in(5));
      n->set_req(3, pair2);
      n->del_req(5);
      n->del_req(4);
      break;
    }
    case Op_StrCompressedCopy:
    case Op_StrInflatedCopy:
    case Op_EncodeISOArray: {
      // Restructure into a binary tree for Matching.
      Node* pair = new BinaryNode(n->in(3), n->in(4));
      n->set_req(3, pair);
      n->del_req(4);
      break;
    }
    case Op_FmaD:
    case Op_FmaF:
    case Op_FmaVD:
    case Op_FmaVF: {
      // Restructure into a binary tree for Matching.
      Node* pair = new BinaryNode(n->in(1), n->in(2));
      n->set_req(2, pair);
      n->set_req(1, n->in(3));
      n->del_req(3);
      break;
    }
    case Op_MulAddS2I: {
      Node* pair1 = new BinaryNode(n->in(1), n->in(2));
      Node* pair2 = new BinaryNode(n->in(3), n->in(4));
      n->set_req(1, pair1);
      n->set_req(2, pair2);
      n->del_req(4);
      n->del_req(3);
      break;
    }
    default:
      break;
  }
}

#ifdef ASSERT
// machine-independent root to machine-dependent root
void Matcher::dump_old2new_map() {
  _old2new_map.dump();
}
#endif

//---------------------------collect_null_checks-------------------------------
// Find null checks in the ideal graph; write a machine-specific node for
// it.  Used by later implicit-null-check handling.  Actually collects
// either an IfTrue or IfFalse for the common NOT-null path, AND the ideal
// value being tested.
void Matcher::collect_null_checks( Node *proj, Node *orig_proj ) {
  Node *iff = proj->in(0);
  if( iff->Opcode() == Op_If ) {
    // During matching If's have Bool & Cmp side-by-side
    BoolNode *b = iff->in(1)->as_Bool();
    Node *cmp = iff->in(2);
    int opc = cmp->Opcode();
    if (opc != Op_CmpP && opc != Op_CmpN) return;

    const Type* ct = cmp->in(2)->bottom_type();
    if (ct == TypePtr::NULL_PTR ||
        (opc == Op_CmpN && ct == TypeNarrowOop::NULL_PTR)) {

      bool push_it = false;
      if( proj->Opcode() == Op_IfTrue ) {
#ifndef PRODUCT
        extern int all_null_checks_found;
        all_null_checks_found++;
#endif
        if( b->_test._test == BoolTest::ne ) {
          push_it = true;
        }
      } else {
        assert( proj->Opcode() == Op_IfFalse, "" );
        if( b->_test._test == BoolTest::eq ) {
          push_it = true;
        }
      }
      if( push_it ) {
        _null_check_tests.push(proj);
        Node* val = cmp->in(1);
#ifdef _LP64
        if (val->bottom_type()->isa_narrowoop() &&
            !Matcher::narrow_oop_use_complex_address()) {
          //
          // Look for DecodeN node which should be pinned to orig_proj.
          // On platforms (Sparc) which can not handle 2 adds
          // in addressing mode we have to keep a DecodeN node and
          // use it to do implicit NULL check in address.
          //
          // DecodeN node was pinned to non-null path (orig_proj) during
          // CastPP transformation in final_graph_reshaping_impl().
          //
          uint cnt = orig_proj->outcnt();
          for (uint i = 0; i < orig_proj->outcnt(); i++) {
            Node* d = orig_proj->raw_out(i);
            if (d->is_DecodeN() && d->in(1) == val) {
              val = d;
              val->set_req(0, NULL); // Unpin now.
              // Mark this as special case to distinguish from
              // a regular case: CmpP(DecodeN, NULL).
              val = (Node*)(((intptr_t)val) | 1);
              break;
            }
          }
        }
#endif
        _null_check_tests.push(val);
      }
    }
  }
}

//---------------------------validate_null_checks------------------------------
// Its possible that the value being NULL checked is not the root of a match
// tree.  If so, I cannot use the value in an implicit null check.
void Matcher::validate_null_checks( ) {
  uint cnt = _null_check_tests.size();
  for( uint i=0; i < cnt; i+=2 ) {
    Node *test = _null_check_tests[i];
    Node *val = _null_check_tests[i+1];
    bool is_decoden = ((intptr_t)val) & 1;
    val = (Node*)(((intptr_t)val) & ~1);
    if (has_new_node(val)) {
      Node* new_val = new_node(val);
      if (is_decoden) {
        assert(val->is_DecodeNarrowPtr() && val->in(0) == NULL, "sanity");
        // Note: new_val may have a control edge if
        // the original ideal node DecodeN was matched before
        // it was unpinned in Matcher::collect_null_checks().
        // Unpin the mach node and mark it.
        new_val->set_req(0, NULL);
        new_val = (Node*)(((intptr_t)new_val) | 1);
      }
      // Is a match-tree root, so replace with the matched value
      _null_check_tests.map(i+1, new_val);
    } else {
      // Yank from candidate list
      _null_check_tests.map(i+1,_null_check_tests[--cnt]);
      _null_check_tests.map(i,_null_check_tests[--cnt]);
      _null_check_tests.pop();
      _null_check_tests.pop();
      i-=2;
    }
  }
}

// Used by the DFA in dfa_xxx.cpp.  Check for a following barrier or
// atomic instruction acting as a store_load barrier without any
// intervening volatile load, and thus we don't need a barrier here.
// We retain the Node to act as a compiler ordering barrier.
bool Matcher::post_store_load_barrier(const Node* vmb) {
  Compile* C = Compile::current();
  assert(vmb->is_MemBar(), "");
  assert(vmb->Opcode() != Op_MemBarAcquire && vmb->Opcode() != Op_LoadFence, "");
  const MemBarNode* membar = vmb->as_MemBar();

  // Get the Ideal Proj node, ctrl, that can be used to iterate forward
  Node* ctrl = NULL;
  for (DUIterator_Fast imax, i = membar->fast_outs(imax); i < imax; i++) {
    Node* p = membar->fast_out(i);
    assert(p->is_Proj(), "only projections here");
    if ((p->as_Proj()->_con == TypeFunc::Control) &&
        !C->node_arena()->contains(p)) { // Unmatched old-space only
      ctrl = p;
      break;
    }
  }
  assert((ctrl != NULL), "missing control projection");

  for (DUIterator_Fast jmax, j = ctrl->fast_outs(jmax); j < jmax; j++) {
    Node *x = ctrl->fast_out(j);
    int xop = x->Opcode();

    // We don't need current barrier if we see another or a lock
    // before seeing volatile load.
    //
    // Op_Fastunlock previously appeared in the Op_* list below.
    // With the advent of 1-0 lock operations we're no longer guaranteed
    // that a monitor exit operation contains a serializing instruction.

    if (xop == Op_MemBarVolatile ||
        xop == Op_CompareAndExchangeB ||
        xop == Op_CompareAndExchangeS ||
        xop == Op_CompareAndExchangeI ||
        xop == Op_CompareAndExchangeL ||
        xop == Op_CompareAndExchangeP ||
        xop == Op_CompareAndExchangeN ||
        xop == Op_WeakCompareAndSwapB ||
        xop == Op_WeakCompareAndSwapS ||
        xop == Op_WeakCompareAndSwapL ||
        xop == Op_WeakCompareAndSwapP ||
        xop == Op_WeakCompareAndSwapN ||
        xop == Op_WeakCompareAndSwapI ||
        xop == Op_CompareAndSwapB ||
        xop == Op_CompareAndSwapS ||
        xop == Op_CompareAndSwapL ||
        xop == Op_CompareAndSwapP ||
        xop == Op_CompareAndSwapN ||
        xop == Op_CompareAndSwapI ||
        BarrierSet::barrier_set()->barrier_set_c2()->matcher_is_store_load_barrier(x, xop)) {
      return true;
    }

    // Op_FastLock previously appeared in the Op_* list above.
    // With biased locking we're no longer guaranteed that a monitor
    // enter operation contains a serializing instruction.
    if ((xop == Op_FastLock) && !UseBiasedLocking) {
      return true;
    }

    if (x->is_MemBar()) {
      // We must retain this membar if there is an upcoming volatile
      // load, which will be followed by acquire membar.
      if (xop == Op_MemBarAcquire || xop == Op_LoadFence) {
        return false;
      } else {
        // For other kinds of barriers, check by pretending we
        // are them, and seeing if we can be removed.
        return post_store_load_barrier(x->as_MemBar());
      }
    }

    // probably not necessary to check for these
    if (x->is_Call() || x->is_SafePoint() || x->is_block_proj()) {
      return false;
    }
  }
  return false;
}

// Check whether node n is a branch to an uncommon trap that we could
// optimize as test with very high branch costs in case of going to
// the uncommon trap. The code must be able to be recompiled to use
// a cheaper test.
bool Matcher::branches_to_uncommon_trap(const Node *n) {
  // Don't do it for natives, adapters, or runtime stubs
  Compile *C = Compile::current();
  if (!C->is_method_compilation()) return false;

  assert(n->is_If(), "You should only call this on if nodes.");
  IfNode *ifn = n->as_If();

  Node *ifFalse = NULL;
  for (DUIterator_Fast imax, i = ifn->fast_outs(imax); i < imax; i++) {
    if (ifn->fast_out(i)->is_IfFalse()) {
      ifFalse = ifn->fast_out(i);
      break;
    }
  }
  assert(ifFalse, "An If should have an ifFalse. Graph is broken.");

  Node *reg = ifFalse;
  int cnt = 4; // We must protect against cycles.  Limit to 4 iterations.
               // Alternatively use visited set?  Seems too expensive.
  while (reg != NULL && cnt > 0) {
    CallNode *call = NULL;
    RegionNode *nxt_reg = NULL;
    for (DUIterator_Fast imax, i = reg->fast_outs(imax); i < imax; i++) {
      Node *o = reg->fast_out(i);
      if (o->is_Call()) {
        call = o->as_Call();
      }
      if (o->is_Region()) {
        nxt_reg = o->as_Region();
      }
    }

    if (call &&
        call->entry_point() == SharedRuntime::uncommon_trap_blob()->entry_point()) {
      const Type* trtype = call->in(TypeFunc::Parms)->bottom_type();
      if (trtype->isa_int() && trtype->is_int()->is_con()) {
        jint tr_con = trtype->is_int()->get_con();
        Deoptimization::DeoptReason reason = Deoptimization::trap_request_reason(tr_con);
        Deoptimization::DeoptAction action = Deoptimization::trap_request_action(tr_con);
        assert((int)reason < (int)BitsPerInt, "recode bit map");

        if (is_set_nth_bit(C->allowed_deopt_reasons(), (int)reason)
            && action != Deoptimization::Action_none) {
          // This uncommon trap is sure to recompile, eventually.
          // When that happens, C->too_many_traps will prevent
          // this transformation from happening again.
          return true;
        }
      }
    }

    reg = nxt_reg;
    cnt--;
  }

  return false;
}

//=============================================================================
//---------------------------State---------------------------------------------
State::State(void) {
#ifdef ASSERT
  _id = 0;
  _kids[0] = _kids[1] = (State*)(intptr_t) CONST64(0xcafebabecafebabe);
  _leaf = (Node*)(intptr_t) CONST64(0xbaadf00dbaadf00d);
  //memset(_cost, -1, sizeof(_cost));
  //memset(_rule, -1, sizeof(_rule));
#endif
  memset(_valid, 0, sizeof(_valid));
}

#ifdef ASSERT
State::~State() {
  _id = 99;
  _kids[0] = _kids[1] = (State*)(intptr_t) CONST64(0xcafebabecafebabe);
  _leaf = (Node*)(intptr_t) CONST64(0xbaadf00dbaadf00d);
  memset(_cost, -3, sizeof(_cost));
  memset(_rule, -3, sizeof(_rule));
}
#endif

#ifndef PRODUCT
//---------------------------dump----------------------------------------------
void State::dump() {
  tty->print("\n");
  dump(0);
}

void State::dump(int depth) {
  for( int j = 0; j < depth; j++ )
    tty->print("   ");
  tty->print("--N: ");
  _leaf->dump();
  uint i;
  for( i = 0; i < _LAST_MACH_OPER; i++ )
    // Check for valid entry
    if( valid(i) ) {
      for( int j = 0; j < depth; j++ )
        tty->print("   ");
        assert(_cost[i] != max_juint, "cost must be a valid value");
        assert(_rule[i] < _last_Mach_Node, "rule[i] must be valid rule");
        tty->print_cr("%s  %d  %s",
                      ruleName[i], _cost[i], ruleName[_rule[i]] );
      }
  tty->cr();

  for( i=0; i<2; i++ )
    if( _kids[i] )
      _kids[i]->dump(depth+1);
}
#endif<|MERGE_RESOLUTION|>--- conflicted
+++ resolved
@@ -426,16 +426,12 @@
 void Matcher::init_first_stack_mask() {
 
   // Allocate storage for spill masks as masks for the appropriate load type.
-<<<<<<< HEAD
-  RegMask *rms = (RegMask*)C->comp_arena()->Amalloc_D(sizeof(RegMask) * (3*11));
-=======
   RegMask *rms = (RegMask*)C->comp_arena()->Amalloc_D(sizeof(RegMask) * NOF_STACK_MASKS);
 
   // Initialize empty placeholder masks into the newly allocated arena
   for (int i = 0; i < NOF_STACK_MASKS; i++) {
     new (rms + i) RegMask();
   }
->>>>>>> 0c2b7c4f
 
   idealreg2spillmask  [Op_RegN] = &rms[0];
   idealreg2spillmask  [Op_RegI] = &rms[1];
