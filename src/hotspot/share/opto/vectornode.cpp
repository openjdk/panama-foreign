--- conflicted
+++ resolved
@@ -71,11 +71,7 @@
     return Op_SubVD;
   case Op_MulI:
     switch (bt) {
-<<<<<<< HEAD
-    case T_BOOLEAN:
-=======
     case T_BOOLEAN:return 0;
->>>>>>> 221da207
     case T_BYTE:   return Op_MulVB;
     case T_CHAR:
     case T_SHORT:  return Op_MulVS;
@@ -109,7 +105,18 @@
   case Op_DivD:
     assert(bt == T_DOUBLE, "must be");
     return Op_DivVD;
-<<<<<<< HEAD
+  case Op_AbsI:
+    switch (bt) {
+    case T_BOOLEAN:
+    case T_CHAR:  return 0; // abs does not make sense for unsigned
+    case T_BYTE:  return Op_AbsVB;
+    case T_SHORT: return Op_AbsVS;
+    case T_INT:   return Op_AbsVI;
+    default: ShouldNotReachHere(); return 0;
+    }
+  case Op_AbsL:
+    assert(bt == T_LONG, "must be");
+    return Op_AbsVL;
   case Op_MinI:
     switch (bt) {
     case T_BOOLEAN:
@@ -146,29 +153,6 @@
   case Op_MaxD:
     assert(bt == T_DOUBLE, "must be");
     return Op_MaxV;
-=======
->>>>>>> 221da207
-  case Op_AbsI:
-    switch (bt) {
-    case T_BOOLEAN:
-    case T_CHAR:  return 0; // abs does not make sense for unsigned
-<<<<<<< HEAD
-    case T_BYTE:
-    case T_SHORT:
-    case T_INT:
-    case T_LONG:  return Op_AbsV;
-    default: ShouldNotReachHere(); return 0;
-    }
-=======
-    case T_BYTE:  return Op_AbsVB;
-    case T_SHORT: return Op_AbsVS;
-    case T_INT:   return Op_AbsVI;
-    default: ShouldNotReachHere(); return 0;
-    }
-  case Op_AbsL:
-    assert(bt == T_LONG, "must be");
-    return Op_AbsVL;
->>>>>>> 221da207
   case Op_AbsF:
     assert(bt == T_FLOAT, "must be");
     return Op_AbsVF;
@@ -475,19 +459,16 @@
   case Op_DivVF: return new DivVFNode(n1, n2, vt);
   case Op_DivVD: return new DivVDNode(n1, n2, vt);
 
-<<<<<<< HEAD
   case Op_MinV: return new MinVNode(n1, n2, vt);
   case Op_MaxV: return new MaxVNode(n1, n2, vt);
 
   case Op_AbsV: return new AbsVNode(n1, vt);
-=======
+  case Op_AbsVF: return new AbsVFNode(n1, vt);
+  case Op_AbsVD: return new AbsVDNode(n1, vt);
   case Op_AbsVB: return new AbsVBNode(n1, vt);
   case Op_AbsVS: return new AbsVSNode(n1, vt);
   case Op_AbsVI: return new AbsVINode(n1, vt);
   case Op_AbsVL: return new AbsVLNode(n1, vt);
->>>>>>> 221da207
-  case Op_AbsVF: return new AbsVFNode(n1, vt);
-  case Op_AbsVD: return new AbsVDNode(n1, vt);
 
   case Op_NegVI: return new NegVINode(n1, vt);
   case Op_NegVF: return new NegVFNode(n1, vt);
