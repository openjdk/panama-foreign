--- conflicted
+++ resolved
@@ -51,15 +51,11 @@
   return is_entry_frame() && entry_frame_is_first();
 }
 
-<<<<<<< HEAD
-inline address frame::oopmapreg_to_location(VMReg reg, const RegisterMap* reg_map) const {
-=======
 inline bool frame::is_panama_entry_frame() const {
   return _cb != NULL && _cb->is_entry_blob();
 }
 
-inline oop* frame::oopmapreg_to_location(VMReg reg, const RegisterMap* reg_map) const {
->>>>>>> 26b3f4d9
+inline address frame::oopmapreg_to_location(VMReg reg, const RegisterMap* reg_map) const {
   if(reg->is_reg()) {
     // If it is passed in a register, it got spilled in the stub frame.
     return reg_map->location(reg);
