/*
 * Copyright (c) 1997, 2022, Oracle and/or its affiliates. All rights reserved.
 * DO NOT ALTER OR REMOVE COPYRIGHT NOTICES OR THIS FILE HEADER.
 *
 * This code is free software; you can redistribute it and/or modify it
 * under the terms of the GNU General Public License version 2 only, as
 * published by the Free Software Foundation.
 *
 * This code is distributed in the hope that it will be useful, but WITHOUT
 * ANY WARRANTY; without even the implied warranty of MERCHANTABILITY or
 * FITNESS FOR A PARTICULAR PURPOSE.  See the GNU General Public License
 * version 2 for more details (a copy is included in the LICENSE file that
 * accompanied this code).
 *
 * You should have received a copy of the GNU General Public License version
 * 2 along with this work; if not, write to the Free Software Foundation,
 * Inc., 51 Franklin St, Fifth Floor, Boston, MA 02110-1301 USA.
 *
 * Please contact Oracle, 500 Oracle Parkway, Redwood Shores, CA 94065 USA
 * or visit www.oracle.com if you need additional information or have any
 * questions.
 *
 */

#ifndef SHARE_RUNTIME_FRAME_INLINE_HPP
#define SHARE_RUNTIME_FRAME_INLINE_HPP

#include "runtime/frame.hpp"

#include "code/codeBlob.inline.hpp"
#include "code/compiledMethod.inline.hpp"
#include "interpreter/interpreter.hpp"
#include "oops/stackChunkOop.inline.hpp"
#include "oops/method.hpp"
#include "runtime/continuation.hpp"
#include "runtime/registerMap.hpp"
#include "runtime/stubRoutines.hpp"
#include "utilities/macros.hpp"
#ifdef ZERO
# include "entryFrame_zero.hpp"
# include "fakeStubFrame_zero.hpp"
# include "interpreterFrame_zero.hpp"
#endif

#include CPU_HEADER_INLINE(frame)

inline bool frame::is_entry_frame() const {
  return StubRoutines::returns_to_call_stub(pc());
}

inline bool frame::is_stub_frame() const {
  return StubRoutines::is_stub_code(pc()) || (_cb != NULL && _cb->is_adapter_blob());
}

inline bool frame::is_first_frame() const {
  return (is_entry_frame() && entry_frame_is_first())
<<<<<<< HEAD
      // Optimized entry frames are only present on certain platforms
=======
      // Upcall stub frames entry frames are only present on certain platforms
>>>>>>> 04f84d6c
      || (is_upcall_stub_frame() && upcall_stub_frame_is_first());
}

inline bool frame::is_upcall_stub_frame() const {
  return _cb != NULL && _cb->is_upcall_stub();
}

inline bool frame::is_compiled_frame() const {
  if (_cb != NULL &&
      _cb->is_compiled() &&
      ((CompiledMethod*)_cb)->is_java_method()) {
    return true;
  }
  return false;
}

template <typename RegisterMapT>
inline address frame::oopmapreg_to_location(VMReg reg, const RegisterMapT* reg_map) const {
  if (reg->is_reg()) {
    // If it is passed in a register, it got spilled in the stub frame.
    return reg_map->location(reg, sp());
  } else {
    int sp_offset_in_bytes = reg->reg2stack() * VMRegImpl::stack_slot_size;
    if (reg_map->in_cont()) {
      return (address)((intptr_t)reg_map->as_RegisterMap()->stack_chunk()->relativize_usp_offset(*this, sp_offset_in_bytes));
    }
    address usp = (address)unextended_sp();
    assert(reg_map->thread() == NULL || reg_map->thread()->is_in_usable_stack(usp), INTPTR_FORMAT, p2i(usp));
    return (usp + sp_offset_in_bytes);
  }
}

template <typename RegisterMapT>
inline oop* frame::oopmapreg_to_oop_location(VMReg reg, const RegisterMapT* reg_map) const {
  return (oop*)oopmapreg_to_location(reg, reg_map);
}

inline CodeBlob* frame::get_cb() const {
  // if (_cb == NULL) _cb = CodeCache::find_blob(_pc);
  if (_cb == NULL) {
    int slot;
    _cb = CodeCache::find_blob_and_oopmap(_pc, slot);
    if (_oop_map == NULL && slot >= 0) {
      _oop_map = _cb->oop_map_for_slot(slot, _pc);
    }
  }
  return _cb;
}

inline int frame::num_oops() const {
  assert(!is_interpreted_frame(), "interpreted");
  assert(oop_map() != NULL, "");
  return oop_map()->num_oops() ;
}


#endif // SHARE_RUNTIME_FRAME_INLINE_HPP<|MERGE_RESOLUTION|>--- conflicted
+++ resolved
@@ -54,11 +54,7 @@
 
 inline bool frame::is_first_frame() const {
   return (is_entry_frame() && entry_frame_is_first())
-<<<<<<< HEAD
-      // Optimized entry frames are only present on certain platforms
-=======
       // Upcall stub frames entry frames are only present on certain platforms
->>>>>>> 04f84d6c
       || (is_upcall_stub_frame() && upcall_stub_frame_is_first());
 }
 
