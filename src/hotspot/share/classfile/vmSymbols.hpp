--- conflicted
+++ resolved
@@ -414,12 +414,9 @@
   template(method_name,                               "method")                                   \
   template(vmindex_name,                              "vmindex")                                  \
   template(vmcount_name,                              "vmcount")                                  \
-<<<<<<< HEAD
   template(vmentry_name,                              "vmentry")                                  \
   template(addr_name,                                 "addr")                                     \
   template(snippet_name,                              "snippet")                                  \
-=======
->>>>>>> 92ee8dfe
   template(flags_name,                                "flags")                                    \
   template(basicType_name,                            "basicType")                                \
   template(append_name,                               "append")                                   \
