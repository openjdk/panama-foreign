--- conflicted
+++ resolved
@@ -2121,16 +2121,12 @@
       if (!privileged)              break;  // only allow in privileged code
       return _method_Hidden;
     }
-<<<<<<< HEAD
-    case VM_SYMBOL_ENUM_NAME(jdk_internal_vm_annotation_IntrinsicCandidate_signature): {
-=======
-    case vmSymbols::VM_SYMBOL_ENUM_NAME(jdk_internal_misc_Scoped_signature): {
+    case VM_SYMBOL_ENUM_NAME(jdk_internal_misc_Scoped_signature): {
       if (_location != _in_method)  break;  // only allow for methods
       if (!privileged)              break;  // only allow in privileged code
       return _method_Scoped;
     }
-    case vmSymbols::VM_SYMBOL_ENUM_NAME(jdk_internal_vm_annotation_IntrinsicCandidate_signature): {
->>>>>>> bb8c61d7
+    case VM_SYMBOL_ENUM_NAME(jdk_internal_vm_annotation_IntrinsicCandidate_signature): {
       if (_location != _in_method)  break;  // only allow for methods
       if (!privileged)              break;  // only allow in privileged code
       return _method_IntrinsicCandidate;
