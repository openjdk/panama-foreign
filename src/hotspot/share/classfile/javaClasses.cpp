--- conflicted
+++ resolved
@@ -4237,26 +4237,6 @@
   return obj != NULL && is_subclass(obj->klass());
 }
 
-<<<<<<< HEAD
-int jdk_internal_invoke_NativeEntryPoint::_shadow_space_offset;
-int jdk_internal_invoke_NativeEntryPoint::_argMoves_offset;
-int jdk_internal_invoke_NativeEntryPoint::_returnMoves_offset;
-int jdk_internal_invoke_NativeEntryPoint::_need_transition_offset;
-int jdk_internal_invoke_NativeEntryPoint::_method_type_offset;
-int jdk_internal_invoke_NativeEntryPoint::_name_offset;
-int jdk_internal_invoke_NativeEntryPoint::_invoker_offset;
-
-#define NEP_FIELDS_DO(macro) \
-  macro(_shadow_space_offset,    k, "shadowSpace",    int_signature, false); \
-  macro(_argMoves_offset,        k, "argMoves",       long_array_signature, false); \
-  macro(_returnMoves_offset,     k, "returnMoves",    long_array_signature, false); \
-  macro(_need_transition_offset, k, "needTransition", bool_signature, false); \
-  macro(_method_type_offset,     k, "methodType",     java_lang_invoke_MethodType_signature, false); \
-  macro(_name_offset,            k, "name",           string_signature, false); \
-  macro(_invoker_offset,         k, "invoker",        long_signature, false);
-
-bool jdk_internal_invoke_NativeEntryPoint::is_instance(oop obj) {
-=======
 int jdk_internal_foreign_abi_NativeEntryPoint::_method_type_offset;
 int jdk_internal_foreign_abi_NativeEntryPoint::_downcall_stub_address_offset;
 
@@ -4265,7 +4245,6 @@
   macro(_downcall_stub_address_offset, k, "downcallStubAddress", long_signature, false);
 
 bool jdk_internal_foreign_abi_NativeEntryPoint::is_instance(oop obj) {
->>>>>>> 04f84d6c
   return obj != NULL && is_subclass(obj->klass());
 }
 
@@ -4412,10 +4391,6 @@
 
 objArrayOop jdk_internal_foreign_abi_CallConv::retRegs(oop entry) {
   return oop_cast<objArrayOop>(entry->obj_field(_retRegs_offset));
-}
-
-jlong jdk_internal_invoke_NativeEntryPoint::invoker(oop entry) {
-  return entry->long_field(_invoker_offset);
 }
 
 oop java_lang_invoke_MethodHandle::type(oop mh) {
