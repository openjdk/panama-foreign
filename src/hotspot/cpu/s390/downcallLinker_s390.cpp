--- conflicted
+++ resolved
@@ -32,12 +32,8 @@
                                                 const ABIDescriptor& abi,
                                                 const GrowableArray<VMStorage>& input_registers,
                                                 const GrowableArray<VMStorage>& output_registers,
-<<<<<<< HEAD
-                                                bool needs_return_buffer) {
-=======
                                                 bool needs_return_buffer,
                                                 int captured_state_mask) {
->>>>>>> 8cefa3d2
   Unimplemented();
   return nullptr;
 }