--- conflicted
+++ resolved
@@ -29,11 +29,7 @@
 
 class MacroAssembler;
 
-<<<<<<< HEAD
-bool ForeignGlobals::has_port() {
-=======
 bool ForeignGlobals::is_foreign_linker_supported() {
->>>>>>> 4bac46db
   return false;
 }
 
