--- conflicted
+++ resolved
@@ -5291,7 +5291,6 @@
   }
 }
 
-<<<<<<< HEAD
 // Stack frame creation/removal
 
 void MacroAssembler::enter(bool strip_ret_addr) {
@@ -5390,7 +5389,7 @@
   }
 }
 #endif
-=======
+
 // The java_calling_convention describes stack locations as ideal slots on
 // a frame with no abi restrictions. Since we must observe abi restrictions
 // (like the placement of the register window) the slots must be biased by
@@ -5565,5 +5564,4 @@
     else
       strd(src.first()->as_FloatRegister(), Address(sp, reg2offset_out(dst.first())));
   }
-}
->>>>>>> 9247f980
+}