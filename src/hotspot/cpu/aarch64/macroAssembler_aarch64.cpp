/*
 * Copyright (c) 1997, 2022, Oracle and/or its affiliates. All rights reserved.
 * Copyright (c) 2014, 2021, Red Hat Inc. All rights reserved.
 * DO NOT ALTER OR REMOVE COPYRIGHT NOTICES OR THIS FILE HEADER.
 *
 * This code is free software; you can redistribute it and/or modify it
 * under the terms of the GNU General Public License version 2 only, as
 * published by the Free Software Foundation.
 *
 * This code is distributed in the hope that it will be useful, but WITHOUT
 * ANY WARRANTY; without even the implied warranty of MERCHANTABILITY or
 * FITNESS FOR A PARTICULAR PURPOSE.  See the GNU General Public License
 * version 2 for more details (a copy is included in the LICENSE file that
 * accompanied this code).
 *
 * You should have received a copy of the GNU General Public License version
 * 2 along with this work; if not, write to the Free Software Foundation,
 * Inc., 51 Franklin St, Fifth Floor, Boston, MA 02110-1301 USA.
 *
 * Please contact Oracle, 500 Oracle Parkway, Redwood Shores, CA 94065 USA
 * or visit www.oracle.com if you need additional information or have any
 * questions.
 *
 */

#include <sys/types.h>

#include "precompiled.hpp"
#include "jvm.h"
#include "asm/assembler.hpp"
#include "asm/assembler.inline.hpp"
#include "ci/ciEnv.hpp"
#include "compiler/oopMap.hpp"
#include "gc/shared/barrierSet.hpp"
#include "gc/shared/barrierSetAssembler.hpp"
#include "gc/shared/cardTableBarrierSet.hpp"
#include "gc/shared/cardTable.hpp"
#include "gc/shared/collectedHeap.hpp"
#include "gc/shared/tlab_globals.hpp"
#include "interpreter/bytecodeHistogram.hpp"
#include "interpreter/interpreter.hpp"
#include "compiler/compileTask.hpp"
#include "compiler/disassembler.hpp"
#include "memory/resourceArea.hpp"
#include "memory/universe.hpp"
#include "nativeInst_aarch64.hpp"
#include "oops/accessDecorators.hpp"
#include "oops/compressedOops.inline.hpp"
#include "oops/klass.inline.hpp"
#include "runtime/icache.hpp"
#include "runtime/interfaceSupport.inline.hpp"
#include "runtime/jniHandles.inline.hpp"
#include "runtime/sharedRuntime.hpp"
#include "runtime/stubRoutines.hpp"
#include "runtime/thread.hpp"
#include "utilities/powerOfTwo.hpp"
#ifdef COMPILER1
#include "c1/c1_LIRAssembler.hpp"
#endif
#ifdef COMPILER2
#include "oops/oop.hpp"
#include "opto/compile.hpp"
#include "opto/node.hpp"
#include "opto/output.hpp"
#endif

#ifdef PRODUCT
#define BLOCK_COMMENT(str) /* nothing */
#else
#define BLOCK_COMMENT(str) block_comment(str)
#endif
#define STOP(str) stop(str);
#define BIND(label) bind(label); BLOCK_COMMENT(#label ":")

// Patch any kind of instruction; there may be several instructions.
// Return the total length (in bytes) of the instructions.
int MacroAssembler::pd_patch_instruction_size(address branch, address target) {
  int instructions = 1;
  assert((uint64_t)target < (1ull << 48), "48-bit overflow in address constant");
  intptr_t offset = (target - branch) >> 2;
  unsigned insn = *(unsigned*)branch;
  if ((Instruction_aarch64::extract(insn, 29, 24) & 0b111011) == 0b011000) {
    // Load register (literal)
    Instruction_aarch64::spatch(branch, 23, 5, offset);
  } else if (Instruction_aarch64::extract(insn, 30, 26) == 0b00101) {
    // Unconditional branch (immediate)
    Instruction_aarch64::spatch(branch, 25, 0, offset);
  } else if (Instruction_aarch64::extract(insn, 31, 25) == 0b0101010) {
    // Conditional branch (immediate)
    Instruction_aarch64::spatch(branch, 23, 5, offset);
  } else if (Instruction_aarch64::extract(insn, 30, 25) == 0b011010) {
    // Compare & branch (immediate)
    Instruction_aarch64::spatch(branch, 23, 5, offset);
  } else if (Instruction_aarch64::extract(insn, 30, 25) == 0b011011) {
    // Test & branch (immediate)
    Instruction_aarch64::spatch(branch, 18, 5, offset);
  } else if (Instruction_aarch64::extract(insn, 28, 24) == 0b10000) {
    // PC-rel. addressing
    offset = target-branch;
    int shift = Instruction_aarch64::extract(insn, 31, 31);
    if (shift) {
      uint64_t dest = (uint64_t)target;
      uint64_t pc_page = (uint64_t)branch >> 12;
      uint64_t adr_page = (uint64_t)target >> 12;
      unsigned offset_lo = dest & 0xfff;
      offset = adr_page - pc_page;

      // We handle 4 types of PC relative addressing
      //   1 - adrp    Rx, target_page
      //       ldr/str Ry, [Rx, #offset_in_page]
      //   2 - adrp    Rx, target_page
      //       add     Ry, Rx, #offset_in_page
      //   3 - adrp    Rx, target_page (page aligned reloc, offset == 0)
      //       movk    Rx, #imm16<<32
      //   4 - adrp    Rx, target_page (page aligned reloc, offset == 0)
      // In the first 3 cases we must check that Rx is the same in the adrp and the
      // subsequent ldr/str, add or movk instruction. Otherwise we could accidentally end
      // up treating a type 4 relocation as a type 1, 2 or 3 just because it happened
      // to be followed by a random unrelated ldr/str, add or movk instruction.
      //
      unsigned insn2 = ((unsigned*)branch)[1];
      if (Instruction_aarch64::extract(insn2, 29, 24) == 0b111001 &&
                Instruction_aarch64::extract(insn, 4, 0) ==
                        Instruction_aarch64::extract(insn2, 9, 5)) {
        // Load/store register (unsigned immediate)
        unsigned size = Instruction_aarch64::extract(insn2, 31, 30);
        Instruction_aarch64::patch(branch + sizeof (unsigned),
                                    21, 10, offset_lo >> size);
        guarantee(((dest >> size) << size) == dest, "misaligned target");
        instructions = 2;
      } else if (Instruction_aarch64::extract(insn2, 31, 22) == 0b1001000100 &&
                Instruction_aarch64::extract(insn, 4, 0) ==
                        Instruction_aarch64::extract(insn2, 4, 0)) {
        // add (immediate)
        Instruction_aarch64::patch(branch + sizeof (unsigned),
                                   21, 10, offset_lo);
        instructions = 2;
      } else if (Instruction_aarch64::extract(insn2, 31, 21) == 0b11110010110 &&
                   Instruction_aarch64::extract(insn, 4, 0) ==
                     Instruction_aarch64::extract(insn2, 4, 0)) {
        // movk #imm16<<32
        Instruction_aarch64::patch(branch + 4, 20, 5, (uint64_t)target >> 32);
        uintptr_t dest = ((uintptr_t)target & 0xffffffffULL) | ((uintptr_t)branch & 0xffff00000000ULL);
        uintptr_t pc_page = (uintptr_t)branch >> 12;
        uintptr_t adr_page = (uintptr_t)dest >> 12;
        offset = adr_page - pc_page;
        instructions = 2;
      }
    }
    int offset_lo = offset & 3;
    offset >>= 2;
    Instruction_aarch64::spatch(branch, 23, 5, offset);
    Instruction_aarch64::patch(branch, 30, 29, offset_lo);
  } else if (Instruction_aarch64::extract(insn, 31, 21) == 0b11010010100) {
    uint64_t dest = (uint64_t)target;
    // Move wide constant
    assert(nativeInstruction_at(branch+4)->is_movk(), "wrong insns in patch");
    assert(nativeInstruction_at(branch+8)->is_movk(), "wrong insns in patch");
    Instruction_aarch64::patch(branch, 20, 5, dest & 0xffff);
    Instruction_aarch64::patch(branch+4, 20, 5, (dest >>= 16) & 0xffff);
    Instruction_aarch64::patch(branch+8, 20, 5, (dest >>= 16) & 0xffff);
    assert(target_addr_for_insn(branch) == target, "should be");
    instructions = 3;
  } else if (NativeInstruction::is_ldrw_to_zr(address(&insn))) {
    // nothing to do
    assert(target == 0, "did not expect to relocate target for polling page load");
  } else {
    ShouldNotReachHere();
  }
  return instructions * NativeInstruction::instruction_size;
}

int MacroAssembler::patch_oop(address insn_addr, address o) {
  int instructions;
  unsigned insn = *(unsigned*)insn_addr;
  assert(nativeInstruction_at(insn_addr+4)->is_movk(), "wrong insns in patch");

  // OOPs are either narrow (32 bits) or wide (48 bits).  We encode
  // narrow OOPs by setting the upper 16 bits in the first
  // instruction.
  if (Instruction_aarch64::extract(insn, 31, 21) == 0b11010010101) {
    // Move narrow OOP
    uint32_t n = CompressedOops::narrow_oop_value(cast_to_oop(o));
    Instruction_aarch64::patch(insn_addr, 20, 5, n >> 16);
    Instruction_aarch64::patch(insn_addr+4, 20, 5, n & 0xffff);
    instructions = 2;
  } else {
    // Move wide OOP
    assert(nativeInstruction_at(insn_addr+8)->is_movk(), "wrong insns in patch");
    uintptr_t dest = (uintptr_t)o;
    Instruction_aarch64::patch(insn_addr, 20, 5, dest & 0xffff);
    Instruction_aarch64::patch(insn_addr+4, 20, 5, (dest >>= 16) & 0xffff);
    Instruction_aarch64::patch(insn_addr+8, 20, 5, (dest >>= 16) & 0xffff);
    instructions = 3;
  }
  return instructions * NativeInstruction::instruction_size;
}

int MacroAssembler::patch_narrow_klass(address insn_addr, narrowKlass n) {
  // Metatdata pointers are either narrow (32 bits) or wide (48 bits).
  // We encode narrow ones by setting the upper 16 bits in the first
  // instruction.
  NativeInstruction *insn = nativeInstruction_at(insn_addr);
  assert(Instruction_aarch64::extract(insn->encoding(), 31, 21) == 0b11010010101 &&
         nativeInstruction_at(insn_addr+4)->is_movk(), "wrong insns in patch");

  Instruction_aarch64::patch(insn_addr, 20, 5, n >> 16);
  Instruction_aarch64::patch(insn_addr+4, 20, 5, n & 0xffff);
  return 2 * NativeInstruction::instruction_size;
}

address MacroAssembler::target_addr_for_insn(address insn_addr, unsigned insn) {
  intptr_t offset = 0;
  if ((Instruction_aarch64::extract(insn, 29, 24) & 0b011011) == 0b00011000) {
    // Load register (literal)
    offset = Instruction_aarch64::sextract(insn, 23, 5);
    return address(((uint64_t)insn_addr + (offset << 2)));
  } else if (Instruction_aarch64::extract(insn, 30, 26) == 0b00101) {
    // Unconditional branch (immediate)
    offset = Instruction_aarch64::sextract(insn, 25, 0);
  } else if (Instruction_aarch64::extract(insn, 31, 25) == 0b0101010) {
    // Conditional branch (immediate)
    offset = Instruction_aarch64::sextract(insn, 23, 5);
  } else if (Instruction_aarch64::extract(insn, 30, 25) == 0b011010) {
    // Compare & branch (immediate)
    offset = Instruction_aarch64::sextract(insn, 23, 5);
   } else if (Instruction_aarch64::extract(insn, 30, 25) == 0b011011) {
    // Test & branch (immediate)
    offset = Instruction_aarch64::sextract(insn, 18, 5);
  } else if (Instruction_aarch64::extract(insn, 28, 24) == 0b10000) {
    // PC-rel. addressing
    offset = Instruction_aarch64::extract(insn, 30, 29);
    offset |= Instruction_aarch64::sextract(insn, 23, 5) << 2;
    int shift = Instruction_aarch64::extract(insn, 31, 31) ? 12 : 0;
    if (shift) {
      offset <<= shift;
      uint64_t target_page = ((uint64_t)insn_addr) + offset;
      target_page &= ((uint64_t)-1) << shift;
      // Return the target address for the following sequences
      //   1 - adrp    Rx, target_page
      //       ldr/str Ry, [Rx, #offset_in_page]
      //   2 - adrp    Rx, target_page
      //       add     Ry, Rx, #offset_in_page
      //   3 - adrp    Rx, target_page (page aligned reloc, offset == 0)
      //       movk    Rx, #imm12<<32
      //   4 - adrp    Rx, target_page (page aligned reloc, offset == 0)
      //
      // In the first two cases  we check that the register is the same and
      // return the target_page + the offset within the page.
      // Otherwise we assume it is a page aligned relocation and return
      // the target page only.
      //
      unsigned insn2 = ((unsigned*)insn_addr)[1];
      if (Instruction_aarch64::extract(insn2, 29, 24) == 0b111001 &&
                Instruction_aarch64::extract(insn, 4, 0) ==
                        Instruction_aarch64::extract(insn2, 9, 5)) {
        // Load/store register (unsigned immediate)
        unsigned int byte_offset = Instruction_aarch64::extract(insn2, 21, 10);
        unsigned int size = Instruction_aarch64::extract(insn2, 31, 30);
        return address(target_page + (byte_offset << size));
      } else if (Instruction_aarch64::extract(insn2, 31, 22) == 0b1001000100 &&
                Instruction_aarch64::extract(insn, 4, 0) ==
                        Instruction_aarch64::extract(insn2, 4, 0)) {
        // add (immediate)
        unsigned int byte_offset = Instruction_aarch64::extract(insn2, 21, 10);
        return address(target_page + byte_offset);
      } else {
        if (Instruction_aarch64::extract(insn2, 31, 21) == 0b11110010110  &&
               Instruction_aarch64::extract(insn, 4, 0) ==
                 Instruction_aarch64::extract(insn2, 4, 0)) {
          target_page = (target_page & 0xffffffff) |
                         ((uint64_t)Instruction_aarch64::extract(insn2, 20, 5) << 32);
        }
        return (address)target_page;
      }
    } else {
      ShouldNotReachHere();
    }
  } else if (Instruction_aarch64::extract(insn, 31, 23) == 0b110100101) {
    uint32_t *insns = (uint32_t *)insn_addr;
    // Move wide constant: movz, movk, movk.  See movptr().
    assert(nativeInstruction_at(insns+1)->is_movk(), "wrong insns in patch");
    assert(nativeInstruction_at(insns+2)->is_movk(), "wrong insns in patch");
    return address(uint64_t(Instruction_aarch64::extract(insns[0], 20, 5))
                   + (uint64_t(Instruction_aarch64::extract(insns[1], 20, 5)) << 16)
                   + (uint64_t(Instruction_aarch64::extract(insns[2], 20, 5)) << 32));
  } else {
    ShouldNotReachHere();
  }
  return address(((uint64_t)insn_addr + (offset << 2)));
}

address MacroAssembler::target_addr_for_insn_or_null(address insn_addr, unsigned insn) {
  if (NativeInstruction::is_ldrw_to_zr(address(&insn))) {
    return 0;
  }
  return MacroAssembler::target_addr_for_insn(insn_addr, insn);
}

void MacroAssembler::safepoint_poll(Label& slow_path, bool at_return, bool acquire, bool in_nmethod, Register tmp) {
  if (acquire) {
    lea(tmp, Address(rthread, JavaThread::polling_word_offset()));
    ldar(tmp, tmp);
  } else {
    ldr(tmp, Address(rthread, JavaThread::polling_word_offset()));
  }
  if (at_return) {
    // Note that when in_nmethod is set, the stack pointer is incremented before the poll. Therefore,
    // we may safely use the sp instead to perform the stack watermark check.
    cmp(in_nmethod ? sp : rfp, tmp);
    br(Assembler::HI, slow_path);
  } else {
    tbnz(tmp, log2i_exact(SafepointMechanism::poll_bit()), slow_path);
  }
}

void MacroAssembler::rt_call(address dest, Register tmp) {
  CodeBlob *cb = CodeCache::find_blob(dest);
  if (cb) {
    far_call(RuntimeAddress(dest));
  } else {
    lea(tmp, RuntimeAddress(dest));
    blr(tmp);
  }
}

void MacroAssembler::reset_last_Java_frame(bool clear_fp) {
  // we must set sp to zero to clear frame
  str(zr, Address(rthread, JavaThread::last_Java_sp_offset()));

  // must clear fp, so that compiled frames are not confused; it is
  // possible that we need it only for debugging
  if (clear_fp) {
    str(zr, Address(rthread, JavaThread::last_Java_fp_offset()));
  }

  // Always clear the pc because it could have been set by make_walkable()
  str(zr, Address(rthread, JavaThread::last_Java_pc_offset()));
}

// Calls to C land
//
// When entering C land, the rfp, & resp of the last Java frame have to be recorded
// in the (thread-local) JavaThread object. When leaving C land, the last Java fp
// has to be reset to 0. This is required to allow proper stack traversal.
void MacroAssembler::set_last_Java_frame(Register last_java_sp,
                                         Register last_java_fp,
                                         Register last_java_pc,
                                         Register scratch) {

  if (last_java_pc->is_valid()) {
      str(last_java_pc, Address(rthread,
                                JavaThread::frame_anchor_offset()
                                + JavaFrameAnchor::last_Java_pc_offset()));
    }

  // determine last_java_sp register
  if (last_java_sp == sp) {
    mov(scratch, sp);
    last_java_sp = scratch;
  } else if (!last_java_sp->is_valid()) {
    last_java_sp = esp;
  }

  str(last_java_sp, Address(rthread, JavaThread::last_Java_sp_offset()));

  // last_java_fp is optional
  if (last_java_fp->is_valid()) {
    str(last_java_fp, Address(rthread, JavaThread::last_Java_fp_offset()));
  }
}

void MacroAssembler::set_last_Java_frame(Register last_java_sp,
                                         Register last_java_fp,
                                         address  last_java_pc,
                                         Register scratch) {
  assert(last_java_pc != NULL, "must provide a valid PC");

  adr(scratch, last_java_pc);
  str(scratch, Address(rthread,
                       JavaThread::frame_anchor_offset()
                       + JavaFrameAnchor::last_Java_pc_offset()));

  set_last_Java_frame(last_java_sp, last_java_fp, noreg, scratch);
}

void MacroAssembler::set_last_Java_frame(Register last_java_sp,
                                         Register last_java_fp,
                                         Label &L,
                                         Register scratch) {
  if (L.is_bound()) {
    set_last_Java_frame(last_java_sp, last_java_fp, target(L), scratch);
  } else {
    InstructionMark im(this);
    L.add_patch_at(code(), locator());
    set_last_Java_frame(last_java_sp, last_java_fp, pc() /* Patched later */, scratch);
  }
}

void MacroAssembler::far_call(Address entry, CodeBuffer *cbuf, Register tmp) {
  assert(ReservedCodeCacheSize < 4*G, "branch out of range");
  assert(CodeCache::find_blob(entry.target()) != NULL,
         "destination of far call not found in code cache");
  if (far_branches()) {
    uint64_t offset;
    // We can use ADRP here because we know that the total size of
    // the code cache cannot exceed 2Gb.
    adrp(tmp, entry, offset);
    add(tmp, tmp, offset);
    if (cbuf) cbuf->set_insts_mark();
    blr(tmp);
  } else {
    if (cbuf) cbuf->set_insts_mark();
    bl(entry);
  }
}

void MacroAssembler::far_jump(Address entry, CodeBuffer *cbuf, Register tmp) {
  assert(ReservedCodeCacheSize < 4*G, "branch out of range");
  assert(CodeCache::find_blob(entry.target()) != NULL,
         "destination of far call not found in code cache");
  if (far_branches()) {
    uint64_t offset;
    // We can use ADRP here because we know that the total size of
    // the code cache cannot exceed 2Gb.
    adrp(tmp, entry, offset);
    add(tmp, tmp, offset);
    if (cbuf) cbuf->set_insts_mark();
    br(tmp);
  } else {
    if (cbuf) cbuf->set_insts_mark();
    b(entry);
  }
}

void MacroAssembler::reserved_stack_check() {
    // testing if reserved zone needs to be enabled
    Label no_reserved_zone_enabling;

    ldr(rscratch1, Address(rthread, JavaThread::reserved_stack_activation_offset()));
    cmp(sp, rscratch1);
    br(Assembler::LO, no_reserved_zone_enabling);

    enter();   // LR and FP are live.
    lea(rscratch1, CAST_FROM_FN_PTR(address, SharedRuntime::enable_stack_reserved_zone));
    mov(c_rarg0, rthread);
    blr(rscratch1);
    leave();

    // We have already removed our own frame.
    // throw_delayed_StackOverflowError will think that it's been
    // called by our caller.
    lea(rscratch1, RuntimeAddress(StubRoutines::throw_delayed_StackOverflowError_entry()));
    br(rscratch1);
    should_not_reach_here();

    bind(no_reserved_zone_enabling);
}

static void pass_arg0(MacroAssembler* masm, Register arg) {
  if (c_rarg0 != arg ) {
    masm->mov(c_rarg0, arg);
  }
}

static void pass_arg1(MacroAssembler* masm, Register arg) {
  if (c_rarg1 != arg ) {
    masm->mov(c_rarg1, arg);
  }
}

static void pass_arg2(MacroAssembler* masm, Register arg) {
  if (c_rarg2 != arg ) {
    masm->mov(c_rarg2, arg);
  }
}

static void pass_arg3(MacroAssembler* masm, Register arg) {
  if (c_rarg3 != arg ) {
    masm->mov(c_rarg3, arg);
  }
}

void MacroAssembler::call_VM_base(Register oop_result,
                                  Register java_thread,
                                  Register last_java_sp,
                                  address  entry_point,
                                  int      number_of_arguments,
                                  bool     check_exceptions) {
   // determine java_thread register
  if (!java_thread->is_valid()) {
    java_thread = rthread;
  }

  // determine last_java_sp register
  if (!last_java_sp->is_valid()) {
    last_java_sp = esp;
  }

  // debugging support
  assert(number_of_arguments >= 0   , "cannot have negative number of arguments");
  assert(java_thread == rthread, "unexpected register");
#ifdef ASSERT
  // TraceBytecodes does not use r12 but saves it over the call, so don't verify
  // if ((UseCompressedOops || UseCompressedClassPointers) && !TraceBytecodes) verify_heapbase("call_VM_base: heap base corrupted?");
#endif // ASSERT

  assert(java_thread != oop_result  , "cannot use the same register for java_thread & oop_result");
  assert(java_thread != last_java_sp, "cannot use the same register for java_thread & last_java_sp");

  // push java thread (becomes first argument of C function)

  mov(c_rarg0, java_thread);

  // set last Java frame before call
  assert(last_java_sp != rfp, "can't use rfp");

  Label l;
  set_last_Java_frame(last_java_sp, rfp, l, rscratch1);

  // do the call, remove parameters
  MacroAssembler::call_VM_leaf_base(entry_point, number_of_arguments, &l);

  // lr could be poisoned with PAC signature during throw_pending_exception
  // if it was tail-call optimized by compiler, since lr is not callee-saved
  // reload it with proper value
  adr(lr, l);

  // reset last Java frame
  // Only interpreter should have to clear fp
  reset_last_Java_frame(true);

   // C++ interp handles this in the interpreter
  check_and_handle_popframe(java_thread);
  check_and_handle_earlyret(java_thread);

  if (check_exceptions) {
    // check for pending exceptions (java_thread is set upon return)
    ldr(rscratch1, Address(java_thread, in_bytes(Thread::pending_exception_offset())));
    Label ok;
    cbz(rscratch1, ok);
    lea(rscratch1, RuntimeAddress(StubRoutines::forward_exception_entry()));
    br(rscratch1);
    bind(ok);
  }

  // get oop result if there is one and reset the value in the thread
  if (oop_result->is_valid()) {
    get_vm_result(oop_result, java_thread);
  }
}

void MacroAssembler::call_VM_helper(Register oop_result, address entry_point, int number_of_arguments, bool check_exceptions) {
  call_VM_base(oop_result, noreg, noreg, entry_point, number_of_arguments, check_exceptions);
}

// Maybe emit a call via a trampoline.  If the code cache is small
// trampolines won't be emitted.

address MacroAssembler::trampoline_call(Address entry, CodeBuffer* cbuf) {
  assert(JavaThread::current()->is_Compiler_thread(), "just checking");
  assert(entry.rspec().type() == relocInfo::runtime_call_type
         || entry.rspec().type() == relocInfo::opt_virtual_call_type
         || entry.rspec().type() == relocInfo::static_call_type
         || entry.rspec().type() == relocInfo::virtual_call_type, "wrong reloc type");

  // We need a trampoline if branches are far.
  if (far_branches()) {
    bool in_scratch_emit_size = false;
#ifdef COMPILER2
    // We don't want to emit a trampoline if C2 is generating dummy
    // code during its branch shortening phase.
    CompileTask* task = ciEnv::current()->task();
    in_scratch_emit_size =
      (task != NULL && is_c2_compile(task->comp_level()) &&
       Compile::current()->output()->in_scratch_emit_size());
#endif
    if (!in_scratch_emit_size) {
      address stub = emit_trampoline_stub(offset(), entry.target());
      if (stub == NULL) {
        postcond(pc() == badAddress);
        return NULL; // CodeCache is full
      }
    }
  }

  if (cbuf) cbuf->set_insts_mark();
  relocate(entry.rspec());
  if (!far_branches()) {
    bl(entry.target());
  } else {
    bl(pc());
  }
  // just need to return a non-null address
  postcond(pc() != badAddress);
  return pc();
}


// Emit a trampoline stub for a call to a target which is too far away.
//
// code sequences:
//
// call-site:
//   branch-and-link to <destination> or <trampoline stub>
//
// Related trampoline stub for this call site in the stub section:
//   load the call target from the constant pool
//   branch (LR still points to the call site above)

address MacroAssembler::emit_trampoline_stub(int insts_call_instruction_offset,
                                             address dest) {
  // Max stub size: alignment nop, TrampolineStub.
  address stub = start_a_stub(NativeInstruction::instruction_size
                   + NativeCallTrampolineStub::instruction_size);
  if (stub == NULL) {
    return NULL;  // CodeBuffer::expand failed
  }

  // Create a trampoline stub relocation which relates this trampoline stub
  // with the call instruction at insts_call_instruction_offset in the
  // instructions code-section.
  align(wordSize);
  relocate(trampoline_stub_Relocation::spec(code()->insts()->start()
                                            + insts_call_instruction_offset));
  const int stub_start_offset = offset();

  // Now, create the trampoline stub's code:
  // - load the call
  // - call
  Label target;
  ldr(rscratch1, target);
  br(rscratch1);
  bind(target);
  assert(offset() - stub_start_offset == NativeCallTrampolineStub::data_offset,
         "should be");
  emit_int64((int64_t)dest);

  const address stub_start_addr = addr_at(stub_start_offset);

  assert(is_NativeCallTrampolineStub_at(stub_start_addr), "doesn't look like a trampoline");

  end_a_stub();
  return stub_start_addr;
}

void MacroAssembler::emit_static_call_stub() {
  // CompiledDirectStaticCall::set_to_interpreted knows the
  // exact layout of this stub.

  isb();
  mov_metadata(rmethod, (Metadata*)NULL);

  // Jump to the entry point of the i2c stub.
  movptr(rscratch1, 0);
  br(rscratch1);
}

void MacroAssembler::c2bool(Register x) {
  // implements x == 0 ? 0 : 1
  // note: must only look at least-significant byte of x
  //       since C-style booleans are stored in one byte
  //       only! (was bug)
  tst(x, 0xff);
  cset(x, Assembler::NE);
}

address MacroAssembler::ic_call(address entry, jint method_index) {
  RelocationHolder rh = virtual_call_Relocation::spec(pc(), method_index);
  // address const_ptr = long_constant((jlong)Universe::non_oop_word());
  // uintptr_t offset;
  // ldr_constant(rscratch2, const_ptr);
  movptr(rscratch2, (uintptr_t)Universe::non_oop_word());
  return trampoline_call(Address(entry, rh));
}

// Implementation of call_VM versions

void MacroAssembler::call_VM(Register oop_result,
                             address entry_point,
                             bool check_exceptions) {
  call_VM_helper(oop_result, entry_point, 0, check_exceptions);
}

void MacroAssembler::call_VM(Register oop_result,
                             address entry_point,
                             Register arg_1,
                             bool check_exceptions) {
  pass_arg1(this, arg_1);
  call_VM_helper(oop_result, entry_point, 1, check_exceptions);
}

void MacroAssembler::call_VM(Register oop_result,
                             address entry_point,
                             Register arg_1,
                             Register arg_2,
                             bool check_exceptions) {
  assert(arg_1 != c_rarg2, "smashed arg");
  pass_arg2(this, arg_2);
  pass_arg1(this, arg_1);
  call_VM_helper(oop_result, entry_point, 2, check_exceptions);
}

void MacroAssembler::call_VM(Register oop_result,
                             address entry_point,
                             Register arg_1,
                             Register arg_2,
                             Register arg_3,
                             bool check_exceptions) {
  assert(arg_1 != c_rarg3, "smashed arg");
  assert(arg_2 != c_rarg3, "smashed arg");
  pass_arg3(this, arg_3);

  assert(arg_1 != c_rarg2, "smashed arg");
  pass_arg2(this, arg_2);

  pass_arg1(this, arg_1);
  call_VM_helper(oop_result, entry_point, 3, check_exceptions);
}

void MacroAssembler::call_VM(Register oop_result,
                             Register last_java_sp,
                             address entry_point,
                             int number_of_arguments,
                             bool check_exceptions) {
  call_VM_base(oop_result, rthread, last_java_sp, entry_point, number_of_arguments, check_exceptions);
}

void MacroAssembler::call_VM(Register oop_result,
                             Register last_java_sp,
                             address entry_point,
                             Register arg_1,
                             bool check_exceptions) {
  pass_arg1(this, arg_1);
  call_VM(oop_result, last_java_sp, entry_point, 1, check_exceptions);
}

void MacroAssembler::call_VM(Register oop_result,
                             Register last_java_sp,
                             address entry_point,
                             Register arg_1,
                             Register arg_2,
                             bool check_exceptions) {

  assert(arg_1 != c_rarg2, "smashed arg");
  pass_arg2(this, arg_2);
  pass_arg1(this, arg_1);
  call_VM(oop_result, last_java_sp, entry_point, 2, check_exceptions);
}

void MacroAssembler::call_VM(Register oop_result,
                             Register last_java_sp,
                             address entry_point,
                             Register arg_1,
                             Register arg_2,
                             Register arg_3,
                             bool check_exceptions) {
  assert(arg_1 != c_rarg3, "smashed arg");
  assert(arg_2 != c_rarg3, "smashed arg");
  pass_arg3(this, arg_3);
  assert(arg_1 != c_rarg2, "smashed arg");
  pass_arg2(this, arg_2);
  pass_arg1(this, arg_1);
  call_VM(oop_result, last_java_sp, entry_point, 3, check_exceptions);
}


void MacroAssembler::get_vm_result(Register oop_result, Register java_thread) {
  ldr(oop_result, Address(java_thread, JavaThread::vm_result_offset()));
  str(zr, Address(java_thread, JavaThread::vm_result_offset()));
  verify_oop(oop_result, "broken oop in call_VM_base");
}

void MacroAssembler::get_vm_result_2(Register metadata_result, Register java_thread) {
  ldr(metadata_result, Address(java_thread, JavaThread::vm_result_2_offset()));
  str(zr, Address(java_thread, JavaThread::vm_result_2_offset()));
}

void MacroAssembler::align(int modulus) {
  while (offset() % modulus != 0) nop();
}

// these are no-ops overridden by InterpreterMacroAssembler

void MacroAssembler::check_and_handle_earlyret(Register java_thread) { }

void MacroAssembler::check_and_handle_popframe(Register java_thread) { }

// Look up the method for a megamorphic invokeinterface call.
// The target method is determined by <intf_klass, itable_index>.
// The receiver klass is in recv_klass.
// On success, the result will be in method_result, and execution falls through.
// On failure, execution transfers to the given label.
void MacroAssembler::lookup_interface_method(Register recv_klass,
                                             Register intf_klass,
                                             RegisterOrConstant itable_index,
                                             Register method_result,
                                             Register scan_temp,
                                             Label& L_no_such_interface,
                         bool return_method) {
  assert_different_registers(recv_klass, intf_klass, scan_temp);
  assert_different_registers(method_result, intf_klass, scan_temp);
  assert(recv_klass != method_result || !return_method,
     "recv_klass can be destroyed when method isn't needed");
  assert(itable_index.is_constant() || itable_index.as_register() == method_result,
         "caller must use same register for non-constant itable index as for method");

  // Compute start of first itableOffsetEntry (which is at the end of the vtable)
  int vtable_base = in_bytes(Klass::vtable_start_offset());
  int itentry_off = itableMethodEntry::method_offset_in_bytes();
  int scan_step   = itableOffsetEntry::size() * wordSize;
  int vte_size    = vtableEntry::size_in_bytes();
  assert(vte_size == wordSize, "else adjust times_vte_scale");

  ldrw(scan_temp, Address(recv_klass, Klass::vtable_length_offset()));

  // %%% Could store the aligned, prescaled offset in the klassoop.
  // lea(scan_temp, Address(recv_klass, scan_temp, times_vte_scale, vtable_base));
  lea(scan_temp, Address(recv_klass, scan_temp, Address::lsl(3)));
  add(scan_temp, scan_temp, vtable_base);

  if (return_method) {
    // Adjust recv_klass by scaled itable_index, so we can free itable_index.
    assert(itableMethodEntry::size() * wordSize == wordSize, "adjust the scaling in the code below");
    // lea(recv_klass, Address(recv_klass, itable_index, Address::times_ptr, itentry_off));
    lea(recv_klass, Address(recv_klass, itable_index, Address::lsl(3)));
    if (itentry_off)
      add(recv_klass, recv_klass, itentry_off);
  }

  // for (scan = klass->itable(); scan->interface() != NULL; scan += scan_step) {
  //   if (scan->interface() == intf) {
  //     result = (klass + scan->offset() + itable_index);
  //   }
  // }
  Label search, found_method;

  ldr(method_result, Address(scan_temp, itableOffsetEntry::interface_offset_in_bytes()));
  cmp(intf_klass, method_result);
  br(Assembler::EQ, found_method);
  bind(search);
  // Check that the previous entry is non-null.  A null entry means that
  // the receiver class doesn't implement the interface, and wasn't the
  // same as when the caller was compiled.
  cbz(method_result, L_no_such_interface);
  if (itableOffsetEntry::interface_offset_in_bytes() != 0) {
    add(scan_temp, scan_temp, scan_step);
    ldr(method_result, Address(scan_temp, itableOffsetEntry::interface_offset_in_bytes()));
  } else {
    ldr(method_result, Address(pre(scan_temp, scan_step)));
  }
  cmp(intf_klass, method_result);
  br(Assembler::NE, search);

  bind(found_method);

  // Got a hit.
  if (return_method) {
    ldrw(scan_temp, Address(scan_temp, itableOffsetEntry::offset_offset_in_bytes()));
    ldr(method_result, Address(recv_klass, scan_temp, Address::uxtw(0)));
  }
}

// virtual method calling
void MacroAssembler::lookup_virtual_method(Register recv_klass,
                                           RegisterOrConstant vtable_index,
                                           Register method_result) {
  const int base = in_bytes(Klass::vtable_start_offset());
  assert(vtableEntry::size() * wordSize == 8,
         "adjust the scaling in the code below");
  int vtable_offset_in_bytes = base + vtableEntry::method_offset_in_bytes();

  if (vtable_index.is_register()) {
    lea(method_result, Address(recv_klass,
                               vtable_index.as_register(),
                               Address::lsl(LogBytesPerWord)));
    ldr(method_result, Address(method_result, vtable_offset_in_bytes));
  } else {
    vtable_offset_in_bytes += vtable_index.as_constant() * wordSize;
    ldr(method_result,
        form_address(rscratch1, recv_klass, vtable_offset_in_bytes, 0));
  }
}

void MacroAssembler::check_klass_subtype(Register sub_klass,
                           Register super_klass,
                           Register temp_reg,
                           Label& L_success) {
  Label L_failure;
  check_klass_subtype_fast_path(sub_klass, super_klass, temp_reg,        &L_success, &L_failure, NULL);
  check_klass_subtype_slow_path(sub_klass, super_klass, temp_reg, noreg, &L_success, NULL);
  bind(L_failure);
}


void MacroAssembler::check_klass_subtype_fast_path(Register sub_klass,
                                                   Register super_klass,
                                                   Register temp_reg,
                                                   Label* L_success,
                                                   Label* L_failure,
                                                   Label* L_slow_path,
                                        RegisterOrConstant super_check_offset) {
  assert_different_registers(sub_klass, super_klass, temp_reg);
  bool must_load_sco = (super_check_offset.constant_or_zero() == -1);
  if (super_check_offset.is_register()) {
    assert_different_registers(sub_klass, super_klass,
                               super_check_offset.as_register());
  } else if (must_load_sco) {
    assert(temp_reg != noreg, "supply either a temp or a register offset");
  }

  Label L_fallthrough;
  int label_nulls = 0;
  if (L_success == NULL)   { L_success   = &L_fallthrough; label_nulls++; }
  if (L_failure == NULL)   { L_failure   = &L_fallthrough; label_nulls++; }
  if (L_slow_path == NULL) { L_slow_path = &L_fallthrough; label_nulls++; }
  assert(label_nulls <= 1, "at most one NULL in the batch");

  int sc_offset = in_bytes(Klass::secondary_super_cache_offset());
  int sco_offset = in_bytes(Klass::super_check_offset_offset());
  Address super_check_offset_addr(super_klass, sco_offset);

  // Hacked jmp, which may only be used just before L_fallthrough.
#define final_jmp(label)                                                \
  if (&(label) == &L_fallthrough) { /*do nothing*/ }                    \
  else                            b(label)                /*omit semi*/

  // If the pointers are equal, we are done (e.g., String[] elements).
  // This self-check enables sharing of secondary supertype arrays among
  // non-primary types such as array-of-interface.  Otherwise, each such
  // type would need its own customized SSA.
  // We move this check to the front of the fast path because many
  // type checks are in fact trivially successful in this manner,
  // so we get a nicely predicted branch right at the start of the check.
  cmp(sub_klass, super_klass);
  br(Assembler::EQ, *L_success);

  // Check the supertype display:
  if (must_load_sco) {
    ldrw(temp_reg, super_check_offset_addr);
    super_check_offset = RegisterOrConstant(temp_reg);
  }
  Address super_check_addr(sub_klass, super_check_offset);
  ldr(rscratch1, super_check_addr);
  cmp(super_klass, rscratch1); // load displayed supertype

  // This check has worked decisively for primary supers.
  // Secondary supers are sought in the super_cache ('super_cache_addr').
  // (Secondary supers are interfaces and very deeply nested subtypes.)
  // This works in the same check above because of a tricky aliasing
  // between the super_cache and the primary super display elements.
  // (The 'super_check_addr' can address either, as the case requires.)
  // Note that the cache is updated below if it does not help us find
  // what we need immediately.
  // So if it was a primary super, we can just fail immediately.
  // Otherwise, it's the slow path for us (no success at this point).

  if (super_check_offset.is_register()) {
    br(Assembler::EQ, *L_success);
    subs(zr, super_check_offset.as_register(), sc_offset);
    if (L_failure == &L_fallthrough) {
      br(Assembler::EQ, *L_slow_path);
    } else {
      br(Assembler::NE, *L_failure);
      final_jmp(*L_slow_path);
    }
  } else if (super_check_offset.as_constant() == sc_offset) {
    // Need a slow path; fast failure is impossible.
    if (L_slow_path == &L_fallthrough) {
      br(Assembler::EQ, *L_success);
    } else {
      br(Assembler::NE, *L_slow_path);
      final_jmp(*L_success);
    }
  } else {
    // No slow path; it's a fast decision.
    if (L_failure == &L_fallthrough) {
      br(Assembler::EQ, *L_success);
    } else {
      br(Assembler::NE, *L_failure);
      final_jmp(*L_success);
    }
  }

  bind(L_fallthrough);

#undef final_jmp
}

// These two are taken from x86, but they look generally useful

// scans count pointer sized words at [addr] for occurence of value,
// generic
void MacroAssembler::repne_scan(Register addr, Register value, Register count,
                                Register scratch) {
  Label Lloop, Lexit;
  cbz(count, Lexit);
  bind(Lloop);
  ldr(scratch, post(addr, wordSize));
  cmp(value, scratch);
  br(EQ, Lexit);
  sub(count, count, 1);
  cbnz(count, Lloop);
  bind(Lexit);
}

// scans count 4 byte words at [addr] for occurence of value,
// generic
void MacroAssembler::repne_scanw(Register addr, Register value, Register count,
                                Register scratch) {
  Label Lloop, Lexit;
  cbz(count, Lexit);
  bind(Lloop);
  ldrw(scratch, post(addr, wordSize));
  cmpw(value, scratch);
  br(EQ, Lexit);
  sub(count, count, 1);
  cbnz(count, Lloop);
  bind(Lexit);
}

void MacroAssembler::check_klass_subtype_slow_path(Register sub_klass,
                                                   Register super_klass,
                                                   Register temp_reg,
                                                   Register temp2_reg,
                                                   Label* L_success,
                                                   Label* L_failure,
                                                   bool set_cond_codes) {
  assert_different_registers(sub_klass, super_klass, temp_reg);
  if (temp2_reg != noreg)
    assert_different_registers(sub_klass, super_klass, temp_reg, temp2_reg, rscratch1);
#define IS_A_TEMP(reg) ((reg) == temp_reg || (reg) == temp2_reg)

  Label L_fallthrough;
  int label_nulls = 0;
  if (L_success == NULL)   { L_success   = &L_fallthrough; label_nulls++; }
  if (L_failure == NULL)   { L_failure   = &L_fallthrough; label_nulls++; }
  assert(label_nulls <= 1, "at most one NULL in the batch");

  // a couple of useful fields in sub_klass:
  int ss_offset = in_bytes(Klass::secondary_supers_offset());
  int sc_offset = in_bytes(Klass::secondary_super_cache_offset());
  Address secondary_supers_addr(sub_klass, ss_offset);
  Address super_cache_addr(     sub_klass, sc_offset);

  BLOCK_COMMENT("check_klass_subtype_slow_path");

  // Do a linear scan of the secondary super-klass chain.
  // This code is rarely used, so simplicity is a virtue here.
  // The repne_scan instruction uses fixed registers, which we must spill.
  // Don't worry too much about pre-existing connections with the input regs.

  assert(sub_klass != r0, "killed reg"); // killed by mov(r0, super)
  assert(sub_klass != r2, "killed reg"); // killed by lea(r2, &pst_counter)

  RegSet pushed_registers;
  if (!IS_A_TEMP(r2))    pushed_registers += r2;
  if (!IS_A_TEMP(r5))    pushed_registers += r5;

  if (super_klass != r0 || UseCompressedOops) {
    if (!IS_A_TEMP(r0))   pushed_registers += r0;
  }

  push(pushed_registers, sp);

  // Get super_klass value into r0 (even if it was in r5 or r2).
  if (super_klass != r0) {
    mov(r0, super_klass);
  }

#ifndef PRODUCT
  mov(rscratch2, (address)&SharedRuntime::_partial_subtype_ctr);
  Address pst_counter_addr(rscratch2);
  ldr(rscratch1, pst_counter_addr);
  add(rscratch1, rscratch1, 1);
  str(rscratch1, pst_counter_addr);
#endif //PRODUCT

  // We will consult the secondary-super array.
  ldr(r5, secondary_supers_addr);
  // Load the array length.
  ldrw(r2, Address(r5, Array<Klass*>::length_offset_in_bytes()));
  // Skip to start of data.
  add(r5, r5, Array<Klass*>::base_offset_in_bytes());

  cmp(sp, zr); // Clear Z flag; SP is never zero
  // Scan R2 words at [R5] for an occurrence of R0.
  // Set NZ/Z based on last compare.
  repne_scan(r5, r0, r2, rscratch1);

  // Unspill the temp. registers:
  pop(pushed_registers, sp);

  br(Assembler::NE, *L_failure);

  // Success.  Cache the super we found and proceed in triumph.
  str(super_klass, super_cache_addr);

  if (L_success != &L_fallthrough) {
    b(*L_success);
  }

#undef IS_A_TEMP

  bind(L_fallthrough);
}

void MacroAssembler::clinit_barrier(Register klass, Register scratch, Label* L_fast_path, Label* L_slow_path) {
  assert(L_fast_path != NULL || L_slow_path != NULL, "at least one is required");
  assert_different_registers(klass, rthread, scratch);

  Label L_fallthrough, L_tmp;
  if (L_fast_path == NULL) {
    L_fast_path = &L_fallthrough;
  } else if (L_slow_path == NULL) {
    L_slow_path = &L_fallthrough;
  }
  // Fast path check: class is fully initialized
  ldrb(scratch, Address(klass, InstanceKlass::init_state_offset()));
  subs(zr, scratch, InstanceKlass::fully_initialized);
  br(Assembler::EQ, *L_fast_path);

  // Fast path check: current thread is initializer thread
  ldr(scratch, Address(klass, InstanceKlass::init_thread_offset()));
  cmp(rthread, scratch);

  if (L_slow_path == &L_fallthrough) {
    br(Assembler::EQ, *L_fast_path);
    bind(*L_slow_path);
  } else if (L_fast_path == &L_fallthrough) {
    br(Assembler::NE, *L_slow_path);
    bind(*L_fast_path);
  } else {
    Unimplemented();
  }
}

void MacroAssembler::verify_oop(Register reg, const char* s) {
  if (!VerifyOops) return;

  // Pass register number to verify_oop_subroutine
  const char* b = NULL;
  {
    ResourceMark rm;
    stringStream ss;
    ss.print("verify_oop: %s: %s", reg->name(), s);
    b = code_string(ss.as_string());
  }
  BLOCK_COMMENT("verify_oop {");

  strip_return_address(); // This might happen within a stack frame.
  protect_return_address();
  stp(r0, rscratch1, Address(pre(sp, -2 * wordSize)));
  stp(rscratch2, lr, Address(pre(sp, -2 * wordSize)));

  mov(r0, reg);
  movptr(rscratch1, (uintptr_t)(address)b);

  // call indirectly to solve generation ordering problem
  lea(rscratch2, ExternalAddress(StubRoutines::verify_oop_subroutine_entry_address()));
  ldr(rscratch2, Address(rscratch2));
  blr(rscratch2);

  ldp(rscratch2, lr, Address(post(sp, 2 * wordSize)));
  ldp(r0, rscratch1, Address(post(sp, 2 * wordSize)));
  authenticate_return_address();

  BLOCK_COMMENT("} verify_oop");
}

void MacroAssembler::verify_oop_addr(Address addr, const char* s) {
  if (!VerifyOops) return;

  const char* b = NULL;
  {
    ResourceMark rm;
    stringStream ss;
    ss.print("verify_oop_addr: %s", s);
    b = code_string(ss.as_string());
  }
  BLOCK_COMMENT("verify_oop_addr {");

  strip_return_address(); // This might happen within a stack frame.
  protect_return_address();
  stp(r0, rscratch1, Address(pre(sp, -2 * wordSize)));
  stp(rscratch2, lr, Address(pre(sp, -2 * wordSize)));

  // addr may contain sp so we will have to adjust it based on the
  // pushes that we just did.
  if (addr.uses(sp)) {
    lea(r0, addr);
    ldr(r0, Address(r0, 4 * wordSize));
  } else {
    ldr(r0, addr);
  }
  movptr(rscratch1, (uintptr_t)(address)b);

  // call indirectly to solve generation ordering problem
  lea(rscratch2, ExternalAddress(StubRoutines::verify_oop_subroutine_entry_address()));
  ldr(rscratch2, Address(rscratch2));
  blr(rscratch2);

  ldp(rscratch2, lr, Address(post(sp, 2 * wordSize)));
  ldp(r0, rscratch1, Address(post(sp, 2 * wordSize)));
  authenticate_return_address();

  BLOCK_COMMENT("} verify_oop_addr");
}

Address MacroAssembler::argument_address(RegisterOrConstant arg_slot,
                                         int extra_slot_offset) {
  // cf. TemplateTable::prepare_invoke(), if (load_receiver).
  int stackElementSize = Interpreter::stackElementSize;
  int offset = Interpreter::expr_offset_in_bytes(extra_slot_offset+0);
#ifdef ASSERT
  int offset1 = Interpreter::expr_offset_in_bytes(extra_slot_offset+1);
  assert(offset1 - offset == stackElementSize, "correct arithmetic");
#endif
  if (arg_slot.is_constant()) {
    return Address(esp, arg_slot.as_constant() * stackElementSize
                   + offset);
  } else {
    add(rscratch1, esp, arg_slot.as_register(),
        ext::uxtx, exact_log2(stackElementSize));
    return Address(rscratch1, offset);
  }
}

void MacroAssembler::call_VM_leaf_base(address entry_point,
                                       int number_of_arguments,
                                       Label *retaddr) {
  Label E, L;

  stp(rscratch1, rmethod, Address(pre(sp, -2 * wordSize)));

  mov(rscratch1, entry_point);
  blr(rscratch1);
  if (retaddr)
    bind(*retaddr);

  ldp(rscratch1, rmethod, Address(post(sp, 2 * wordSize)));
}

void MacroAssembler::call_VM_leaf(address entry_point, int number_of_arguments) {
  call_VM_leaf_base(entry_point, number_of_arguments);
}

void MacroAssembler::call_VM_leaf(address entry_point, Register arg_0) {
  pass_arg0(this, arg_0);
  call_VM_leaf_base(entry_point, 1);
}

void MacroAssembler::call_VM_leaf(address entry_point, Register arg_0, Register arg_1) {
  pass_arg0(this, arg_0);
  pass_arg1(this, arg_1);
  call_VM_leaf_base(entry_point, 2);
}

void MacroAssembler::call_VM_leaf(address entry_point, Register arg_0,
                                  Register arg_1, Register arg_2) {
  pass_arg0(this, arg_0);
  pass_arg1(this, arg_1);
  pass_arg2(this, arg_2);
  call_VM_leaf_base(entry_point, 3);
}

void MacroAssembler::super_call_VM_leaf(address entry_point, Register arg_0) {
  pass_arg0(this, arg_0);
  MacroAssembler::call_VM_leaf_base(entry_point, 1);
}

void MacroAssembler::super_call_VM_leaf(address entry_point, Register arg_0, Register arg_1) {

  assert(arg_0 != c_rarg1, "smashed arg");
  pass_arg1(this, arg_1);
  pass_arg0(this, arg_0);
  MacroAssembler::call_VM_leaf_base(entry_point, 2);
}

void MacroAssembler::super_call_VM_leaf(address entry_point, Register arg_0, Register arg_1, Register arg_2) {
  assert(arg_0 != c_rarg2, "smashed arg");
  assert(arg_1 != c_rarg2, "smashed arg");
  pass_arg2(this, arg_2);
  assert(arg_0 != c_rarg1, "smashed arg");
  pass_arg1(this, arg_1);
  pass_arg0(this, arg_0);
  MacroAssembler::call_VM_leaf_base(entry_point, 3);
}

void MacroAssembler::super_call_VM_leaf(address entry_point, Register arg_0, Register arg_1, Register arg_2, Register arg_3) {
  assert(arg_0 != c_rarg3, "smashed arg");
  assert(arg_1 != c_rarg3, "smashed arg");
  assert(arg_2 != c_rarg3, "smashed arg");
  pass_arg3(this, arg_3);
  assert(arg_0 != c_rarg2, "smashed arg");
  assert(arg_1 != c_rarg2, "smashed arg");
  pass_arg2(this, arg_2);
  assert(arg_0 != c_rarg1, "smashed arg");
  pass_arg1(this, arg_1);
  pass_arg0(this, arg_0);
  MacroAssembler::call_VM_leaf_base(entry_point, 4);
}

void MacroAssembler::null_check(Register reg, int offset) {
  if (needs_explicit_null_check(offset)) {
    // provoke OS NULL exception if reg = NULL by
    // accessing M[reg] w/o changing any registers
    // NOTE: this is plenty to provoke a segv
    ldr(zr, Address(reg));
  } else {
    // nothing to do, (later) access of M[reg + offset]
    // will provoke OS NULL exception if reg = NULL
  }
}

// MacroAssembler protected routines needed to implement
// public methods

void MacroAssembler::mov(Register r, Address dest) {
  code_section()->relocate(pc(), dest.rspec());
  uint64_t imm64 = (uint64_t)dest.target();
  movptr(r, imm64);
}

// Move a constant pointer into r.  In AArch64 mode the virtual
// address space is 48 bits in size, so we only need three
// instructions to create a patchable instruction sequence that can
// reach anywhere.
void MacroAssembler::movptr(Register r, uintptr_t imm64) {
#ifndef PRODUCT
  {
    char buffer[64];
    snprintf(buffer, sizeof(buffer), "0x%" PRIX64, (uint64_t)imm64);
    block_comment(buffer);
  }
#endif
  assert(imm64 < (1ull << 48), "48-bit overflow in address constant");
  movz(r, imm64 & 0xffff);
  imm64 >>= 16;
  movk(r, imm64 & 0xffff, 16);
  imm64 >>= 16;
  movk(r, imm64 & 0xffff, 32);
}

// Macro to mov replicated immediate to vector register.
//  Vd will get the following values for different arrangements in T
//   imm32 == hex 000000gh  T8B:  Vd = ghghghghghghghgh
//   imm32 == hex 000000gh  T16B: Vd = ghghghghghghghghghghghghghghghgh
//   imm32 == hex 0000efgh  T4H:  Vd = efghefghefghefgh
//   imm32 == hex 0000efgh  T8H:  Vd = efghefghefghefghefghefghefghefgh
//   imm32 == hex abcdefgh  T2S:  Vd = abcdefghabcdefgh
//   imm32 == hex abcdefgh  T4S:  Vd = abcdefghabcdefghabcdefghabcdefgh
//   T1D/T2D: invalid
void MacroAssembler::mov(FloatRegister Vd, SIMD_Arrangement T, uint32_t imm32) {
  assert(T != T1D && T != T2D, "invalid arrangement");
  if (T == T8B || T == T16B) {
    assert((imm32 & ~0xff) == 0, "extraneous bits in unsigned imm32 (T8B/T16B)");
    movi(Vd, T, imm32 & 0xff, 0);
    return;
  }
  uint32_t nimm32 = ~imm32;
  if (T == T4H || T == T8H) {
    assert((imm32  & ~0xffff) == 0, "extraneous bits in unsigned imm32 (T4H/T8H)");
    imm32 &= 0xffff;
    nimm32 &= 0xffff;
  }
  uint32_t x = imm32;
  int movi_cnt = 0;
  int movn_cnt = 0;
  while (x) { if (x & 0xff) movi_cnt++; x >>= 8; }
  x = nimm32;
  while (x) { if (x & 0xff) movn_cnt++; x >>= 8; }
  if (movn_cnt < movi_cnt) imm32 = nimm32;
  unsigned lsl = 0;
  while (imm32 && (imm32 & 0xff) == 0) { lsl += 8; imm32 >>= 8; }
  if (movn_cnt < movi_cnt)
    mvni(Vd, T, imm32 & 0xff, lsl);
  else
    movi(Vd, T, imm32 & 0xff, lsl);
  imm32 >>= 8; lsl += 8;
  while (imm32) {
    while ((imm32 & 0xff) == 0) { lsl += 8; imm32 >>= 8; }
    if (movn_cnt < movi_cnt)
      bici(Vd, T, imm32 & 0xff, lsl);
    else
      orri(Vd, T, imm32 & 0xff, lsl);
    lsl += 8; imm32 >>= 8;
  }
}

void MacroAssembler::mov_immediate64(Register dst, uint64_t imm64)
{
#ifndef PRODUCT
  {
    char buffer[64];
    snprintf(buffer, sizeof(buffer), "0x%" PRIX64, imm64);
    block_comment(buffer);
  }
#endif
  if (operand_valid_for_logical_immediate(false, imm64)) {
    orr(dst, zr, imm64);
  } else {
    // we can use a combination of MOVZ or MOVN with
    // MOVK to build up the constant
    uint64_t imm_h[4];
    int zero_count = 0;
    int neg_count = 0;
    int i;
    for (i = 0; i < 4; i++) {
      imm_h[i] = ((imm64 >> (i * 16)) & 0xffffL);
      if (imm_h[i] == 0) {
        zero_count++;
      } else if (imm_h[i] == 0xffffL) {
        neg_count++;
      }
    }
    if (zero_count == 4) {
      // one MOVZ will do
      movz(dst, 0);
    } else if (neg_count == 4) {
      // one MOVN will do
      movn(dst, 0);
    } else if (zero_count == 3) {
      for (i = 0; i < 4; i++) {
        if (imm_h[i] != 0L) {
          movz(dst, (uint32_t)imm_h[i], (i << 4));
          break;
        }
      }
    } else if (neg_count == 3) {
      // one MOVN will do
      for (int i = 0; i < 4; i++) {
        if (imm_h[i] != 0xffffL) {
          movn(dst, (uint32_t)imm_h[i] ^ 0xffffL, (i << 4));
          break;
        }
      }
    } else if (zero_count == 2) {
      // one MOVZ and one MOVK will do
      for (i = 0; i < 3; i++) {
        if (imm_h[i] != 0L) {
          movz(dst, (uint32_t)imm_h[i], (i << 4));
          i++;
          break;
        }
      }
      for (;i < 4; i++) {
        if (imm_h[i] != 0L) {
          movk(dst, (uint32_t)imm_h[i], (i << 4));
        }
      }
    } else if (neg_count == 2) {
      // one MOVN and one MOVK will do
      for (i = 0; i < 4; i++) {
        if (imm_h[i] != 0xffffL) {
          movn(dst, (uint32_t)imm_h[i] ^ 0xffffL, (i << 4));
          i++;
          break;
        }
      }
      for (;i < 4; i++) {
        if (imm_h[i] != 0xffffL) {
          movk(dst, (uint32_t)imm_h[i], (i << 4));
        }
      }
    } else if (zero_count == 1) {
      // one MOVZ and two MOVKs will do
      for (i = 0; i < 4; i++) {
        if (imm_h[i] != 0L) {
          movz(dst, (uint32_t)imm_h[i], (i << 4));
          i++;
          break;
        }
      }
      for (;i < 4; i++) {
        if (imm_h[i] != 0x0L) {
          movk(dst, (uint32_t)imm_h[i], (i << 4));
        }
      }
    } else if (neg_count == 1) {
      // one MOVN and two MOVKs will do
      for (i = 0; i < 4; i++) {
        if (imm_h[i] != 0xffffL) {
          movn(dst, (uint32_t)imm_h[i] ^ 0xffffL, (i << 4));
          i++;
          break;
        }
      }
      for (;i < 4; i++) {
        if (imm_h[i] != 0xffffL) {
          movk(dst, (uint32_t)imm_h[i], (i << 4));
        }
      }
    } else {
      // use a MOVZ and 3 MOVKs (makes it easier to debug)
      movz(dst, (uint32_t)imm_h[0], 0);
      for (i = 1; i < 4; i++) {
        movk(dst, (uint32_t)imm_h[i], (i << 4));
      }
    }
  }
}

void MacroAssembler::mov_immediate32(Register dst, uint32_t imm32)
{
#ifndef PRODUCT
    {
      char buffer[64];
      snprintf(buffer, sizeof(buffer), "0x%" PRIX32, imm32);
      block_comment(buffer);
    }
#endif
  if (operand_valid_for_logical_immediate(true, imm32)) {
    orrw(dst, zr, imm32);
  } else {
    // we can use MOVZ, MOVN or two calls to MOVK to build up the
    // constant
    uint32_t imm_h[2];
    imm_h[0] = imm32 & 0xffff;
    imm_h[1] = ((imm32 >> 16) & 0xffff);
    if (imm_h[0] == 0) {
      movzw(dst, imm_h[1], 16);
    } else if (imm_h[0] == 0xffff) {
      movnw(dst, imm_h[1] ^ 0xffff, 16);
    } else if (imm_h[1] == 0) {
      movzw(dst, imm_h[0], 0);
    } else if (imm_h[1] == 0xffff) {
      movnw(dst, imm_h[0] ^ 0xffff, 0);
    } else {
      // use a MOVZ and MOVK (makes it easier to debug)
      movzw(dst, imm_h[0], 0);
      movkw(dst, imm_h[1], 16);
    }
  }
}

// Form an address from base + offset in Rd.  Rd may or may
// not actually be used: you must use the Address that is returned.
// It is up to you to ensure that the shift provided matches the size
// of your data.
Address MacroAssembler::form_address(Register Rd, Register base, int64_t byte_offset, int shift) {
  if (Address::offset_ok_for_immed(byte_offset, shift))
    // It fits; no need for any heroics
    return Address(base, byte_offset);

  // Don't do anything clever with negative or misaligned offsets
  unsigned mask = (1 << shift) - 1;
  if (byte_offset < 0 || byte_offset & mask) {
    mov(Rd, byte_offset);
    add(Rd, base, Rd);
    return Address(Rd);
  }

  // See if we can do this with two 12-bit offsets
  {
    uint64_t word_offset = byte_offset >> shift;
    uint64_t masked_offset = word_offset & 0xfff000;
    if (Address::offset_ok_for_immed(word_offset - masked_offset, 0)
        && Assembler::operand_valid_for_add_sub_immediate(masked_offset << shift)) {
      add(Rd, base, masked_offset << shift);
      word_offset -= masked_offset;
      return Address(Rd, word_offset << shift);
    }
  }

  // Do it the hard way
  mov(Rd, byte_offset);
  add(Rd, base, Rd);
  return Address(Rd);
}

void MacroAssembler::atomic_incw(Register counter_addr, Register tmp, Register tmp2) {
  if (UseLSE) {
    mov(tmp, 1);
    ldadd(Assembler::word, tmp, zr, counter_addr);
    return;
  }
  Label retry_load;
  if ((VM_Version::features() & VM_Version::CPU_STXR_PREFETCH))
    prfm(Address(counter_addr), PSTL1STRM);
  bind(retry_load);
  // flush and load exclusive from the memory location
  ldxrw(tmp, counter_addr);
  addw(tmp, tmp, 1);
  // if we store+flush with no intervening write tmp wil be zero
  stxrw(tmp2, tmp, counter_addr);
  cbnzw(tmp2, retry_load);
}


int MacroAssembler::corrected_idivl(Register result, Register ra, Register rb,
                                    bool want_remainder, Register scratch)
{
  // Full implementation of Java idiv and irem.  The function
  // returns the (pc) offset of the div instruction - may be needed
  // for implicit exceptions.
  //
  // constraint : ra/rb =/= scratch
  //         normal case
  //
  // input : ra: dividend
  //         rb: divisor
  //
  // result: either
  //         quotient  (= ra idiv rb)
  //         remainder (= ra irem rb)

  assert(ra != scratch && rb != scratch, "reg cannot be scratch");

  int idivl_offset = offset();
  if (! want_remainder) {
    sdivw(result, ra, rb);
  } else {
    sdivw(scratch, ra, rb);
    Assembler::msubw(result, scratch, rb, ra);
  }

  return idivl_offset;
}

int MacroAssembler::corrected_idivq(Register result, Register ra, Register rb,
                                    bool want_remainder, Register scratch)
{
  // Full implementation of Java ldiv and lrem.  The function
  // returns the (pc) offset of the div instruction - may be needed
  // for implicit exceptions.
  //
  // constraint : ra/rb =/= scratch
  //         normal case
  //
  // input : ra: dividend
  //         rb: divisor
  //
  // result: either
  //         quotient  (= ra idiv rb)
  //         remainder (= ra irem rb)

  assert(ra != scratch && rb != scratch, "reg cannot be scratch");

  int idivq_offset = offset();
  if (! want_remainder) {
    sdiv(result, ra, rb);
  } else {
    sdiv(scratch, ra, rb);
    Assembler::msub(result, scratch, rb, ra);
  }

  return idivq_offset;
}

void MacroAssembler::membar(Membar_mask_bits order_constraint) {
  address prev = pc() - NativeMembar::instruction_size;
  address last = code()->last_insn();
  if (last != NULL && nativeInstruction_at(last)->is_Membar() && prev == last) {
    NativeMembar *bar = NativeMembar_at(prev);
    // We are merging two memory barrier instructions.  On AArch64 we
    // can do this simply by ORing them together.
    bar->set_kind(bar->get_kind() | order_constraint);
    BLOCK_COMMENT("merged membar");
  } else {
    code()->set_last_insn(pc());
    dmb(Assembler::barrier(order_constraint));
  }
}

bool MacroAssembler::try_merge_ldst(Register rt, const Address &adr, size_t size_in_bytes, bool is_store) {
  if (ldst_can_merge(rt, adr, size_in_bytes, is_store)) {
    merge_ldst(rt, adr, size_in_bytes, is_store);
    code()->clear_last_insn();
    return true;
  } else {
    assert(size_in_bytes == 8 || size_in_bytes == 4, "only 8 bytes or 4 bytes load/store is supported.");
    const uint64_t mask = size_in_bytes - 1;
    if (adr.getMode() == Address::base_plus_offset &&
        (adr.offset() & mask) == 0) { // only supports base_plus_offset.
      code()->set_last_insn(pc());
    }
    return false;
  }
}

void MacroAssembler::ldr(Register Rx, const Address &adr) {
  // We always try to merge two adjacent loads into one ldp.
  if (!try_merge_ldst(Rx, adr, 8, false)) {
    Assembler::ldr(Rx, adr);
  }
}

void MacroAssembler::ldrw(Register Rw, const Address &adr) {
  // We always try to merge two adjacent loads into one ldp.
  if (!try_merge_ldst(Rw, adr, 4, false)) {
    Assembler::ldrw(Rw, adr);
  }
}

void MacroAssembler::str(Register Rx, const Address &adr) {
  // We always try to merge two adjacent stores into one stp.
  if (!try_merge_ldst(Rx, adr, 8, true)) {
    Assembler::str(Rx, adr);
  }
}

void MacroAssembler::strw(Register Rw, const Address &adr) {
  // We always try to merge two adjacent stores into one stp.
  if (!try_merge_ldst(Rw, adr, 4, true)) {
    Assembler::strw(Rw, adr);
  }
}

// MacroAssembler routines found actually to be needed

void MacroAssembler::push(Register src)
{
  str(src, Address(pre(esp, -1 * wordSize)));
}

void MacroAssembler::pop(Register dst)
{
  ldr(dst, Address(post(esp, 1 * wordSize)));
}

// Note: load_unsigned_short used to be called load_unsigned_word.
int MacroAssembler::load_unsigned_short(Register dst, Address src) {
  int off = offset();
  ldrh(dst, src);
  return off;
}

int MacroAssembler::load_unsigned_byte(Register dst, Address src) {
  int off = offset();
  ldrb(dst, src);
  return off;
}

int MacroAssembler::load_signed_short(Register dst, Address src) {
  int off = offset();
  ldrsh(dst, src);
  return off;
}

int MacroAssembler::load_signed_byte(Register dst, Address src) {
  int off = offset();
  ldrsb(dst, src);
  return off;
}

int MacroAssembler::load_signed_short32(Register dst, Address src) {
  int off = offset();
  ldrshw(dst, src);
  return off;
}

int MacroAssembler::load_signed_byte32(Register dst, Address src) {
  int off = offset();
  ldrsbw(dst, src);
  return off;
}

void MacroAssembler::load_sized_value(Register dst, Address src, size_t size_in_bytes, bool is_signed, Register dst2) {
  switch (size_in_bytes) {
  case  8:  ldr(dst, src); break;
  case  4:  ldrw(dst, src); break;
  case  2:  is_signed ? load_signed_short(dst, src) : load_unsigned_short(dst, src); break;
  case  1:  is_signed ? load_signed_byte( dst, src) : load_unsigned_byte( dst, src); break;
  default:  ShouldNotReachHere();
  }
}

void MacroAssembler::store_sized_value(Address dst, Register src, size_t size_in_bytes, Register src2) {
  switch (size_in_bytes) {
  case  8:  str(src, dst); break;
  case  4:  strw(src, dst); break;
  case  2:  strh(src, dst); break;
  case  1:  strb(src, dst); break;
  default:  ShouldNotReachHere();
  }
}

void MacroAssembler::decrementw(Register reg, int value)
{
  if (value < 0)  { incrementw(reg, -value);      return; }
  if (value == 0) {                               return; }
  if (value < (1 << 12)) { subw(reg, reg, value); return; }
  /* else */ {
    guarantee(reg != rscratch2, "invalid dst for register decrement");
    movw(rscratch2, (unsigned)value);
    subw(reg, reg, rscratch2);
  }
}

void MacroAssembler::decrement(Register reg, int value)
{
  if (value < 0)  { increment(reg, -value);      return; }
  if (value == 0) {                              return; }
  if (value < (1 << 12)) { sub(reg, reg, value); return; }
  /* else */ {
    assert(reg != rscratch2, "invalid dst for register decrement");
    mov(rscratch2, (uint64_t)value);
    sub(reg, reg, rscratch2);
  }
}

void MacroAssembler::decrementw(Address dst, int value)
{
  assert(!dst.uses(rscratch1), "invalid dst for address decrement");
  if (dst.getMode() == Address::literal) {
    assert(abs(value) < (1 << 12), "invalid value and address mode combination");
    lea(rscratch2, dst);
    dst = Address(rscratch2);
  }
  ldrw(rscratch1, dst);
  decrementw(rscratch1, value);
  strw(rscratch1, dst);
}

void MacroAssembler::decrement(Address dst, int value)
{
  assert(!dst.uses(rscratch1), "invalid address for decrement");
  if (dst.getMode() == Address::literal) {
    assert(abs(value) < (1 << 12), "invalid value and address mode combination");
    lea(rscratch2, dst);
    dst = Address(rscratch2);
  }
  ldr(rscratch1, dst);
  decrement(rscratch1, value);
  str(rscratch1, dst);
}

void MacroAssembler::incrementw(Register reg, int value)
{
  if (value < 0)  { decrementw(reg, -value);      return; }
  if (value == 0) {                               return; }
  if (value < (1 << 12)) { addw(reg, reg, value); return; }
  /* else */ {
    assert(reg != rscratch2, "invalid dst for register increment");
    movw(rscratch2, (unsigned)value);
    addw(reg, reg, rscratch2);
  }
}

void MacroAssembler::increment(Register reg, int value)
{
  if (value < 0)  { decrement(reg, -value);      return; }
  if (value == 0) {                              return; }
  if (value < (1 << 12)) { add(reg, reg, value); return; }
  /* else */ {
    assert(reg != rscratch2, "invalid dst for register increment");
    movw(rscratch2, (unsigned)value);
    add(reg, reg, rscratch2);
  }
}

void MacroAssembler::incrementw(Address dst, int value)
{
  assert(!dst.uses(rscratch1), "invalid dst for address increment");
  if (dst.getMode() == Address::literal) {
    assert(abs(value) < (1 << 12), "invalid value and address mode combination");
    lea(rscratch2, dst);
    dst = Address(rscratch2);
  }
  ldrw(rscratch1, dst);
  incrementw(rscratch1, value);
  strw(rscratch1, dst);
}

void MacroAssembler::increment(Address dst, int value)
{
  assert(!dst.uses(rscratch1), "invalid dst for address increment");
  if (dst.getMode() == Address::literal) {
    assert(abs(value) < (1 << 12), "invalid value and address mode combination");
    lea(rscratch2, dst);
    dst = Address(rscratch2);
  }
  ldr(rscratch1, dst);
  increment(rscratch1, value);
  str(rscratch1, dst);
}

// Push lots of registers in the bit set supplied.  Don't push sp.
// Return the number of words pushed
int MacroAssembler::push(unsigned int bitset, Register stack) {
  int words_pushed = 0;

  // Scan bitset to accumulate register pairs
  unsigned char regs[32];
  int count = 0;
  for (int reg = 0; reg <= 30; reg++) {
    if (1 & bitset)
      regs[count++] = reg;
    bitset >>= 1;
  }
  regs[count++] = zr->encoding_nocheck();
  count &= ~1;  // Only push an even nuber of regs

  if (count) {
    stp(as_Register(regs[0]), as_Register(regs[1]),
       Address(pre(stack, -count * wordSize)));
    words_pushed += 2;
  }
  for (int i = 2; i < count; i += 2) {
    stp(as_Register(regs[i]), as_Register(regs[i+1]),
       Address(stack, i * wordSize));
    words_pushed += 2;
  }

  assert(words_pushed == count, "oops, pushed != count");

  return count;
}

int MacroAssembler::pop(unsigned int bitset, Register stack) {
  int words_pushed = 0;

  // Scan bitset to accumulate register pairs
  unsigned char regs[32];
  int count = 0;
  for (int reg = 0; reg <= 30; reg++) {
    if (1 & bitset)
      regs[count++] = reg;
    bitset >>= 1;
  }
  regs[count++] = zr->encoding_nocheck();
  count &= ~1;

  for (int i = 2; i < count; i += 2) {
    ldp(as_Register(regs[i]), as_Register(regs[i+1]),
       Address(stack, i * wordSize));
    words_pushed += 2;
  }
  if (count) {
    ldp(as_Register(regs[0]), as_Register(regs[1]),
       Address(post(stack, count * wordSize)));
    words_pushed += 2;
  }

  assert(words_pushed == count, "oops, pushed != count");

  return count;
}

// Push lots of registers in the bit set supplied.  Don't push sp.
// Return the number of dwords pushed
int MacroAssembler::push_fp(unsigned int bitset, Register stack) {
  int words_pushed = 0;
  bool use_sve = false;
  int sve_vector_size_in_bytes = 0;

#ifdef COMPILER2
  use_sve = Matcher::supports_scalable_vector();
  sve_vector_size_in_bytes = Matcher::scalable_vector_reg_size(T_BYTE);
#endif

  // Scan bitset to accumulate register pairs
  unsigned char regs[32];
  int count = 0;
  for (int reg = 0; reg <= 31; reg++) {
    if (1 & bitset)
      regs[count++] = reg;
    bitset >>= 1;
  }

  if (count == 0) {
    return 0;
  }

  // SVE
  if (use_sve && sve_vector_size_in_bytes > 16) {
    sub(stack, stack, sve_vector_size_in_bytes * count);
    for (int i = 0; i < count; i++) {
      sve_str(as_FloatRegister(regs[i]), Address(stack, i));
    }
    return count * sve_vector_size_in_bytes / 8;
  }

  // NEON
  if (count == 1) {
    strq(as_FloatRegister(regs[0]), Address(pre(stack, -wordSize * 2)));
    return 2;
  }

  bool odd = (count & 1) == 1;
  int push_slots = count + (odd ? 1 : 0);

  // Always pushing full 128 bit registers.
  stpq(as_FloatRegister(regs[0]), as_FloatRegister(regs[1]), Address(pre(stack, -push_slots * wordSize * 2)));
  words_pushed += 2;

  for (int i = 2; i + 1 < count; i += 2) {
    stpq(as_FloatRegister(regs[i]), as_FloatRegister(regs[i+1]), Address(stack, i * wordSize * 2));
    words_pushed += 2;
  }

  if (odd) {
    strq(as_FloatRegister(regs[count - 1]), Address(stack, (count - 1) * wordSize * 2));
    words_pushed++;
  }

  assert(words_pushed == count, "oops, pushed(%d) != count(%d)", words_pushed, count);
  return count * 2;
}

// Return the number of dwords popped
int MacroAssembler::pop_fp(unsigned int bitset, Register stack) {
  int words_pushed = 0;
  bool use_sve = false;
  int sve_vector_size_in_bytes = 0;

#ifdef COMPILER2
  use_sve = Matcher::supports_scalable_vector();
  sve_vector_size_in_bytes = Matcher::scalable_vector_reg_size(T_BYTE);
#endif
  // Scan bitset to accumulate register pairs
  unsigned char regs[32];
  int count = 0;
  for (int reg = 0; reg <= 31; reg++) {
    if (1 & bitset)
      regs[count++] = reg;
    bitset >>= 1;
  }

  if (count == 0) {
    return 0;
  }

  // SVE
  if (use_sve && sve_vector_size_in_bytes > 16) {
    for (int i = count - 1; i >= 0; i--) {
      sve_ldr(as_FloatRegister(regs[i]), Address(stack, i));
    }
    add(stack, stack, sve_vector_size_in_bytes * count);
    return count * sve_vector_size_in_bytes / 8;
  }

  // NEON
  if (count == 1) {
    ldrq(as_FloatRegister(regs[0]), Address(post(stack, wordSize * 2)));
    return 2;
  }

  bool odd = (count & 1) == 1;
  int push_slots = count + (odd ? 1 : 0);

  if (odd) {
    ldrq(as_FloatRegister(regs[count - 1]), Address(stack, (count - 1) * wordSize * 2));
    words_pushed++;
  }

  for (int i = 2; i + 1 < count; i += 2) {
    ldpq(as_FloatRegister(regs[i]), as_FloatRegister(regs[i+1]), Address(stack, i * wordSize * 2));
    words_pushed += 2;
  }

  ldpq(as_FloatRegister(regs[0]), as_FloatRegister(regs[1]), Address(post(stack, push_slots * wordSize * 2)));
  words_pushed += 2;

  assert(words_pushed == count, "oops, pushed(%d) != count(%d)", words_pushed, count);

  return count * 2;
}

// Return the number of dwords pushed
int MacroAssembler::push_p(unsigned int bitset, Register stack) {
  bool use_sve = false;
  int sve_predicate_size_in_slots = 0;

#ifdef COMPILER2
  use_sve = Matcher::supports_scalable_vector();
  if (use_sve) {
    sve_predicate_size_in_slots = Matcher::scalable_predicate_reg_slots();
  }
#endif

  if (!use_sve) {
    return 0;
  }

  unsigned char regs[PRegisterImpl::number_of_saved_registers];
  int count = 0;
  for (int reg = 0; reg < PRegisterImpl::number_of_saved_registers; reg++) {
    if (1 & bitset)
      regs[count++] = reg;
    bitset >>= 1;
  }

  if (count == 0) {
    return 0;
  }

  int total_push_bytes = align_up(sve_predicate_size_in_slots *
                                  VMRegImpl::stack_slot_size * count, 16);
  sub(stack, stack, total_push_bytes);
  for (int i = 0; i < count; i++) {
    sve_str(as_PRegister(regs[i]), Address(stack, i));
  }
  return total_push_bytes / 8;
}

// Return the number of dwords popped
int MacroAssembler::pop_p(unsigned int bitset, Register stack) {
  bool use_sve = false;
  int sve_predicate_size_in_slots = 0;

#ifdef COMPILER2
  use_sve = Matcher::supports_scalable_vector();
  if (use_sve) {
    sve_predicate_size_in_slots = Matcher::scalable_predicate_reg_slots();
  }
#endif

  if (!use_sve) {
    return 0;
  }

  unsigned char regs[PRegisterImpl::number_of_saved_registers];
  int count = 0;
  for (int reg = 0; reg < PRegisterImpl::number_of_saved_registers; reg++) {
    if (1 & bitset)
      regs[count++] = reg;
    bitset >>= 1;
  }

  if (count == 0) {
    return 0;
  }

  int total_pop_bytes = align_up(sve_predicate_size_in_slots *
                                 VMRegImpl::stack_slot_size * count, 16);
  for (int i = count - 1; i >= 0; i--) {
    sve_ldr(as_PRegister(regs[i]), Address(stack, i));
  }
  add(stack, stack, total_pop_bytes);
  return total_pop_bytes / 8;
}

#ifdef ASSERT
void MacroAssembler::verify_heapbase(const char* msg) {
#if 0
  assert (UseCompressedOops || UseCompressedClassPointers, "should be compressed");
  assert (Universe::heap() != NULL, "java heap should be initialized");
  if (!UseCompressedOops || Universe::ptr_base() == NULL) {
    // rheapbase is allocated as general register
    return;
  }
  if (CheckCompressedOops) {
    Label ok;
    push(1 << rscratch1->encoding(), sp); // cmpptr trashes rscratch1
    cmpptr(rheapbase, ExternalAddress((address)CompressedOops::ptrs_base_addr()));
    br(Assembler::EQ, ok);
    stop(msg);
    bind(ok);
    pop(1 << rscratch1->encoding(), sp);
  }
#endif
}
#endif

void MacroAssembler::resolve_jobject(Register value, Register thread, Register tmp) {
  Label done, not_weak;
  cbz(value, done);           // Use NULL as-is.

  STATIC_ASSERT(JNIHandles::weak_tag_mask == 1u);
  tbz(value, 0, not_weak);    // Test for jweak tag.

  // Resolve jweak.
  access_load_at(T_OBJECT, IN_NATIVE | ON_PHANTOM_OOP_REF, value,
                 Address(value, -JNIHandles::weak_tag_value), tmp, thread);
  verify_oop(value);
  b(done);

  bind(not_weak);
  // Resolve (untagged) jobject.
  access_load_at(T_OBJECT, IN_NATIVE, value, Address(value, 0), tmp, thread);
  verify_oop(value);
  bind(done);
}

void MacroAssembler::stop(const char* msg) {
  BLOCK_COMMENT(msg);
  dcps1(0xdeae);
  emit_int64((uintptr_t)msg);
}

void MacroAssembler::unimplemented(const char* what) {
  const char* buf = NULL;
  {
    ResourceMark rm;
    stringStream ss;
    ss.print("unimplemented: %s", what);
    buf = code_string(ss.as_string());
  }
  stop(buf);
}

// If a constant does not fit in an immediate field, generate some
// number of MOV instructions and then perform the operation.
void MacroAssembler::wrap_add_sub_imm_insn(Register Rd, Register Rn, unsigned imm,
                                           add_sub_imm_insn insn1,
                                           add_sub_reg_insn insn2) {
  assert(Rd != zr, "Rd = zr and not setting flags?");
  if (operand_valid_for_add_sub_immediate((int)imm)) {
    (this->*insn1)(Rd, Rn, imm);
  } else {
    if (uabs(imm) < (1 << 24)) {
       (this->*insn1)(Rd, Rn, imm & -(1 << 12));
       (this->*insn1)(Rd, Rd, imm & ((1 << 12)-1));
    } else {
       assert_different_registers(Rd, Rn);
       mov(Rd, (uint64_t)imm);
       (this->*insn2)(Rd, Rn, Rd, LSL, 0);
    }
  }
}

// Seperate vsn which sets the flags. Optimisations are more restricted
// because we must set the flags correctly.
void MacroAssembler::wrap_adds_subs_imm_insn(Register Rd, Register Rn, unsigned imm,
                                           add_sub_imm_insn insn1,
                                           add_sub_reg_insn insn2) {
  if (operand_valid_for_add_sub_immediate((int)imm)) {
    (this->*insn1)(Rd, Rn, imm);
  } else {
    assert_different_registers(Rd, Rn);
    assert(Rd != zr, "overflow in immediate operand");
    mov(Rd, (uint64_t)imm);
    (this->*insn2)(Rd, Rn, Rd, LSL, 0);
  }
}


void MacroAssembler::add(Register Rd, Register Rn, RegisterOrConstant increment) {
  if (increment.is_register()) {
    add(Rd, Rn, increment.as_register());
  } else {
    add(Rd, Rn, increment.as_constant());
  }
}

void MacroAssembler::addw(Register Rd, Register Rn, RegisterOrConstant increment) {
  if (increment.is_register()) {
    addw(Rd, Rn, increment.as_register());
  } else {
    addw(Rd, Rn, increment.as_constant());
  }
}

void MacroAssembler::sub(Register Rd, Register Rn, RegisterOrConstant decrement) {
  if (decrement.is_register()) {
    sub(Rd, Rn, decrement.as_register());
  } else {
    sub(Rd, Rn, decrement.as_constant());
  }
}

void MacroAssembler::subw(Register Rd, Register Rn, RegisterOrConstant decrement) {
  if (decrement.is_register()) {
    subw(Rd, Rn, decrement.as_register());
  } else {
    subw(Rd, Rn, decrement.as_constant());
  }
}

void MacroAssembler::reinit_heapbase()
{
  if (UseCompressedOops) {
    if (Universe::is_fully_initialized()) {
      mov(rheapbase, CompressedOops::ptrs_base());
    } else {
      lea(rheapbase, ExternalAddress((address)CompressedOops::ptrs_base_addr()));
      ldr(rheapbase, Address(rheapbase));
    }
  }
}

// this simulates the behaviour of the x86 cmpxchg instruction using a
// load linked/store conditional pair. we use the acquire/release
// versions of these instructions so that we flush pending writes as
// per Java semantics.

// n.b the x86 version assumes the old value to be compared against is
// in rax and updates rax with the value located in memory if the
// cmpxchg fails. we supply a register for the old value explicitly

// the aarch64 load linked/store conditional instructions do not
// accept an offset. so, unlike x86, we must provide a plain register
// to identify the memory word to be compared/exchanged rather than a
// register+offset Address.

void MacroAssembler::cmpxchgptr(Register oldv, Register newv, Register addr, Register tmp,
                                Label &succeed, Label *fail) {
  // oldv holds comparison value
  // newv holds value to write in exchange
  // addr identifies memory word to compare against/update
  if (UseLSE) {
    mov(tmp, oldv);
    casal(Assembler::xword, oldv, newv, addr);
    cmp(tmp, oldv);
    br(Assembler::EQ, succeed);
    membar(AnyAny);
  } else {
    Label retry_load, nope;
    if ((VM_Version::features() & VM_Version::CPU_STXR_PREFETCH))
      prfm(Address(addr), PSTL1STRM);
    bind(retry_load);
    // flush and load exclusive from the memory location
    // and fail if it is not what we expect
    ldaxr(tmp, addr);
    cmp(tmp, oldv);
    br(Assembler::NE, nope);
    // if we store+flush with no intervening write tmp wil be zero
    stlxr(tmp, newv, addr);
    cbzw(tmp, succeed);
    // retry so we only ever return after a load fails to compare
    // ensures we don't return a stale value after a failed write.
    b(retry_load);
    // if the memory word differs we return it in oldv and signal a fail
    bind(nope);
    membar(AnyAny);
    mov(oldv, tmp);
  }
  if (fail)
    b(*fail);
}

void MacroAssembler::cmpxchg_obj_header(Register oldv, Register newv, Register obj, Register tmp,
                                        Label &succeed, Label *fail) {
  assert(oopDesc::mark_offset_in_bytes() == 0, "assumption");
  cmpxchgptr(oldv, newv, obj, tmp, succeed, fail);
}

void MacroAssembler::cmpxchgw(Register oldv, Register newv, Register addr, Register tmp,
                                Label &succeed, Label *fail) {
  // oldv holds comparison value
  // newv holds value to write in exchange
  // addr identifies memory word to compare against/update
  // tmp returns 0/1 for success/failure
  if (UseLSE) {
    mov(tmp, oldv);
    casal(Assembler::word, oldv, newv, addr);
    cmp(tmp, oldv);
    br(Assembler::EQ, succeed);
    membar(AnyAny);
  } else {
    Label retry_load, nope;
    if ((VM_Version::features() & VM_Version::CPU_STXR_PREFETCH))
      prfm(Address(addr), PSTL1STRM);
    bind(retry_load);
    // flush and load exclusive from the memory location
    // and fail if it is not what we expect
    ldaxrw(tmp, addr);
    cmp(tmp, oldv);
    br(Assembler::NE, nope);
    // if we store+flush with no intervening write tmp wil be zero
    stlxrw(tmp, newv, addr);
    cbzw(tmp, succeed);
    // retry so we only ever return after a load fails to compare
    // ensures we don't return a stale value after a failed write.
    b(retry_load);
    // if the memory word differs we return it in oldv and signal a fail
    bind(nope);
    membar(AnyAny);
    mov(oldv, tmp);
  }
  if (fail)
    b(*fail);
}

// A generic CAS; success or failure is in the EQ flag.  A weak CAS
// doesn't retry and may fail spuriously.  If the oldval is wanted,
// Pass a register for the result, otherwise pass noreg.

// Clobbers rscratch1
void MacroAssembler::cmpxchg(Register addr, Register expected,
                             Register new_val,
                             enum operand_size size,
                             bool acquire, bool release,
                             bool weak,
                             Register result) {
  if (result == noreg)  result = rscratch1;
  BLOCK_COMMENT("cmpxchg {");
  if (UseLSE) {
    mov(result, expected);
    lse_cas(result, new_val, addr, size, acquire, release, /*not_pair*/ true);
    compare_eq(result, expected, size);
  } else {
    Label retry_load, done;
    if ((VM_Version::features() & VM_Version::CPU_STXR_PREFETCH))
      prfm(Address(addr), PSTL1STRM);
    bind(retry_load);
    load_exclusive(result, addr, size, acquire);
    compare_eq(result, expected, size);
    br(Assembler::NE, done);
    store_exclusive(rscratch1, new_val, addr, size, release);
    if (weak) {
      cmpw(rscratch1, 0u);  // If the store fails, return NE to our caller.
    } else {
      cbnzw(rscratch1, retry_load);
    }
    bind(done);
  }
  BLOCK_COMMENT("} cmpxchg");
}

// A generic comparison. Only compares for equality, clobbers rscratch1.
void MacroAssembler::compare_eq(Register rm, Register rn, enum operand_size size) {
  if (size == xword) {
    cmp(rm, rn);
  } else if (size == word) {
    cmpw(rm, rn);
  } else if (size == halfword) {
    eorw(rscratch1, rm, rn);
    ands(zr, rscratch1, 0xffff);
  } else if (size == byte) {
    eorw(rscratch1, rm, rn);
    ands(zr, rscratch1, 0xff);
  } else {
    ShouldNotReachHere();
  }
}


static bool different(Register a, RegisterOrConstant b, Register c) {
  if (b.is_constant())
    return a != c;
  else
    return a != b.as_register() && a != c && b.as_register() != c;
}

#define ATOMIC_OP(NAME, LDXR, OP, IOP, AOP, STXR, sz)                   \
void MacroAssembler::atomic_##NAME(Register prev, RegisterOrConstant incr, Register addr) { \
  if (UseLSE) {                                                         \
    prev = prev->is_valid() ? prev : zr;                                \
    if (incr.is_register()) {                                           \
      AOP(sz, incr.as_register(), prev, addr);                          \
    } else {                                                            \
      mov(rscratch2, incr.as_constant());                               \
      AOP(sz, rscratch2, prev, addr);                                   \
    }                                                                   \
    return;                                                             \
  }                                                                     \
  Register result = rscratch2;                                          \
  if (prev->is_valid())                                                 \
    result = different(prev, incr, addr) ? prev : rscratch2;            \
                                                                        \
  Label retry_load;                                                     \
  if ((VM_Version::features() & VM_Version::CPU_STXR_PREFETCH))         \
    prfm(Address(addr), PSTL1STRM);                                     \
  bind(retry_load);                                                     \
  LDXR(result, addr);                                                   \
  OP(rscratch1, result, incr);                                          \
  STXR(rscratch2, rscratch1, addr);                                     \
  cbnzw(rscratch2, retry_load);                                         \
  if (prev->is_valid() && prev != result) {                             \
    IOP(prev, rscratch1, incr);                                         \
  }                                                                     \
}

ATOMIC_OP(add, ldxr, add, sub, ldadd, stxr, Assembler::xword)
ATOMIC_OP(addw, ldxrw, addw, subw, ldadd, stxrw, Assembler::word)
ATOMIC_OP(addal, ldaxr, add, sub, ldaddal, stlxr, Assembler::xword)
ATOMIC_OP(addalw, ldaxrw, addw, subw, ldaddal, stlxrw, Assembler::word)

#undef ATOMIC_OP

#define ATOMIC_XCHG(OP, AOP, LDXR, STXR, sz)                            \
void MacroAssembler::atomic_##OP(Register prev, Register newv, Register addr) { \
  if (UseLSE) {                                                         \
    prev = prev->is_valid() ? prev : zr;                                \
    AOP(sz, newv, prev, addr);                                          \
    return;                                                             \
  }                                                                     \
  Register result = rscratch2;                                          \
  if (prev->is_valid())                                                 \
    result = different(prev, newv, addr) ? prev : rscratch2;            \
                                                                        \
  Label retry_load;                                                     \
  if ((VM_Version::features() & VM_Version::CPU_STXR_PREFETCH))         \
    prfm(Address(addr), PSTL1STRM);                                     \
  bind(retry_load);                                                     \
  LDXR(result, addr);                                                   \
  STXR(rscratch1, newv, addr);                                          \
  cbnzw(rscratch1, retry_load);                                         \
  if (prev->is_valid() && prev != result)                               \
    mov(prev, result);                                                  \
}

ATOMIC_XCHG(xchg, swp, ldxr, stxr, Assembler::xword)
ATOMIC_XCHG(xchgw, swp, ldxrw, stxrw, Assembler::word)
ATOMIC_XCHG(xchgl, swpl, ldxr, stlxr, Assembler::xword)
ATOMIC_XCHG(xchglw, swpl, ldxrw, stlxrw, Assembler::word)
ATOMIC_XCHG(xchgal, swpal, ldaxr, stlxr, Assembler::xword)
ATOMIC_XCHG(xchgalw, swpal, ldaxrw, stlxrw, Assembler::word)

#undef ATOMIC_XCHG

#ifndef PRODUCT
extern "C" void findpc(intptr_t x);
#endif

void MacroAssembler::debug64(char* msg, int64_t pc, int64_t regs[])
{
  // In order to get locks to work, we need to fake a in_VM state
  if (ShowMessageBoxOnError ) {
    JavaThread* thread = JavaThread::current();
    JavaThreadState saved_state = thread->thread_state();
    thread->set_thread_state(_thread_in_vm);
#ifndef PRODUCT
    if (CountBytecodes || TraceBytecodes || StopInterpreterAt) {
      ttyLocker ttyl;
      BytecodeCounter::print();
    }
#endif
    if (os::message_box(msg, "Execution stopped, print registers?")) {
      ttyLocker ttyl;
      tty->print_cr(" pc = 0x%016" PRIx64, pc);
#ifndef PRODUCT
      tty->cr();
      findpc(pc);
      tty->cr();
#endif
      tty->print_cr(" r0 = 0x%016" PRIx64, regs[0]);
      tty->print_cr(" r1 = 0x%016" PRIx64, regs[1]);
      tty->print_cr(" r2 = 0x%016" PRIx64, regs[2]);
      tty->print_cr(" r3 = 0x%016" PRIx64, regs[3]);
      tty->print_cr(" r4 = 0x%016" PRIx64, regs[4]);
      tty->print_cr(" r5 = 0x%016" PRIx64, regs[5]);
      tty->print_cr(" r6 = 0x%016" PRIx64, regs[6]);
      tty->print_cr(" r7 = 0x%016" PRIx64, regs[7]);
      tty->print_cr(" r8 = 0x%016" PRIx64, regs[8]);
      tty->print_cr(" r9 = 0x%016" PRIx64, regs[9]);
      tty->print_cr("r10 = 0x%016" PRIx64, regs[10]);
      tty->print_cr("r11 = 0x%016" PRIx64, regs[11]);
      tty->print_cr("r12 = 0x%016" PRIx64, regs[12]);
      tty->print_cr("r13 = 0x%016" PRIx64, regs[13]);
      tty->print_cr("r14 = 0x%016" PRIx64, regs[14]);
      tty->print_cr("r15 = 0x%016" PRIx64, regs[15]);
      tty->print_cr("r16 = 0x%016" PRIx64, regs[16]);
      tty->print_cr("r17 = 0x%016" PRIx64, regs[17]);
      tty->print_cr("r18 = 0x%016" PRIx64, regs[18]);
      tty->print_cr("r19 = 0x%016" PRIx64, regs[19]);
      tty->print_cr("r20 = 0x%016" PRIx64, regs[20]);
      tty->print_cr("r21 = 0x%016" PRIx64, regs[21]);
      tty->print_cr("r22 = 0x%016" PRIx64, regs[22]);
      tty->print_cr("r23 = 0x%016" PRIx64, regs[23]);
      tty->print_cr("r24 = 0x%016" PRIx64, regs[24]);
      tty->print_cr("r25 = 0x%016" PRIx64, regs[25]);
      tty->print_cr("r26 = 0x%016" PRIx64, regs[26]);
      tty->print_cr("r27 = 0x%016" PRIx64, regs[27]);
      tty->print_cr("r28 = 0x%016" PRIx64, regs[28]);
      tty->print_cr("r30 = 0x%016" PRIx64, regs[30]);
      tty->print_cr("r31 = 0x%016" PRIx64, regs[31]);
      BREAKPOINT;
    }
  }
  fatal("DEBUG MESSAGE: %s", msg);
}

RegSet MacroAssembler::call_clobbered_registers() {
  RegSet regs = RegSet::range(r0, r17) - RegSet::of(rscratch1, rscratch2);
#ifndef R18_RESERVED
  regs += r18_tls;
#endif
  return regs;
}

void MacroAssembler::push_call_clobbered_registers_except(RegSet exclude) {
  int step = 4 * wordSize;
  push(call_clobbered_registers() - exclude, sp);
  sub(sp, sp, step);
  mov(rscratch1, -step);
  // Push v0-v7, v16-v31.
  for (int i = 31; i>= 4; i -= 4) {
    if (i <= v7->encoding() || i >= v16->encoding())
      st1(as_FloatRegister(i-3), as_FloatRegister(i-2), as_FloatRegister(i-1),
          as_FloatRegister(i), T1D, Address(post(sp, rscratch1)));
  }
  st1(as_FloatRegister(0), as_FloatRegister(1), as_FloatRegister(2),
      as_FloatRegister(3), T1D, Address(sp));
}

void MacroAssembler::pop_call_clobbered_registers_except(RegSet exclude) {
  for (int i = 0; i < 32; i += 4) {
    if (i <= v7->encoding() || i >= v16->encoding())
      ld1(as_FloatRegister(i), as_FloatRegister(i+1), as_FloatRegister(i+2),
          as_FloatRegister(i+3), T1D, Address(post(sp, 4 * wordSize)));
  }

  reinitialize_ptrue();

  pop(call_clobbered_registers() - exclude, sp);
}

void MacroAssembler::push_CPU_state(bool save_vectors, bool use_sve,
                                    int sve_vector_size_in_bytes, int total_predicate_in_bytes) {
  push(RegSet::range(r0, r29), sp); // integer registers except lr & sp
  if (save_vectors && use_sve && sve_vector_size_in_bytes > 16) {
    sub(sp, sp, sve_vector_size_in_bytes * FloatRegisterImpl::number_of_registers);
    for (int i = 0; i < FloatRegisterImpl::number_of_registers; i++) {
      sve_str(as_FloatRegister(i), Address(sp, i));
    }
  } else {
    int step = (save_vectors ? 8 : 4) * wordSize;
    mov(rscratch1, -step);
    sub(sp, sp, step);
    for (int i = 28; i >= 4; i -= 4) {
      st1(as_FloatRegister(i), as_FloatRegister(i+1), as_FloatRegister(i+2),
          as_FloatRegister(i+3), save_vectors ? T2D : T1D, Address(post(sp, rscratch1)));
    }
    st1(v0, v1, v2, v3, save_vectors ? T2D : T1D, sp);
  }
  if (save_vectors && use_sve && total_predicate_in_bytes > 0) {
    sub(sp, sp, total_predicate_in_bytes);
    for (int i = 0; i < PRegisterImpl::number_of_saved_registers; i++) {
      sve_str(as_PRegister(i), Address(sp, i));
    }
  }
}

void MacroAssembler::pop_CPU_state(bool restore_vectors, bool use_sve,
                                   int sve_vector_size_in_bytes, int total_predicate_in_bytes) {
  if (restore_vectors && use_sve && total_predicate_in_bytes > 0) {
    for (int i = PRegisterImpl::number_of_saved_registers - 1; i >= 0; i--) {
      sve_ldr(as_PRegister(i), Address(sp, i));
    }
    add(sp, sp, total_predicate_in_bytes);
  }
  if (restore_vectors && use_sve && sve_vector_size_in_bytes > 16) {
    for (int i = FloatRegisterImpl::number_of_registers - 1; i >= 0; i--) {
      sve_ldr(as_FloatRegister(i), Address(sp, i));
    }
    add(sp, sp, sve_vector_size_in_bytes * FloatRegisterImpl::number_of_registers);
  } else {
    int step = (restore_vectors ? 8 : 4) * wordSize;
    for (int i = 0; i <= 28; i += 4)
      ld1(as_FloatRegister(i), as_FloatRegister(i+1), as_FloatRegister(i+2),
          as_FloatRegister(i+3), restore_vectors ? T2D : T1D, Address(post(sp, step)));
  }

  // We may use predicate registers and rely on ptrue with SVE,
  // regardless of wide vector (> 8 bytes) used or not.
  if (use_sve) {
    reinitialize_ptrue();
  }

  // integer registers except lr & sp
  pop(RegSet::range(r0, r17), sp);
#ifdef R18_RESERVED
  ldp(zr, r19, Address(post(sp, 2 * wordSize)));
  pop(RegSet::range(r20, r29), sp);
#else
  pop(RegSet::range(r18_tls, r29), sp);
#endif
}

/**
 * Helpers for multiply_to_len().
 */
void MacroAssembler::add2_with_carry(Register final_dest_hi, Register dest_hi, Register dest_lo,
                                     Register src1, Register src2) {
  adds(dest_lo, dest_lo, src1);
  adc(dest_hi, dest_hi, zr);
  adds(dest_lo, dest_lo, src2);
  adc(final_dest_hi, dest_hi, zr);
}

// Generate an address from (r + r1 extend offset).  "size" is the
// size of the operand.  The result may be in rscratch2.
Address MacroAssembler::offsetted_address(Register r, Register r1,
                                          Address::extend ext, int offset, int size) {
  if (offset || (ext.shift() % size != 0)) {
    lea(rscratch2, Address(r, r1, ext));
    return Address(rscratch2, offset);
  } else {
    return Address(r, r1, ext);
  }
}

Address MacroAssembler::spill_address(int size, int offset, Register tmp)
{
  assert(offset >= 0, "spill to negative address?");
  // Offset reachable ?
  //   Not aligned - 9 bits signed offset
  //   Aligned - 12 bits unsigned offset shifted
  Register base = sp;
  if ((offset & (size-1)) && offset >= (1<<8)) {
    add(tmp, base, offset & ((1<<12)-1));
    base = tmp;
    offset &= -1u<<12;
  }

  if (offset >= (1<<12) * size) {
    add(tmp, base, offset & (((1<<12)-1)<<12));
    base = tmp;
    offset &= ~(((1<<12)-1)<<12);
  }

  return Address(base, offset);
}

Address MacroAssembler::sve_spill_address(int sve_reg_size_in_bytes, int offset, Register tmp) {
  assert(offset >= 0, "spill to negative address?");

  Register base = sp;

  // An immediate offset in the range 0 to 255 which is multiplied
  // by the current vector or predicate register size in bytes.
  if (offset % sve_reg_size_in_bytes == 0 && offset < ((1<<8)*sve_reg_size_in_bytes)) {
    return Address(base, offset / sve_reg_size_in_bytes);
  }

  add(tmp, base, offset);
  return Address(tmp);
}

// Checks whether offset is aligned.
// Returns true if it is, else false.
bool MacroAssembler::merge_alignment_check(Register base,
                                           size_t size,
                                           int64_t cur_offset,
                                           int64_t prev_offset) const {
  if (AvoidUnalignedAccesses) {
    if (base == sp) {
      // Checks whether low offset if aligned to pair of registers.
      int64_t pair_mask = size * 2 - 1;
      int64_t offset = prev_offset > cur_offset ? cur_offset : prev_offset;
      return (offset & pair_mask) == 0;
    } else { // If base is not sp, we can't guarantee the access is aligned.
      return false;
    }
  } else {
    int64_t mask = size - 1;
    // Load/store pair instruction only supports element size aligned offset.
    return (cur_offset & mask) == 0 && (prev_offset & mask) == 0;
  }
}

// Checks whether current and previous loads/stores can be merged.
// Returns true if it can be merged, else false.
bool MacroAssembler::ldst_can_merge(Register rt,
                                    const Address &adr,
                                    size_t cur_size_in_bytes,
                                    bool is_store) const {
  address prev = pc() - NativeInstruction::instruction_size;
  address last = code()->last_insn();

  if (last == NULL || !nativeInstruction_at(last)->is_Imm_LdSt()) {
    return false;
  }

  if (adr.getMode() != Address::base_plus_offset || prev != last) {
    return false;
  }

  NativeLdSt* prev_ldst = NativeLdSt_at(prev);
  size_t prev_size_in_bytes = prev_ldst->size_in_bytes();

  assert(prev_size_in_bytes == 4 || prev_size_in_bytes == 8, "only supports 64/32bit merging.");
  assert(cur_size_in_bytes == 4 || cur_size_in_bytes == 8, "only supports 64/32bit merging.");

  if (cur_size_in_bytes != prev_size_in_bytes || is_store != prev_ldst->is_store()) {
    return false;
  }

  int64_t max_offset = 63 * prev_size_in_bytes;
  int64_t min_offset = -64 * prev_size_in_bytes;

  assert(prev_ldst->is_not_pre_post_index(), "pre-index or post-index is not supported to be merged.");

  // Only same base can be merged.
  if (adr.base() != prev_ldst->base()) {
    return false;
  }

  int64_t cur_offset = adr.offset();
  int64_t prev_offset = prev_ldst->offset();
  size_t diff = abs(cur_offset - prev_offset);
  if (diff != prev_size_in_bytes) {
    return false;
  }

  // Following cases can not be merged:
  // ldr x2, [x2, #8]
  // ldr x3, [x2, #16]
  // or:
  // ldr x2, [x3, #8]
  // ldr x2, [x3, #16]
  // If t1 and t2 is the same in "ldp t1, t2, [xn, #imm]", we'll get SIGILL.
  if (!is_store && (adr.base() == prev_ldst->target() || rt == prev_ldst->target())) {
    return false;
  }

  int64_t low_offset = prev_offset > cur_offset ? cur_offset : prev_offset;
  // Offset range must be in ldp/stp instruction's range.
  if (low_offset > max_offset || low_offset < min_offset) {
    return false;
  }

  if (merge_alignment_check(adr.base(), prev_size_in_bytes, cur_offset, prev_offset)) {
    return true;
  }

  return false;
}

// Merge current load/store with previous load/store into ldp/stp.
void MacroAssembler::merge_ldst(Register rt,
                                const Address &adr,
                                size_t cur_size_in_bytes,
                                bool is_store) {

  assert(ldst_can_merge(rt, adr, cur_size_in_bytes, is_store) == true, "cur and prev must be able to be merged.");

  Register rt_low, rt_high;
  address prev = pc() - NativeInstruction::instruction_size;
  NativeLdSt* prev_ldst = NativeLdSt_at(prev);

  int64_t offset;

  if (adr.offset() < prev_ldst->offset()) {
    offset = adr.offset();
    rt_low = rt;
    rt_high = prev_ldst->target();
  } else {
    offset = prev_ldst->offset();
    rt_low = prev_ldst->target();
    rt_high = rt;
  }

  Address adr_p = Address(prev_ldst->base(), offset);
  // Overwrite previous generated binary.
  code_section()->set_end(prev);

  const size_t sz = prev_ldst->size_in_bytes();
  assert(sz == 8 || sz == 4, "only supports 64/32bit merging.");
  if (!is_store) {
    BLOCK_COMMENT("merged ldr pair");
    if (sz == 8) {
      ldp(rt_low, rt_high, adr_p);
    } else {
      ldpw(rt_low, rt_high, adr_p);
    }
  } else {
    BLOCK_COMMENT("merged str pair");
    if (sz == 8) {
      stp(rt_low, rt_high, adr_p);
    } else {
      stpw(rt_low, rt_high, adr_p);
    }
  }
}

/**
 * Multiply 64 bit by 64 bit first loop.
 */
void MacroAssembler::multiply_64_x_64_loop(Register x, Register xstart, Register x_xstart,
                                           Register y, Register y_idx, Register z,
                                           Register carry, Register product,
                                           Register idx, Register kdx) {
  //
  //  jlong carry, x[], y[], z[];
  //  for (int idx=ystart, kdx=ystart+1+xstart; idx >= 0; idx-, kdx--) {
  //    huge_128 product = y[idx] * x[xstart] + carry;
  //    z[kdx] = (jlong)product;
  //    carry  = (jlong)(product >>> 64);
  //  }
  //  z[xstart] = carry;
  //

  Label L_first_loop, L_first_loop_exit;
  Label L_one_x, L_one_y, L_multiply;

  subsw(xstart, xstart, 1);
  br(Assembler::MI, L_one_x);

  lea(rscratch1, Address(x, xstart, Address::lsl(LogBytesPerInt)));
  ldr(x_xstart, Address(rscratch1));
  ror(x_xstart, x_xstart, 32); // convert big-endian to little-endian

  bind(L_first_loop);
  subsw(idx, idx, 1);
  br(Assembler::MI, L_first_loop_exit);
  subsw(idx, idx, 1);
  br(Assembler::MI, L_one_y);
  lea(rscratch1, Address(y, idx, Address::uxtw(LogBytesPerInt)));
  ldr(y_idx, Address(rscratch1));
  ror(y_idx, y_idx, 32); // convert big-endian to little-endian
  bind(L_multiply);

  // AArch64 has a multiply-accumulate instruction that we can't use
  // here because it has no way to process carries, so we have to use
  // separate add and adc instructions.  Bah.
  umulh(rscratch1, x_xstart, y_idx); // x_xstart * y_idx -> rscratch1:product
  mul(product, x_xstart, y_idx);
  adds(product, product, carry);
  adc(carry, rscratch1, zr);   // x_xstart * y_idx + carry -> carry:product

  subw(kdx, kdx, 2);
  ror(product, product, 32); // back to big-endian
  str(product, offsetted_address(z, kdx, Address::uxtw(LogBytesPerInt), 0, BytesPerLong));

  b(L_first_loop);

  bind(L_one_y);
  ldrw(y_idx, Address(y,  0));
  b(L_multiply);

  bind(L_one_x);
  ldrw(x_xstart, Address(x,  0));
  b(L_first_loop);

  bind(L_first_loop_exit);
}

/**
 * Multiply 128 bit by 128. Unrolled inner loop.
 *
 */
void MacroAssembler::multiply_128_x_128_loop(Register y, Register z,
                                             Register carry, Register carry2,
                                             Register idx, Register jdx,
                                             Register yz_idx1, Register yz_idx2,
                                             Register tmp, Register tmp3, Register tmp4,
                                             Register tmp6, Register product_hi) {

  //   jlong carry, x[], y[], z[];
  //   int kdx = ystart+1;
  //   for (int idx=ystart-2; idx >= 0; idx -= 2) { // Third loop
  //     huge_128 tmp3 = (y[idx+1] * product_hi) + z[kdx+idx+1] + carry;
  //     jlong carry2  = (jlong)(tmp3 >>> 64);
  //     huge_128 tmp4 = (y[idx]   * product_hi) + z[kdx+idx] + carry2;
  //     carry  = (jlong)(tmp4 >>> 64);
  //     z[kdx+idx+1] = (jlong)tmp3;
  //     z[kdx+idx] = (jlong)tmp4;
  //   }
  //   idx += 2;
  //   if (idx > 0) {
  //     yz_idx1 = (y[idx] * product_hi) + z[kdx+idx] + carry;
  //     z[kdx+idx] = (jlong)yz_idx1;
  //     carry  = (jlong)(yz_idx1 >>> 64);
  //   }
  //

  Label L_third_loop, L_third_loop_exit, L_post_third_loop_done;

  lsrw(jdx, idx, 2);

  bind(L_third_loop);

  subsw(jdx, jdx, 1);
  br(Assembler::MI, L_third_loop_exit);
  subw(idx, idx, 4);

  lea(rscratch1, Address(y, idx, Address::uxtw(LogBytesPerInt)));

  ldp(yz_idx2, yz_idx1, Address(rscratch1, 0));

  lea(tmp6, Address(z, idx, Address::uxtw(LogBytesPerInt)));

  ror(yz_idx1, yz_idx1, 32); // convert big-endian to little-endian
  ror(yz_idx2, yz_idx2, 32);

  ldp(rscratch2, rscratch1, Address(tmp6, 0));

  mul(tmp3, product_hi, yz_idx1);  //  yz_idx1 * product_hi -> tmp4:tmp3
  umulh(tmp4, product_hi, yz_idx1);

  ror(rscratch1, rscratch1, 32); // convert big-endian to little-endian
  ror(rscratch2, rscratch2, 32);

  mul(tmp, product_hi, yz_idx2);   //  yz_idx2 * product_hi -> carry2:tmp
  umulh(carry2, product_hi, yz_idx2);

  // propagate sum of both multiplications into carry:tmp4:tmp3
  adds(tmp3, tmp3, carry);
  adc(tmp4, tmp4, zr);
  adds(tmp3, tmp3, rscratch1);
  adcs(tmp4, tmp4, tmp);
  adc(carry, carry2, zr);
  adds(tmp4, tmp4, rscratch2);
  adc(carry, carry, zr);

  ror(tmp3, tmp3, 32); // convert little-endian to big-endian
  ror(tmp4, tmp4, 32);
  stp(tmp4, tmp3, Address(tmp6, 0));

  b(L_third_loop);
  bind (L_third_loop_exit);

  andw (idx, idx, 0x3);
  cbz(idx, L_post_third_loop_done);

  Label L_check_1;
  subsw(idx, idx, 2);
  br(Assembler::MI, L_check_1);

  lea(rscratch1, Address(y, idx, Address::uxtw(LogBytesPerInt)));
  ldr(yz_idx1, Address(rscratch1, 0));
  ror(yz_idx1, yz_idx1, 32);
  mul(tmp3, product_hi, yz_idx1);  //  yz_idx1 * product_hi -> tmp4:tmp3
  umulh(tmp4, product_hi, yz_idx1);
  lea(rscratch1, Address(z, idx, Address::uxtw(LogBytesPerInt)));
  ldr(yz_idx2, Address(rscratch1, 0));
  ror(yz_idx2, yz_idx2, 32);

  add2_with_carry(carry, tmp4, tmp3, carry, yz_idx2);

  ror(tmp3, tmp3, 32);
  str(tmp3, Address(rscratch1, 0));

  bind (L_check_1);

  andw (idx, idx, 0x1);
  subsw(idx, idx, 1);
  br(Assembler::MI, L_post_third_loop_done);
  ldrw(tmp4, Address(y, idx, Address::uxtw(LogBytesPerInt)));
  mul(tmp3, tmp4, product_hi);  //  tmp4 * product_hi -> carry2:tmp3
  umulh(carry2, tmp4, product_hi);
  ldrw(tmp4, Address(z, idx, Address::uxtw(LogBytesPerInt)));

  add2_with_carry(carry2, tmp3, tmp4, carry);

  strw(tmp3, Address(z, idx, Address::uxtw(LogBytesPerInt)));
  extr(carry, carry2, tmp3, 32);

  bind(L_post_third_loop_done);
}

/**
 * Code for BigInteger::multiplyToLen() instrinsic.
 *
 * r0: x
 * r1: xlen
 * r2: y
 * r3: ylen
 * r4:  z
 * r5: zlen
 * r10: tmp1
 * r11: tmp2
 * r12: tmp3
 * r13: tmp4
 * r14: tmp5
 * r15: tmp6
 * r16: tmp7
 *
 */
void MacroAssembler::multiply_to_len(Register x, Register xlen, Register y, Register ylen,
                                     Register z, Register zlen,
                                     Register tmp1, Register tmp2, Register tmp3, Register tmp4,
                                     Register tmp5, Register tmp6, Register product_hi) {

  assert_different_registers(x, xlen, y, ylen, z, zlen, tmp1, tmp2, tmp3, tmp4, tmp5, tmp6);

  const Register idx = tmp1;
  const Register kdx = tmp2;
  const Register xstart = tmp3;

  const Register y_idx = tmp4;
  const Register carry = tmp5;
  const Register product  = xlen;
  const Register x_xstart = zlen;  // reuse register

  // First Loop.
  //
  //  final static long LONG_MASK = 0xffffffffL;
  //  int xstart = xlen - 1;
  //  int ystart = ylen - 1;
  //  long carry = 0;
  //  for (int idx=ystart, kdx=ystart+1+xstart; idx >= 0; idx-, kdx--) {
  //    long product = (y[idx] & LONG_MASK) * (x[xstart] & LONG_MASK) + carry;
  //    z[kdx] = (int)product;
  //    carry = product >>> 32;
  //  }
  //  z[xstart] = (int)carry;
  //

  movw(idx, ylen);      // idx = ylen;
  movw(kdx, zlen);      // kdx = xlen+ylen;
  mov(carry, zr);       // carry = 0;

  Label L_done;

  movw(xstart, xlen);
  subsw(xstart, xstart, 1);
  br(Assembler::MI, L_done);

  multiply_64_x_64_loop(x, xstart, x_xstart, y, y_idx, z, carry, product, idx, kdx);

  Label L_second_loop;
  cbzw(kdx, L_second_loop);

  Label L_carry;
  subw(kdx, kdx, 1);
  cbzw(kdx, L_carry);

  strw(carry, Address(z, kdx, Address::uxtw(LogBytesPerInt)));
  lsr(carry, carry, 32);
  subw(kdx, kdx, 1);

  bind(L_carry);
  strw(carry, Address(z, kdx, Address::uxtw(LogBytesPerInt)));

  // Second and third (nested) loops.
  //
  // for (int i = xstart-1; i >= 0; i--) { // Second loop
  //   carry = 0;
  //   for (int jdx=ystart, k=ystart+1+i; jdx >= 0; jdx--, k--) { // Third loop
  //     long product = (y[jdx] & LONG_MASK) * (x[i] & LONG_MASK) +
  //                    (z[k] & LONG_MASK) + carry;
  //     z[k] = (int)product;
  //     carry = product >>> 32;
  //   }
  //   z[i] = (int)carry;
  // }
  //
  // i = xlen, j = tmp1, k = tmp2, carry = tmp5, x[i] = product_hi

  const Register jdx = tmp1;

  bind(L_second_loop);
  mov(carry, zr);                // carry = 0;
  movw(jdx, ylen);               // j = ystart+1

  subsw(xstart, xstart, 1);      // i = xstart-1;
  br(Assembler::MI, L_done);

  str(z, Address(pre(sp, -4 * wordSize)));

  Label L_last_x;
  lea(z, offsetted_address(z, xstart, Address::uxtw(LogBytesPerInt), 4, BytesPerInt)); // z = z + k - j
  subsw(xstart, xstart, 1);       // i = xstart-1;
  br(Assembler::MI, L_last_x);

  lea(rscratch1, Address(x, xstart, Address::uxtw(LogBytesPerInt)));
  ldr(product_hi, Address(rscratch1));
  ror(product_hi, product_hi, 32);  // convert big-endian to little-endian

  Label L_third_loop_prologue;
  bind(L_third_loop_prologue);

  str(ylen, Address(sp, wordSize));
  stp(x, xstart, Address(sp, 2 * wordSize));
  multiply_128_x_128_loop(y, z, carry, x, jdx, ylen, product,
                          tmp2, x_xstart, tmp3, tmp4, tmp6, product_hi);
  ldp(z, ylen, Address(post(sp, 2 * wordSize)));
  ldp(x, xlen, Address(post(sp, 2 * wordSize)));   // copy old xstart -> xlen

  addw(tmp3, xlen, 1);
  strw(carry, Address(z, tmp3, Address::uxtw(LogBytesPerInt)));
  subsw(tmp3, tmp3, 1);
  br(Assembler::MI, L_done);

  lsr(carry, carry, 32);
  strw(carry, Address(z, tmp3, Address::uxtw(LogBytesPerInt)));
  b(L_second_loop);

  // Next infrequent code is moved outside loops.
  bind(L_last_x);
  ldrw(product_hi, Address(x,  0));
  b(L_third_loop_prologue);

  bind(L_done);
}

// Code for BigInteger::mulAdd instrinsic
// out     = r0
// in      = r1
// offset  = r2  (already out.length-offset)
// len     = r3
// k       = r4
//
// pseudo code from java implementation:
// carry = 0;
// offset = out.length-offset - 1;
// for (int j=len-1; j >= 0; j--) {
//     product = (in[j] & LONG_MASK) * kLong + (out[offset] & LONG_MASK) + carry;
//     out[offset--] = (int)product;
//     carry = product >>> 32;
// }
// return (int)carry;
void MacroAssembler::mul_add(Register out, Register in, Register offset,
      Register len, Register k) {
    Label LOOP, END;
    // pre-loop
    cmp(len, zr); // cmp, not cbz/cbnz: to use condition twice => less branches
    csel(out, zr, out, Assembler::EQ);
    br(Assembler::EQ, END);
    add(in, in, len, LSL, 2); // in[j+1] address
    add(offset, out, offset, LSL, 2); // out[offset + 1] address
    mov(out, zr); // used to keep carry now
    BIND(LOOP);
    ldrw(rscratch1, Address(pre(in, -4)));
    madd(rscratch1, rscratch1, k, out);
    ldrw(rscratch2, Address(pre(offset, -4)));
    add(rscratch1, rscratch1, rscratch2);
    strw(rscratch1, Address(offset));
    lsr(out, rscratch1, 32);
    subs(len, len, 1);
    br(Assembler::NE, LOOP);
    BIND(END);
}

/**
 * Emits code to update CRC-32 with a byte value according to constants in table
 *
 * @param [in,out]crc   Register containing the crc.
 * @param [in]val       Register containing the byte to fold into the CRC.
 * @param [in]table     Register containing the table of crc constants.
 *
 * uint32_t crc;
 * val = crc_table[(val ^ crc) & 0xFF];
 * crc = val ^ (crc >> 8);
 *
 */
void MacroAssembler::update_byte_crc32(Register crc, Register val, Register table) {
  eor(val, val, crc);
  andr(val, val, 0xff);
  ldrw(val, Address(table, val, Address::lsl(2)));
  eor(crc, val, crc, Assembler::LSR, 8);
}

/**
 * Emits code to update CRC-32 with a 32-bit value according to tables 0 to 3
 *
 * @param [in,out]crc   Register containing the crc.
 * @param [in]v         Register containing the 32-bit to fold into the CRC.
 * @param [in]table0    Register containing table 0 of crc constants.
 * @param [in]table1    Register containing table 1 of crc constants.
 * @param [in]table2    Register containing table 2 of crc constants.
 * @param [in]table3    Register containing table 3 of crc constants.
 *
 * uint32_t crc;
 *   v = crc ^ v
 *   crc = table3[v&0xff]^table2[(v>>8)&0xff]^table1[(v>>16)&0xff]^table0[v>>24]
 *
 */
void MacroAssembler::update_word_crc32(Register crc, Register v, Register tmp,
        Register table0, Register table1, Register table2, Register table3,
        bool upper) {
  eor(v, crc, v, upper ? LSR:LSL, upper ? 32:0);
  uxtb(tmp, v);
  ldrw(crc, Address(table3, tmp, Address::lsl(2)));
  ubfx(tmp, v, 8, 8);
  ldrw(tmp, Address(table2, tmp, Address::lsl(2)));
  eor(crc, crc, tmp);
  ubfx(tmp, v, 16, 8);
  ldrw(tmp, Address(table1, tmp, Address::lsl(2)));
  eor(crc, crc, tmp);
  ubfx(tmp, v, 24, 8);
  ldrw(tmp, Address(table0, tmp, Address::lsl(2)));
  eor(crc, crc, tmp);
}

void MacroAssembler::kernel_crc32_using_crc32(Register crc, Register buf,
        Register len, Register tmp0, Register tmp1, Register tmp2,
        Register tmp3) {
    Label CRC_by64_loop, CRC_by4_loop, CRC_by1_loop, CRC_less64, CRC_by64_pre, CRC_by32_loop, CRC_less32, L_exit;
    assert_different_registers(crc, buf, len, tmp0, tmp1, tmp2, tmp3);

    mvnw(crc, crc);

    subs(len, len, 128);
    br(Assembler::GE, CRC_by64_pre);
  BIND(CRC_less64);
    adds(len, len, 128-32);
    br(Assembler::GE, CRC_by32_loop);
  BIND(CRC_less32);
    adds(len, len, 32-4);
    br(Assembler::GE, CRC_by4_loop);
    adds(len, len, 4);
    br(Assembler::GT, CRC_by1_loop);
    b(L_exit);

  BIND(CRC_by32_loop);
    ldp(tmp0, tmp1, Address(post(buf, 16)));
    subs(len, len, 32);
    crc32x(crc, crc, tmp0);
    ldr(tmp2, Address(post(buf, 8)));
    crc32x(crc, crc, tmp1);
    ldr(tmp3, Address(post(buf, 8)));
    crc32x(crc, crc, tmp2);
    crc32x(crc, crc, tmp3);
    br(Assembler::GE, CRC_by32_loop);
    cmn(len, 32);
    br(Assembler::NE, CRC_less32);
    b(L_exit);

  BIND(CRC_by4_loop);
    ldrw(tmp0, Address(post(buf, 4)));
    subs(len, len, 4);
    crc32w(crc, crc, tmp0);
    br(Assembler::GE, CRC_by4_loop);
    adds(len, len, 4);
    br(Assembler::LE, L_exit);
  BIND(CRC_by1_loop);
    ldrb(tmp0, Address(post(buf, 1)));
    subs(len, len, 1);
    crc32b(crc, crc, tmp0);
    br(Assembler::GT, CRC_by1_loop);
    b(L_exit);

  BIND(CRC_by64_pre);
    sub(buf, buf, 8);
    ldp(tmp0, tmp1, Address(buf, 8));
    crc32x(crc, crc, tmp0);
    ldr(tmp2, Address(buf, 24));
    crc32x(crc, crc, tmp1);
    ldr(tmp3, Address(buf, 32));
    crc32x(crc, crc, tmp2);
    ldr(tmp0, Address(buf, 40));
    crc32x(crc, crc, tmp3);
    ldr(tmp1, Address(buf, 48));
    crc32x(crc, crc, tmp0);
    ldr(tmp2, Address(buf, 56));
    crc32x(crc, crc, tmp1);
    ldr(tmp3, Address(pre(buf, 64)));

    b(CRC_by64_loop);

    align(CodeEntryAlignment);
  BIND(CRC_by64_loop);
    subs(len, len, 64);
    crc32x(crc, crc, tmp2);
    ldr(tmp0, Address(buf, 8));
    crc32x(crc, crc, tmp3);
    ldr(tmp1, Address(buf, 16));
    crc32x(crc, crc, tmp0);
    ldr(tmp2, Address(buf, 24));
    crc32x(crc, crc, tmp1);
    ldr(tmp3, Address(buf, 32));
    crc32x(crc, crc, tmp2);
    ldr(tmp0, Address(buf, 40));
    crc32x(crc, crc, tmp3);
    ldr(tmp1, Address(buf, 48));
    crc32x(crc, crc, tmp0);
    ldr(tmp2, Address(buf, 56));
    crc32x(crc, crc, tmp1);
    ldr(tmp3, Address(pre(buf, 64)));
    br(Assembler::GE, CRC_by64_loop);

    // post-loop
    crc32x(crc, crc, tmp2);
    crc32x(crc, crc, tmp3);

    sub(len, len, 64);
    add(buf, buf, 8);
    cmn(len, 128);
    br(Assembler::NE, CRC_less64);
  BIND(L_exit);
    mvnw(crc, crc);
}

/**
 * @param crc   register containing existing CRC (32-bit)
 * @param buf   register pointing to input byte buffer (byte*)
 * @param len   register containing number of bytes
 * @param table register that will contain address of CRC table
 * @param tmp   scratch register
 */
void MacroAssembler::kernel_crc32(Register crc, Register buf, Register len,
        Register table0, Register table1, Register table2, Register table3,
        Register tmp, Register tmp2, Register tmp3) {
  Label L_by16, L_by16_loop, L_by4, L_by4_loop, L_by1, L_by1_loop, L_exit;
  uint64_t offset;

  if (UseCRC32) {
      kernel_crc32_using_crc32(crc, buf, len, table0, table1, table2, table3);
      return;
  }

    mvnw(crc, crc);

    adrp(table0, ExternalAddress(StubRoutines::crc_table_addr()), offset);
    if (offset) add(table0, table0, offset);
    add(table1, table0, 1*256*sizeof(juint));
    add(table2, table0, 2*256*sizeof(juint));
    add(table3, table0, 3*256*sizeof(juint));

  if (UseNeon) {
      cmp(len, (u1)64);
      br(Assembler::LT, L_by16);
      eor(v16, T16B, v16, v16);

    Label L_fold;

      add(tmp, table0, 4*256*sizeof(juint)); // Point at the Neon constants

      ld1(v0, v1, T2D, post(buf, 32));
      ld1r(v4, T2D, post(tmp, 8));
      ld1r(v5, T2D, post(tmp, 8));
      ld1r(v6, T2D, post(tmp, 8));
      ld1r(v7, T2D, post(tmp, 8));
      mov(v16, S, 0, crc);

      eor(v0, T16B, v0, v16);
      sub(len, len, 64);

    BIND(L_fold);
      pmull(v22, T8H, v0, v5, T8B);
      pmull(v20, T8H, v0, v7, T8B);
      pmull(v23, T8H, v0, v4, T8B);
      pmull(v21, T8H, v0, v6, T8B);

      pmull2(v18, T8H, v0, v5, T16B);
      pmull2(v16, T8H, v0, v7, T16B);
      pmull2(v19, T8H, v0, v4, T16B);
      pmull2(v17, T8H, v0, v6, T16B);

      uzp1(v24, T8H, v20, v22);
      uzp2(v25, T8H, v20, v22);
      eor(v20, T16B, v24, v25);

      uzp1(v26, T8H, v16, v18);
      uzp2(v27, T8H, v16, v18);
      eor(v16, T16B, v26, v27);

      ushll2(v22, T4S, v20, T8H, 8);
      ushll(v20, T4S, v20, T4H, 8);

      ushll2(v18, T4S, v16, T8H, 8);
      ushll(v16, T4S, v16, T4H, 8);

      eor(v22, T16B, v23, v22);
      eor(v18, T16B, v19, v18);
      eor(v20, T16B, v21, v20);
      eor(v16, T16B, v17, v16);

      uzp1(v17, T2D, v16, v20);
      uzp2(v21, T2D, v16, v20);
      eor(v17, T16B, v17, v21);

      ushll2(v20, T2D, v17, T4S, 16);
      ushll(v16, T2D, v17, T2S, 16);

      eor(v20, T16B, v20, v22);
      eor(v16, T16B, v16, v18);

      uzp1(v17, T2D, v20, v16);
      uzp2(v21, T2D, v20, v16);
      eor(v28, T16B, v17, v21);

      pmull(v22, T8H, v1, v5, T8B);
      pmull(v20, T8H, v1, v7, T8B);
      pmull(v23, T8H, v1, v4, T8B);
      pmull(v21, T8H, v1, v6, T8B);

      pmull2(v18, T8H, v1, v5, T16B);
      pmull2(v16, T8H, v1, v7, T16B);
      pmull2(v19, T8H, v1, v4, T16B);
      pmull2(v17, T8H, v1, v6, T16B);

      ld1(v0, v1, T2D, post(buf, 32));

      uzp1(v24, T8H, v20, v22);
      uzp2(v25, T8H, v20, v22);
      eor(v20, T16B, v24, v25);

      uzp1(v26, T8H, v16, v18);
      uzp2(v27, T8H, v16, v18);
      eor(v16, T16B, v26, v27);

      ushll2(v22, T4S, v20, T8H, 8);
      ushll(v20, T4S, v20, T4H, 8);

      ushll2(v18, T4S, v16, T8H, 8);
      ushll(v16, T4S, v16, T4H, 8);

      eor(v22, T16B, v23, v22);
      eor(v18, T16B, v19, v18);
      eor(v20, T16B, v21, v20);
      eor(v16, T16B, v17, v16);

      uzp1(v17, T2D, v16, v20);
      uzp2(v21, T2D, v16, v20);
      eor(v16, T16B, v17, v21);

      ushll2(v20, T2D, v16, T4S, 16);
      ushll(v16, T2D, v16, T2S, 16);

      eor(v20, T16B, v22, v20);
      eor(v16, T16B, v16, v18);

      uzp1(v17, T2D, v20, v16);
      uzp2(v21, T2D, v20, v16);
      eor(v20, T16B, v17, v21);

      shl(v16, T2D, v28, 1);
      shl(v17, T2D, v20, 1);

      eor(v0, T16B, v0, v16);
      eor(v1, T16B, v1, v17);

      subs(len, len, 32);
      br(Assembler::GE, L_fold);

      mov(crc, 0);
      mov(tmp, v0, D, 0);
      update_word_crc32(crc, tmp, tmp2, table0, table1, table2, table3, false);
      update_word_crc32(crc, tmp, tmp2, table0, table1, table2, table3, true);
      mov(tmp, v0, D, 1);
      update_word_crc32(crc, tmp, tmp2, table0, table1, table2, table3, false);
      update_word_crc32(crc, tmp, tmp2, table0, table1, table2, table3, true);
      mov(tmp, v1, D, 0);
      update_word_crc32(crc, tmp, tmp2, table0, table1, table2, table3, false);
      update_word_crc32(crc, tmp, tmp2, table0, table1, table2, table3, true);
      mov(tmp, v1, D, 1);
      update_word_crc32(crc, tmp, tmp2, table0, table1, table2, table3, false);
      update_word_crc32(crc, tmp, tmp2, table0, table1, table2, table3, true);

      add(len, len, 32);
  }

  BIND(L_by16);
    subs(len, len, 16);
    br(Assembler::GE, L_by16_loop);
    adds(len, len, 16-4);
    br(Assembler::GE, L_by4_loop);
    adds(len, len, 4);
    br(Assembler::GT, L_by1_loop);
    b(L_exit);

  BIND(L_by4_loop);
    ldrw(tmp, Address(post(buf, 4)));
    update_word_crc32(crc, tmp, tmp2, table0, table1, table2, table3);
    subs(len, len, 4);
    br(Assembler::GE, L_by4_loop);
    adds(len, len, 4);
    br(Assembler::LE, L_exit);
  BIND(L_by1_loop);
    subs(len, len, 1);
    ldrb(tmp, Address(post(buf, 1)));
    update_byte_crc32(crc, tmp, table0);
    br(Assembler::GT, L_by1_loop);
    b(L_exit);

    align(CodeEntryAlignment);
  BIND(L_by16_loop);
    subs(len, len, 16);
    ldp(tmp, tmp3, Address(post(buf, 16)));
    update_word_crc32(crc, tmp, tmp2, table0, table1, table2, table3, false);
    update_word_crc32(crc, tmp, tmp2, table0, table1, table2, table3, true);
    update_word_crc32(crc, tmp3, tmp2, table0, table1, table2, table3, false);
    update_word_crc32(crc, tmp3, tmp2, table0, table1, table2, table3, true);
    br(Assembler::GE, L_by16_loop);
    adds(len, len, 16-4);
    br(Assembler::GE, L_by4_loop);
    adds(len, len, 4);
    br(Assembler::GT, L_by1_loop);
  BIND(L_exit);
    mvnw(crc, crc);
}

void MacroAssembler::kernel_crc32c_using_crc32c(Register crc, Register buf,
        Register len, Register tmp0, Register tmp1, Register tmp2,
        Register tmp3) {
    Label CRC_by64_loop, CRC_by4_loop, CRC_by1_loop, CRC_less64, CRC_by64_pre, CRC_by32_loop, CRC_less32, L_exit;
    assert_different_registers(crc, buf, len, tmp0, tmp1, tmp2, tmp3);

    subs(len, len, 128);
    br(Assembler::GE, CRC_by64_pre);
  BIND(CRC_less64);
    adds(len, len, 128-32);
    br(Assembler::GE, CRC_by32_loop);
  BIND(CRC_less32);
    adds(len, len, 32-4);
    br(Assembler::GE, CRC_by4_loop);
    adds(len, len, 4);
    br(Assembler::GT, CRC_by1_loop);
    b(L_exit);

  BIND(CRC_by32_loop);
    ldp(tmp0, tmp1, Address(post(buf, 16)));
    subs(len, len, 32);
    crc32cx(crc, crc, tmp0);
    ldr(tmp2, Address(post(buf, 8)));
    crc32cx(crc, crc, tmp1);
    ldr(tmp3, Address(post(buf, 8)));
    crc32cx(crc, crc, tmp2);
    crc32cx(crc, crc, tmp3);
    br(Assembler::GE, CRC_by32_loop);
    cmn(len, 32);
    br(Assembler::NE, CRC_less32);
    b(L_exit);

  BIND(CRC_by4_loop);
    ldrw(tmp0, Address(post(buf, 4)));
    subs(len, len, 4);
    crc32cw(crc, crc, tmp0);
    br(Assembler::GE, CRC_by4_loop);
    adds(len, len, 4);
    br(Assembler::LE, L_exit);
  BIND(CRC_by1_loop);
    ldrb(tmp0, Address(post(buf, 1)));
    subs(len, len, 1);
    crc32cb(crc, crc, tmp0);
    br(Assembler::GT, CRC_by1_loop);
    b(L_exit);

  BIND(CRC_by64_pre);
    sub(buf, buf, 8);
    ldp(tmp0, tmp1, Address(buf, 8));
    crc32cx(crc, crc, tmp0);
    ldr(tmp2, Address(buf, 24));
    crc32cx(crc, crc, tmp1);
    ldr(tmp3, Address(buf, 32));
    crc32cx(crc, crc, tmp2);
    ldr(tmp0, Address(buf, 40));
    crc32cx(crc, crc, tmp3);
    ldr(tmp1, Address(buf, 48));
    crc32cx(crc, crc, tmp0);
    ldr(tmp2, Address(buf, 56));
    crc32cx(crc, crc, tmp1);
    ldr(tmp3, Address(pre(buf, 64)));

    b(CRC_by64_loop);

    align(CodeEntryAlignment);
  BIND(CRC_by64_loop);
    subs(len, len, 64);
    crc32cx(crc, crc, tmp2);
    ldr(tmp0, Address(buf, 8));
    crc32cx(crc, crc, tmp3);
    ldr(tmp1, Address(buf, 16));
    crc32cx(crc, crc, tmp0);
    ldr(tmp2, Address(buf, 24));
    crc32cx(crc, crc, tmp1);
    ldr(tmp3, Address(buf, 32));
    crc32cx(crc, crc, tmp2);
    ldr(tmp0, Address(buf, 40));
    crc32cx(crc, crc, tmp3);
    ldr(tmp1, Address(buf, 48));
    crc32cx(crc, crc, tmp0);
    ldr(tmp2, Address(buf, 56));
    crc32cx(crc, crc, tmp1);
    ldr(tmp3, Address(pre(buf, 64)));
    br(Assembler::GE, CRC_by64_loop);

    // post-loop
    crc32cx(crc, crc, tmp2);
    crc32cx(crc, crc, tmp3);

    sub(len, len, 64);
    add(buf, buf, 8);
    cmn(len, 128);
    br(Assembler::NE, CRC_less64);
  BIND(L_exit);
}

/**
 * @param crc   register containing existing CRC (32-bit)
 * @param buf   register pointing to input byte buffer (byte*)
 * @param len   register containing number of bytes
 * @param table register that will contain address of CRC table
 * @param tmp   scratch register
 */
void MacroAssembler::kernel_crc32c(Register crc, Register buf, Register len,
        Register table0, Register table1, Register table2, Register table3,
        Register tmp, Register tmp2, Register tmp3) {
  kernel_crc32c_using_crc32c(crc, buf, len, table0, table1, table2, table3);
}


SkipIfEqual::SkipIfEqual(
    MacroAssembler* masm, const bool* flag_addr, bool value) {
  _masm = masm;
  uint64_t offset;
  _masm->adrp(rscratch1, ExternalAddress((address)flag_addr), offset);
  _masm->ldrb(rscratch1, Address(rscratch1, offset));
  _masm->cbzw(rscratch1, _label);
}

SkipIfEqual::~SkipIfEqual() {
  _masm->bind(_label);
}

void MacroAssembler::addptr(const Address &dst, int32_t src) {
  Address adr;
  switch(dst.getMode()) {
  case Address::base_plus_offset:
    // This is the expected mode, although we allow all the other
    // forms below.
    adr = form_address(rscratch2, dst.base(), dst.offset(), LogBytesPerWord);
    break;
  default:
    lea(rscratch2, dst);
    adr = Address(rscratch2);
    break;
  }
  ldr(rscratch1, adr);
  add(rscratch1, rscratch1, src);
  str(rscratch1, adr);
}

void MacroAssembler::cmpptr(Register src1, Address src2) {
  uint64_t offset;
  adrp(rscratch1, src2, offset);
  ldr(rscratch1, Address(rscratch1, offset));
  cmp(src1, rscratch1);
}

void MacroAssembler::cmpoop(Register obj1, Register obj2) {
  cmp(obj1, obj2);
}

void MacroAssembler::load_method_holder_cld(Register rresult, Register rmethod) {
  load_method_holder(rresult, rmethod);
  ldr(rresult, Address(rresult, InstanceKlass::class_loader_data_offset()));
}

void MacroAssembler::load_method_holder(Register holder, Register method) {
  ldr(holder, Address(method, Method::const_offset()));                      // ConstMethod*
  ldr(holder, Address(holder, ConstMethod::constants_offset()));             // ConstantPool*
  ldr(holder, Address(holder, ConstantPool::pool_holder_offset_in_bytes())); // InstanceKlass*
}

void MacroAssembler::load_klass(Register dst, Register src) {
  if (UseCompressedClassPointers) {
    ldrw(dst, Address(src, oopDesc::klass_offset_in_bytes()));
    decode_klass_not_null(dst);
  } else {
    ldr(dst, Address(src, oopDesc::klass_offset_in_bytes()));
  }
}

// ((OopHandle)result).resolve();
void MacroAssembler::resolve_oop_handle(Register result, Register tmp) {
  // OopHandle::resolve is an indirection.
  access_load_at(T_OBJECT, IN_NATIVE, result, Address(result, 0), tmp, noreg);
}

// ((WeakHandle)result).resolve();
void MacroAssembler::resolve_weak_handle(Register rresult, Register rtmp) {
  assert_different_registers(rresult, rtmp);
  Label resolved;

  // A null weak handle resolves to null.
  cbz(rresult, resolved);

  // Only 64 bit platforms support GCs that require a tmp register
  // Only IN_HEAP loads require a thread_tmp register
  // WeakHandle::resolve is an indirection like jweak.
  access_load_at(T_OBJECT, IN_NATIVE | ON_PHANTOM_OOP_REF,
                 rresult, Address(rresult), rtmp, /*tmp_thread*/noreg);
  bind(resolved);
}

void MacroAssembler::load_mirror(Register dst, Register method, Register tmp) {
  const int mirror_offset = in_bytes(Klass::java_mirror_offset());
  ldr(dst, Address(rmethod, Method::const_offset()));
  ldr(dst, Address(dst, ConstMethod::constants_offset()));
  ldr(dst, Address(dst, ConstantPool::pool_holder_offset_in_bytes()));
  ldr(dst, Address(dst, mirror_offset));
  resolve_oop_handle(dst, tmp);
}

void MacroAssembler::cmp_klass(Register oop, Register trial_klass, Register tmp) {
  if (UseCompressedClassPointers) {
    ldrw(tmp, Address(oop, oopDesc::klass_offset_in_bytes()));
    if (CompressedKlassPointers::base() == NULL) {
      cmp(trial_klass, tmp, LSL, CompressedKlassPointers::shift());
      return;
    } else if (((uint64_t)CompressedKlassPointers::base() & 0xffffffff) == 0
               && CompressedKlassPointers::shift() == 0) {
      // Only the bottom 32 bits matter
      cmpw(trial_klass, tmp);
      return;
    }
    decode_klass_not_null(tmp);
  } else {
    ldr(tmp, Address(oop, oopDesc::klass_offset_in_bytes()));
  }
  cmp(trial_klass, tmp);
}

void MacroAssembler::store_klass(Register dst, Register src) {
  // FIXME: Should this be a store release?  concurrent gcs assumes
  // klass length is valid if klass field is not null.
  if (UseCompressedClassPointers) {
    encode_klass_not_null(src);
    strw(src, Address(dst, oopDesc::klass_offset_in_bytes()));
  } else {
    str(src, Address(dst, oopDesc::klass_offset_in_bytes()));
  }
}

void MacroAssembler::store_klass_gap(Register dst, Register src) {
  if (UseCompressedClassPointers) {
    // Store to klass gap in destination
    strw(src, Address(dst, oopDesc::klass_gap_offset_in_bytes()));
  }
}

// Algorithm must match CompressedOops::encode.
void MacroAssembler::encode_heap_oop(Register d, Register s) {
#ifdef ASSERT
  verify_heapbase("MacroAssembler::encode_heap_oop: heap base corrupted?");
#endif
  verify_oop(s, "broken oop in encode_heap_oop");
  if (CompressedOops::base() == NULL) {
    if (CompressedOops::shift() != 0) {
      assert (LogMinObjAlignmentInBytes == CompressedOops::shift(), "decode alg wrong");
      lsr(d, s, LogMinObjAlignmentInBytes);
    } else {
      mov(d, s);
    }
  } else {
    subs(d, s, rheapbase);
    csel(d, d, zr, Assembler::HS);
    lsr(d, d, LogMinObjAlignmentInBytes);

    /*  Old algorithm: is this any worse?
    Label nonnull;
    cbnz(r, nonnull);
    sub(r, r, rheapbase);
    bind(nonnull);
    lsr(r, r, LogMinObjAlignmentInBytes);
    */
  }
}

void MacroAssembler::encode_heap_oop_not_null(Register r) {
#ifdef ASSERT
  verify_heapbase("MacroAssembler::encode_heap_oop_not_null: heap base corrupted?");
  if (CheckCompressedOops) {
    Label ok;
    cbnz(r, ok);
    stop("null oop passed to encode_heap_oop_not_null");
    bind(ok);
  }
#endif
  verify_oop(r, "broken oop in encode_heap_oop_not_null");
  if (CompressedOops::base() != NULL) {
    sub(r, r, rheapbase);
  }
  if (CompressedOops::shift() != 0) {
    assert (LogMinObjAlignmentInBytes == CompressedOops::shift(), "decode alg wrong");
    lsr(r, r, LogMinObjAlignmentInBytes);
  }
}

void MacroAssembler::encode_heap_oop_not_null(Register dst, Register src) {
#ifdef ASSERT
  verify_heapbase("MacroAssembler::encode_heap_oop_not_null2: heap base corrupted?");
  if (CheckCompressedOops) {
    Label ok;
    cbnz(src, ok);
    stop("null oop passed to encode_heap_oop_not_null2");
    bind(ok);
  }
#endif
  verify_oop(src, "broken oop in encode_heap_oop_not_null2");

  Register data = src;
  if (CompressedOops::base() != NULL) {
    sub(dst, src, rheapbase);
    data = dst;
  }
  if (CompressedOops::shift() != 0) {
    assert (LogMinObjAlignmentInBytes == CompressedOops::shift(), "decode alg wrong");
    lsr(dst, data, LogMinObjAlignmentInBytes);
    data = dst;
  }
  if (data == src)
    mov(dst, src);
}

void  MacroAssembler::decode_heap_oop(Register d, Register s) {
#ifdef ASSERT
  verify_heapbase("MacroAssembler::decode_heap_oop: heap base corrupted?");
#endif
  if (CompressedOops::base() == NULL) {
    if (CompressedOops::shift() != 0 || d != s) {
      lsl(d, s, CompressedOops::shift());
    }
  } else {
    Label done;
    if (d != s)
      mov(d, s);
    cbz(s, done);
    add(d, rheapbase, s, Assembler::LSL, LogMinObjAlignmentInBytes);
    bind(done);
  }
  verify_oop(d, "broken oop in decode_heap_oop");
}

void  MacroAssembler::decode_heap_oop_not_null(Register r) {
  assert (UseCompressedOops, "should only be used for compressed headers");
  assert (Universe::heap() != NULL, "java heap should be initialized");
  // Cannot assert, unverified entry point counts instructions (see .ad file)
  // vtableStubs also counts instructions in pd_code_size_limit.
  // Also do not verify_oop as this is called by verify_oop.
  if (CompressedOops::shift() != 0) {
    assert(LogMinObjAlignmentInBytes == CompressedOops::shift(), "decode alg wrong");
    if (CompressedOops::base() != NULL) {
      add(r, rheapbase, r, Assembler::LSL, LogMinObjAlignmentInBytes);
    } else {
      add(r, zr, r, Assembler::LSL, LogMinObjAlignmentInBytes);
    }
  } else {
    assert (CompressedOops::base() == NULL, "sanity");
  }
}

void  MacroAssembler::decode_heap_oop_not_null(Register dst, Register src) {
  assert (UseCompressedOops, "should only be used for compressed headers");
  assert (Universe::heap() != NULL, "java heap should be initialized");
  // Cannot assert, unverified entry point counts instructions (see .ad file)
  // vtableStubs also counts instructions in pd_code_size_limit.
  // Also do not verify_oop as this is called by verify_oop.
  if (CompressedOops::shift() != 0) {
    assert(LogMinObjAlignmentInBytes == CompressedOops::shift(), "decode alg wrong");
    if (CompressedOops::base() != NULL) {
      add(dst, rheapbase, src, Assembler::LSL, LogMinObjAlignmentInBytes);
    } else {
      add(dst, zr, src, Assembler::LSL, LogMinObjAlignmentInBytes);
    }
  } else {
    assert (CompressedOops::base() == NULL, "sanity");
    if (dst != src) {
      mov(dst, src);
    }
  }
}

MacroAssembler::KlassDecodeMode MacroAssembler::_klass_decode_mode(KlassDecodeNone);

MacroAssembler::KlassDecodeMode MacroAssembler::klass_decode_mode() {
  assert(UseCompressedClassPointers, "not using compressed class pointers");
  assert(Metaspace::initialized(), "metaspace not initialized yet");

  if (_klass_decode_mode != KlassDecodeNone) {
    return _klass_decode_mode;
  }

  assert(LogKlassAlignmentInBytes == CompressedKlassPointers::shift()
         || 0 == CompressedKlassPointers::shift(), "decode alg wrong");

  if (CompressedKlassPointers::base() == NULL) {
    return (_klass_decode_mode = KlassDecodeZero);
  }

  if (operand_valid_for_logical_immediate(
        /*is32*/false, (uint64_t)CompressedKlassPointers::base())) {
    const uint64_t range_mask =
      (1ULL << log2i(CompressedKlassPointers::range())) - 1;
    if (((uint64_t)CompressedKlassPointers::base() & range_mask) == 0) {
      return (_klass_decode_mode = KlassDecodeXor);
    }
  }

  const uint64_t shifted_base =
    (uint64_t)CompressedKlassPointers::base() >> CompressedKlassPointers::shift();
  guarantee((shifted_base & 0xffff0000ffffffff) == 0,
            "compressed class base bad alignment");

  return (_klass_decode_mode = KlassDecodeMovk);
}

void MacroAssembler::encode_klass_not_null(Register dst, Register src) {
  switch (klass_decode_mode()) {
  case KlassDecodeZero:
    if (CompressedKlassPointers::shift() != 0) {
      lsr(dst, src, LogKlassAlignmentInBytes);
    } else {
      if (dst != src) mov(dst, src);
    }
    break;

  case KlassDecodeXor:
    if (CompressedKlassPointers::shift() != 0) {
      eor(dst, src, (uint64_t)CompressedKlassPointers::base());
      lsr(dst, dst, LogKlassAlignmentInBytes);
    } else {
      eor(dst, src, (uint64_t)CompressedKlassPointers::base());
    }
    break;

  case KlassDecodeMovk:
    if (CompressedKlassPointers::shift() != 0) {
      ubfx(dst, src, LogKlassAlignmentInBytes, 32);
    } else {
      movw(dst, src);
    }
    break;

  case KlassDecodeNone:
    ShouldNotReachHere();
    break;
  }
}

void MacroAssembler::encode_klass_not_null(Register r) {
  encode_klass_not_null(r, r);
}

void  MacroAssembler::decode_klass_not_null(Register dst, Register src) {
  assert (UseCompressedClassPointers, "should only be used for compressed headers");

  switch (klass_decode_mode()) {
  case KlassDecodeZero:
    if (CompressedKlassPointers::shift() != 0) {
      lsl(dst, src, LogKlassAlignmentInBytes);
    } else {
      if (dst != src) mov(dst, src);
    }
    break;

  case KlassDecodeXor:
    if (CompressedKlassPointers::shift() != 0) {
      lsl(dst, src, LogKlassAlignmentInBytes);
      eor(dst, dst, (uint64_t)CompressedKlassPointers::base());
    } else {
      eor(dst, src, (uint64_t)CompressedKlassPointers::base());
    }
    break;

  case KlassDecodeMovk: {
    const uint64_t shifted_base =
      (uint64_t)CompressedKlassPointers::base() >> CompressedKlassPointers::shift();

    if (dst != src) movw(dst, src);
    movk(dst, shifted_base >> 32, 32);

    if (CompressedKlassPointers::shift() != 0) {
      lsl(dst, dst, LogKlassAlignmentInBytes);
    }

    break;
  }

  case KlassDecodeNone:
    ShouldNotReachHere();
    break;
  }
}

void  MacroAssembler::decode_klass_not_null(Register r) {
  decode_klass_not_null(r, r);
}

void  MacroAssembler::set_narrow_oop(Register dst, jobject obj) {
#ifdef ASSERT
  {
    ThreadInVMfromUnknown tiv;
    assert (UseCompressedOops, "should only be used for compressed oops");
    assert (Universe::heap() != NULL, "java heap should be initialized");
    assert (oop_recorder() != NULL, "this assembler needs an OopRecorder");
    assert(Universe::heap()->is_in(JNIHandles::resolve(obj)), "should be real oop");
  }
#endif
  int oop_index = oop_recorder()->find_index(obj);
  InstructionMark im(this);
  RelocationHolder rspec = oop_Relocation::spec(oop_index);
  code_section()->relocate(inst_mark(), rspec);
  movz(dst, 0xDEAD, 16);
  movk(dst, 0xBEEF);
}

void  MacroAssembler::set_narrow_klass(Register dst, Klass* k) {
  assert (UseCompressedClassPointers, "should only be used for compressed headers");
  assert (oop_recorder() != NULL, "this assembler needs an OopRecorder");
  int index = oop_recorder()->find_index(k);
  assert(! Universe::heap()->is_in(k), "should not be an oop");

  InstructionMark im(this);
  RelocationHolder rspec = metadata_Relocation::spec(index);
  code_section()->relocate(inst_mark(), rspec);
  narrowKlass nk = CompressedKlassPointers::encode(k);
  movz(dst, (nk >> 16), 16);
  movk(dst, nk & 0xffff);
}

void MacroAssembler::access_load_at(BasicType type, DecoratorSet decorators,
                                    Register dst, Address src,
                                    Register tmp1, Register thread_tmp) {
  BarrierSetAssembler *bs = BarrierSet::barrier_set()->barrier_set_assembler();
  decorators = AccessInternal::decorator_fixup(decorators);
  bool as_raw = (decorators & AS_RAW) != 0;
  if (as_raw) {
    bs->BarrierSetAssembler::load_at(this, decorators, type, dst, src, tmp1, thread_tmp);
  } else {
    bs->load_at(this, decorators, type, dst, src, tmp1, thread_tmp);
  }
}

void MacroAssembler::access_store_at(BasicType type, DecoratorSet decorators,
                                     Address dst, Register src,
                                     Register tmp1, Register thread_tmp) {
  BarrierSetAssembler *bs = BarrierSet::barrier_set()->barrier_set_assembler();
  decorators = AccessInternal::decorator_fixup(decorators);
  bool as_raw = (decorators & AS_RAW) != 0;
  if (as_raw) {
    bs->BarrierSetAssembler::store_at(this, decorators, type, dst, src, tmp1, thread_tmp);
  } else {
    bs->store_at(this, decorators, type, dst, src, tmp1, thread_tmp);
  }
}

void MacroAssembler::load_heap_oop(Register dst, Address src, Register tmp1,
                                   Register thread_tmp, DecoratorSet decorators) {
  access_load_at(T_OBJECT, IN_HEAP | decorators, dst, src, tmp1, thread_tmp);
}

void MacroAssembler::load_heap_oop_not_null(Register dst, Address src, Register tmp1,
                                            Register thread_tmp, DecoratorSet decorators) {
  access_load_at(T_OBJECT, IN_HEAP | IS_NOT_NULL | decorators, dst, src, tmp1, thread_tmp);
}

void MacroAssembler::store_heap_oop(Address dst, Register src, Register tmp1,
                                    Register thread_tmp, DecoratorSet decorators) {
  access_store_at(T_OBJECT, IN_HEAP | decorators, dst, src, tmp1, thread_tmp);
}

// Used for storing NULLs.
void MacroAssembler::store_heap_oop_null(Address dst) {
  access_store_at(T_OBJECT, IN_HEAP, dst, noreg, noreg, noreg);
}

Address MacroAssembler::allocate_metadata_address(Metadata* obj) {
  assert(oop_recorder() != NULL, "this assembler needs a Recorder");
  int index = oop_recorder()->allocate_metadata_index(obj);
  RelocationHolder rspec = metadata_Relocation::spec(index);
  return Address((address)obj, rspec);
}

// Move an oop into a register.  immediate is true if we want
// immediate instructions and nmethod entry barriers are not enabled.
// i.e. we are not going to patch this instruction while the code is being
// executed by another thread.
void MacroAssembler::movoop(Register dst, jobject obj, bool immediate) {
  int oop_index;
  if (obj == NULL) {
    oop_index = oop_recorder()->allocate_oop_index(obj);
  } else {
#ifdef ASSERT
    {
      ThreadInVMfromUnknown tiv;
      assert(Universe::heap()->is_in(JNIHandles::resolve(obj)), "should be real oop");
    }
#endif
    oop_index = oop_recorder()->find_index(obj);
  }
  RelocationHolder rspec = oop_Relocation::spec(oop_index);

  // nmethod entry barrier necessitate using the constant pool. They have to be
  // ordered with respected to oop accesses.
  // Using immediate literals would necessitate ISBs.
  if (BarrierSet::barrier_set()->barrier_set_nmethod() != NULL || !immediate) {
    address dummy = address(uintptr_t(pc()) & -wordSize); // A nearby aligned address
    ldr_constant(dst, Address(dummy, rspec));
  } else
    mov(dst, Address((address)obj, rspec));

}

// Move a metadata address into a register.
void MacroAssembler::mov_metadata(Register dst, Metadata* obj) {
  int oop_index;
  if (obj == NULL) {
    oop_index = oop_recorder()->allocate_metadata_index(obj);
  } else {
    oop_index = oop_recorder()->find_index(obj);
  }
  RelocationHolder rspec = metadata_Relocation::spec(oop_index);
  mov(dst, Address((address)obj, rspec));
}

Address MacroAssembler::constant_oop_address(jobject obj) {
#ifdef ASSERT
  {
    ThreadInVMfromUnknown tiv;
    assert(oop_recorder() != NULL, "this assembler needs an OopRecorder");
    assert(Universe::heap()->is_in(JNIHandles::resolve(obj)), "not an oop");
  }
#endif
  int oop_index = oop_recorder()->find_index(obj);
  return Address((address)obj, oop_Relocation::spec(oop_index));
}

// Defines obj, preserves var_size_in_bytes, okay for t2 == var_size_in_bytes.
void MacroAssembler::tlab_allocate(Register obj,
                                   Register var_size_in_bytes,
                                   int con_size_in_bytes,
                                   Register t1,
                                   Register t2,
                                   Label& slow_case) {
  BarrierSetAssembler *bs = BarrierSet::barrier_set()->barrier_set_assembler();
  bs->tlab_allocate(this, obj, var_size_in_bytes, con_size_in_bytes, t1, t2, slow_case);
}

// Defines obj, preserves var_size_in_bytes
void MacroAssembler::eden_allocate(Register obj,
                                   Register var_size_in_bytes,
                                   int con_size_in_bytes,
                                   Register t1,
                                   Label& slow_case) {
  BarrierSetAssembler *bs = BarrierSet::barrier_set()->barrier_set_assembler();
  bs->eden_allocate(this, obj, var_size_in_bytes, con_size_in_bytes, t1, slow_case);
}

void MacroAssembler::verify_tlab() {
#ifdef ASSERT
  if (UseTLAB && VerifyOops) {
    Label next, ok;

    stp(rscratch2, rscratch1, Address(pre(sp, -16)));

    ldr(rscratch2, Address(rthread, in_bytes(JavaThread::tlab_top_offset())));
    ldr(rscratch1, Address(rthread, in_bytes(JavaThread::tlab_start_offset())));
    cmp(rscratch2, rscratch1);
    br(Assembler::HS, next);
    STOP("assert(top >= start)");
    should_not_reach_here();

    bind(next);
    ldr(rscratch2, Address(rthread, in_bytes(JavaThread::tlab_end_offset())));
    ldr(rscratch1, Address(rthread, in_bytes(JavaThread::tlab_top_offset())));
    cmp(rscratch2, rscratch1);
    br(Assembler::HS, ok);
    STOP("assert(top <= end)");
    should_not_reach_here();

    bind(ok);
    ldp(rscratch2, rscratch1, Address(post(sp, 16)));
  }
#endif
}

// Writes to stack successive pages until offset reached to check for
// stack overflow + shadow pages.  This clobbers tmp.
void MacroAssembler::bang_stack_size(Register size, Register tmp) {
  assert_different_registers(tmp, size, rscratch1);
  mov(tmp, sp);
  // Bang stack for total size given plus shadow page size.
  // Bang one page at a time because large size can bang beyond yellow and
  // red zones.
  Label loop;
  mov(rscratch1, os::vm_page_size());
  bind(loop);
  lea(tmp, Address(tmp, -os::vm_page_size()));
  subsw(size, size, rscratch1);
  str(size, Address(tmp));
  br(Assembler::GT, loop);

  // Bang down shadow pages too.
  // At this point, (tmp-0) is the last address touched, so don't
  // touch it again.  (It was touched as (tmp-pagesize) but then tmp
  // was post-decremented.)  Skip this address by starting at i=1, and
  // touch a few more pages below.  N.B.  It is important to touch all
  // the way down to and including i=StackShadowPages.
  for (int i = 0; i < (int)(StackOverflow::stack_shadow_zone_size() / os::vm_page_size()) - 1; i++) {
    // this could be any sized move but this is can be a debugging crumb
    // so the bigger the better.
    lea(tmp, Address(tmp, -os::vm_page_size()));
    str(size, Address(tmp));
  }
}

// Move the address of the polling page into dest.
void MacroAssembler::get_polling_page(Register dest, relocInfo::relocType rtype) {
  ldr(dest, Address(rthread, JavaThread::polling_page_offset()));
}

// Read the polling page.  The address of the polling page must
// already be in r.
address MacroAssembler::read_polling_page(Register r, relocInfo::relocType rtype) {
  address mark;
  {
    InstructionMark im(this);
    code_section()->relocate(inst_mark(), rtype);
    ldrw(zr, Address(r, 0));
    mark = inst_mark();
  }
  verify_cross_modify_fence_not_required();
  return mark;
}

void MacroAssembler::adrp(Register reg1, const Address &dest, uint64_t &byte_offset) {
  relocInfo::relocType rtype = dest.rspec().reloc()->type();
  uint64_t low_page = (uint64_t)CodeCache::low_bound() >> 12;
  uint64_t high_page = (uint64_t)(CodeCache::high_bound()-1) >> 12;
  uint64_t dest_page = (uint64_t)dest.target() >> 12;
  int64_t offset_low = dest_page - low_page;
  int64_t offset_high = dest_page - high_page;

  assert(is_valid_AArch64_address(dest.target()), "bad address");
  assert(dest.getMode() == Address::literal, "ADRP must be applied to a literal address");

  InstructionMark im(this);
  code_section()->relocate(inst_mark(), dest.rspec());
  // 8143067: Ensure that the adrp can reach the dest from anywhere within
  // the code cache so that if it is relocated we know it will still reach
  if (offset_high >= -(1<<20) && offset_low < (1<<20)) {
    _adrp(reg1, dest.target());
  } else {
    uint64_t target = (uint64_t)dest.target();
    uint64_t adrp_target
      = (target & 0xffffffffULL) | ((uint64_t)pc() & 0xffff00000000ULL);

    _adrp(reg1, (address)adrp_target);
    movk(reg1, target >> 32, 32);
  }
  byte_offset = (uint64_t)dest.target() & 0xfff;
}

void MacroAssembler::load_byte_map_base(Register reg) {
  CardTable::CardValue* byte_map_base =
    ((CardTableBarrierSet*)(BarrierSet::barrier_set()))->card_table()->byte_map_base();

  // Strictly speaking the byte_map_base isn't an address at all, and it might
  // even be negative. It is thus materialised as a constant.
  mov(reg, (uint64_t)byte_map_base);
}

void MacroAssembler::build_frame(int framesize) {
  assert(framesize >= 2 * wordSize, "framesize must include space for FP/LR");
  assert(framesize % (2*wordSize) == 0, "must preserve 2*wordSize alignment");
  protect_return_address();
  if (framesize < ((1 << 9) + 2 * wordSize)) {
    sub(sp, sp, framesize);
    stp(rfp, lr, Address(sp, framesize - 2 * wordSize));
    if (PreserveFramePointer) add(rfp, sp, framesize - 2 * wordSize);
  } else {
    stp(rfp, lr, Address(pre(sp, -2 * wordSize)));
    if (PreserveFramePointer) mov(rfp, sp);
    if (framesize < ((1 << 12) + 2 * wordSize))
      sub(sp, sp, framesize - 2 * wordSize);
    else {
      mov(rscratch1, framesize - 2 * wordSize);
      sub(sp, sp, rscratch1);
    }
  }
  verify_cross_modify_fence_not_required();
}

void MacroAssembler::remove_frame(int framesize) {
  assert(framesize >= 2 * wordSize, "framesize must include space for FP/LR");
  assert(framesize % (2*wordSize) == 0, "must preserve 2*wordSize alignment");
  if (framesize < ((1 << 9) + 2 * wordSize)) {
    ldp(rfp, lr, Address(sp, framesize - 2 * wordSize));
    add(sp, sp, framesize);
  } else {
    if (framesize < ((1 << 12) + 2 * wordSize))
      add(sp, sp, framesize - 2 * wordSize);
    else {
      mov(rscratch1, framesize - 2 * wordSize);
      add(sp, sp, rscratch1);
    }
    ldp(rfp, lr, Address(post(sp, 2 * wordSize)));
  }
  authenticate_return_address();
}


// This method checks if provided byte array contains byte with highest bit set.
address MacroAssembler::has_negatives(Register ary1, Register len, Register result) {
    // Simple and most common case of aligned small array which is not at the
    // end of memory page is placed here. All other cases are in stub.
    Label LOOP, END, STUB, STUB_LONG, SET_RESULT, DONE;
    const uint64_t UPPER_BIT_MASK=0x8080808080808080;
    assert_different_registers(ary1, len, result);

    cmpw(len, 0);
    br(LE, SET_RESULT);
    cmpw(len, 4 * wordSize);
    br(GE, STUB_LONG); // size > 32 then go to stub

    int shift = 64 - exact_log2(os::vm_page_size());
    lsl(rscratch1, ary1, shift);
    mov(rscratch2, (size_t)(4 * wordSize) << shift);
    adds(rscratch2, rscratch1, rscratch2);  // At end of page?
    br(CS, STUB); // at the end of page then go to stub
    subs(len, len, wordSize);
    br(LT, END);

  BIND(LOOP);
    ldr(rscratch1, Address(post(ary1, wordSize)));
    tst(rscratch1, UPPER_BIT_MASK);
    br(NE, SET_RESULT);
    subs(len, len, wordSize);
    br(GE, LOOP);
    cmpw(len, -wordSize);
    br(EQ, SET_RESULT);

  BIND(END);
    ldr(result, Address(ary1));
    sub(len, zr, len, LSL, 3); // LSL 3 is to get bits from bytes
    lslv(result, result, len);
    tst(result, UPPER_BIT_MASK);
    b(SET_RESULT);

  BIND(STUB);
    RuntimeAddress has_neg = RuntimeAddress(StubRoutines::aarch64::has_negatives());
    assert(has_neg.target() != NULL, "has_negatives stub has not been generated");
    address tpc1 = trampoline_call(has_neg);
    if (tpc1 == NULL) {
      DEBUG_ONLY(reset_labels(STUB_LONG, SET_RESULT, DONE));
      postcond(pc() == badAddress);
      return NULL;
    }
    b(DONE);

  BIND(STUB_LONG);
    RuntimeAddress has_neg_long = RuntimeAddress(StubRoutines::aarch64::has_negatives_long());
    assert(has_neg_long.target() != NULL, "has_negatives stub has not been generated");
    address tpc2 = trampoline_call(has_neg_long);
    if (tpc2 == NULL) {
      DEBUG_ONLY(reset_labels(SET_RESULT, DONE));
      postcond(pc() == badAddress);
      return NULL;
    }
    b(DONE);

  BIND(SET_RESULT);
    cset(result, NE); // set true or false

  BIND(DONE);
  postcond(pc() != badAddress);
  return pc();
}

address MacroAssembler::arrays_equals(Register a1, Register a2, Register tmp3,
                                      Register tmp4, Register tmp5, Register result,
                                      Register cnt1, int elem_size) {
  Label DONE, SAME;
  Register tmp1 = rscratch1;
  Register tmp2 = rscratch2;
  Register cnt2 = tmp2;  // cnt2 only used in array length compare
  int elem_per_word = wordSize/elem_size;
  int log_elem_size = exact_log2(elem_size);
  int length_offset = arrayOopDesc::length_offset_in_bytes();
  int base_offset
    = arrayOopDesc::base_offset_in_bytes(elem_size == 2 ? T_CHAR : T_BYTE);
  int stubBytesThreshold = 3 * 64 + (UseSIMDForArrayEquals ? 0 : 16);

  assert(elem_size == 1 || elem_size == 2, "must be char or byte");
  assert_different_registers(a1, a2, result, cnt1, rscratch1, rscratch2);

#ifndef PRODUCT
  {
    const char kind = (elem_size == 2) ? 'U' : 'L';
    char comment[64];
    snprintf(comment, sizeof comment, "array_equals%c{", kind);
    BLOCK_COMMENT(comment);
  }
#endif

  // if (a1 == a2)
  //     return true;
  cmpoop(a1, a2); // May have read barriers for a1 and a2.
  br(EQ, SAME);

  if (UseSimpleArrayEquals) {
    Label NEXT_WORD, SHORT, TAIL03, TAIL01, A_MIGHT_BE_NULL, A_IS_NOT_NULL;
    // if (a1 == null || a2 == null)
    //     return false;
    // a1 & a2 == 0 means (some-pointer is null) or
    // (very-rare-or-even-probably-impossible-pointer-values)
    // so, we can save one branch in most cases
    tst(a1, a2);
    mov(result, false);
    br(EQ, A_MIGHT_BE_NULL);
    // if (a1.length != a2.length)
    //      return false;
    bind(A_IS_NOT_NULL);
    ldrw(cnt1, Address(a1, length_offset));
    ldrw(cnt2, Address(a2, length_offset));
    eorw(tmp5, cnt1, cnt2);
    cbnzw(tmp5, DONE);
    lea(a1, Address(a1, base_offset));
    lea(a2, Address(a2, base_offset));
    // Check for short strings, i.e. smaller than wordSize.
    subs(cnt1, cnt1, elem_per_word);
    br(Assembler::LT, SHORT);
    // Main 8 byte comparison loop.
    bind(NEXT_WORD); {
      ldr(tmp1, Address(post(a1, wordSize)));
      ldr(tmp2, Address(post(a2, wordSize)));
      subs(cnt1, cnt1, elem_per_word);
      eor(tmp5, tmp1, tmp2);
      cbnz(tmp5, DONE);
    } br(GT, NEXT_WORD);
    // Last longword.  In the case where length == 4 we compare the
    // same longword twice, but that's still faster than another
    // conditional branch.
    // cnt1 could be 0, -1, -2, -3, -4 for chars; -4 only happens when
    // length == 4.
    if (log_elem_size > 0)
      lsl(cnt1, cnt1, log_elem_size);
    ldr(tmp3, Address(a1, cnt1));
    ldr(tmp4, Address(a2, cnt1));
    eor(tmp5, tmp3, tmp4);
    cbnz(tmp5, DONE);
    b(SAME);
    bind(A_MIGHT_BE_NULL);
    // in case both a1 and a2 are not-null, proceed with loads
    cbz(a1, DONE);
    cbz(a2, DONE);
    b(A_IS_NOT_NULL);
    bind(SHORT);

    tbz(cnt1, 2 - log_elem_size, TAIL03); // 0-7 bytes left.
    {
      ldrw(tmp1, Address(post(a1, 4)));
      ldrw(tmp2, Address(post(a2, 4)));
      eorw(tmp5, tmp1, tmp2);
      cbnzw(tmp5, DONE);
    }
    bind(TAIL03);
    tbz(cnt1, 1 - log_elem_size, TAIL01); // 0-3 bytes left.
    {
      ldrh(tmp3, Address(post(a1, 2)));
      ldrh(tmp4, Address(post(a2, 2)));
      eorw(tmp5, tmp3, tmp4);
      cbnzw(tmp5, DONE);
    }
    bind(TAIL01);
    if (elem_size == 1) { // Only needed when comparing byte arrays.
      tbz(cnt1, 0, SAME); // 0-1 bytes left.
      {
        ldrb(tmp1, a1);
        ldrb(tmp2, a2);
        eorw(tmp5, tmp1, tmp2);
        cbnzw(tmp5, DONE);
      }
    }
  } else {
    Label NEXT_DWORD, SHORT, TAIL, TAIL2, STUB,
        CSET_EQ, LAST_CHECK;
    mov(result, false);
    cbz(a1, DONE);
    ldrw(cnt1, Address(a1, length_offset));
    cbz(a2, DONE);
    ldrw(cnt2, Address(a2, length_offset));
    // on most CPUs a2 is still "locked"(surprisingly) in ldrw and it's
    // faster to perform another branch before comparing a1 and a2
    cmp(cnt1, (u1)elem_per_word);
    br(LE, SHORT); // short or same
    ldr(tmp3, Address(pre(a1, base_offset)));
    subs(zr, cnt1, stubBytesThreshold);
    br(GE, STUB);
    ldr(tmp4, Address(pre(a2, base_offset)));
    sub(tmp5, zr, cnt1, LSL, 3 + log_elem_size);
    cmp(cnt2, cnt1);
    br(NE, DONE);

    // Main 16 byte comparison loop with 2 exits
    bind(NEXT_DWORD); {
      ldr(tmp1, Address(pre(a1, wordSize)));
      ldr(tmp2, Address(pre(a2, wordSize)));
      subs(cnt1, cnt1, 2 * elem_per_word);
      br(LE, TAIL);
      eor(tmp4, tmp3, tmp4);
      cbnz(tmp4, DONE);
      ldr(tmp3, Address(pre(a1, wordSize)));
      ldr(tmp4, Address(pre(a2, wordSize)));
      cmp(cnt1, (u1)elem_per_word);
      br(LE, TAIL2);
      cmp(tmp1, tmp2);
    } br(EQ, NEXT_DWORD);
    b(DONE);

    bind(TAIL);
    eor(tmp4, tmp3, tmp4);
    eor(tmp2, tmp1, tmp2);
    lslv(tmp2, tmp2, tmp5);
    orr(tmp5, tmp4, tmp2);
    cmp(tmp5, zr);
    b(CSET_EQ);

    bind(TAIL2);
    eor(tmp2, tmp1, tmp2);
    cbnz(tmp2, DONE);
    b(LAST_CHECK);

    bind(STUB);
    ldr(tmp4, Address(pre(a2, base_offset)));
    cmp(cnt2, cnt1);
    br(NE, DONE);
    if (elem_size == 2) { // convert to byte counter
      lsl(cnt1, cnt1, 1);
    }
    eor(tmp5, tmp3, tmp4);
    cbnz(tmp5, DONE);
    RuntimeAddress stub = RuntimeAddress(StubRoutines::aarch64::large_array_equals());
    assert(stub.target() != NULL, "array_equals_long stub has not been generated");
    address tpc = trampoline_call(stub);
    if (tpc == NULL) {
      DEBUG_ONLY(reset_labels(SHORT, LAST_CHECK, CSET_EQ, SAME, DONE));
      postcond(pc() == badAddress);
      return NULL;
    }
    b(DONE);

    // (a1 != null && a2 == null) || (a1 != null && a2 != null && a1 == a2)
    // so, if a2 == null => return false(0), else return true, so we can return a2
    mov(result, a2);
    b(DONE);
    bind(SHORT);
    cmp(cnt2, cnt1);
    br(NE, DONE);
    cbz(cnt1, SAME);
    sub(tmp5, zr, cnt1, LSL, 3 + log_elem_size);
    ldr(tmp3, Address(a1, base_offset));
    ldr(tmp4, Address(a2, base_offset));
    bind(LAST_CHECK);
    eor(tmp4, tmp3, tmp4);
    lslv(tmp5, tmp4, tmp5);
    cmp(tmp5, zr);
    bind(CSET_EQ);
    cset(result, EQ);
    b(DONE);
  }

  bind(SAME);
  mov(result, true);
  // That's it.
  bind(DONE);

  BLOCK_COMMENT("} array_equals");
  postcond(pc() != badAddress);
  return pc();
}

// Compare Strings

// For Strings we're passed the address of the first characters in a1
// and a2 and the length in cnt1.
// elem_size is the element size in bytes: either 1 or 2.
// There are two implementations.  For arrays >= 8 bytes, all
// comparisons (including the final one, which may overlap) are
// performed 8 bytes at a time.  For strings < 8 bytes, we compare a
// halfword, then a short, and then a byte.

void MacroAssembler::string_equals(Register a1, Register a2,
                                   Register result, Register cnt1, int elem_size)
{
  Label SAME, DONE, SHORT, NEXT_WORD;
  Register tmp1 = rscratch1;
  Register tmp2 = rscratch2;
  Register cnt2 = tmp2;  // cnt2 only used in array length compare

  assert(elem_size == 1 || elem_size == 2, "must be 2 or 1 byte");
  assert_different_registers(a1, a2, result, cnt1, rscratch1, rscratch2);

#ifndef PRODUCT
  {
    const char kind = (elem_size == 2) ? 'U' : 'L';
    char comment[64];
    snprintf(comment, sizeof comment, "{string_equals%c", kind);
    BLOCK_COMMENT(comment);
  }
#endif

  mov(result, false);

  // Check for short strings, i.e. smaller than wordSize.
  subs(cnt1, cnt1, wordSize);
  br(Assembler::LT, SHORT);
  // Main 8 byte comparison loop.
  bind(NEXT_WORD); {
    ldr(tmp1, Address(post(a1, wordSize)));
    ldr(tmp2, Address(post(a2, wordSize)));
    subs(cnt1, cnt1, wordSize);
    eor(tmp1, tmp1, tmp2);
    cbnz(tmp1, DONE);
  } br(GT, NEXT_WORD);
  // Last longword.  In the case where length == 4 we compare the
  // same longword twice, but that's still faster than another
  // conditional branch.
  // cnt1 could be 0, -1, -2, -3, -4 for chars; -4 only happens when
  // length == 4.
  ldr(tmp1, Address(a1, cnt1));
  ldr(tmp2, Address(a2, cnt1));
  eor(tmp2, tmp1, tmp2);
  cbnz(tmp2, DONE);
  b(SAME);

  bind(SHORT);
  Label TAIL03, TAIL01;

  tbz(cnt1, 2, TAIL03); // 0-7 bytes left.
  {
    ldrw(tmp1, Address(post(a1, 4)));
    ldrw(tmp2, Address(post(a2, 4)));
    eorw(tmp1, tmp1, tmp2);
    cbnzw(tmp1, DONE);
  }
  bind(TAIL03);
  tbz(cnt1, 1, TAIL01); // 0-3 bytes left.
  {
    ldrh(tmp1, Address(post(a1, 2)));
    ldrh(tmp2, Address(post(a2, 2)));
    eorw(tmp1, tmp1, tmp2);
    cbnzw(tmp1, DONE);
  }
  bind(TAIL01);
  if (elem_size == 1) { // Only needed when comparing 1-byte elements
    tbz(cnt1, 0, SAME); // 0-1 bytes left.
    {
      ldrb(tmp1, a1);
      ldrb(tmp2, a2);
      eorw(tmp1, tmp1, tmp2);
      cbnzw(tmp1, DONE);
    }
  }
  // Arrays are equal.
  bind(SAME);
  mov(result, true);

  // That's it.
  bind(DONE);
  BLOCK_COMMENT("} string_equals");
}


// The size of the blocks erased by the zero_blocks stub.  We must
// handle anything smaller than this ourselves in zero_words().
const int MacroAssembler::zero_words_block_size = 8;

// zero_words() is used by C2 ClearArray patterns and by
// C1_MacroAssembler.  It is as small as possible, handling small word
// counts locally and delegating anything larger to the zero_blocks
// stub.  It is expanded many times in compiled code, so it is
// important to keep it short.

// ptr:   Address of a buffer to be zeroed.
// cnt:   Count in HeapWords.
//
// ptr, cnt, rscratch1, and rscratch2 are clobbered.
address MacroAssembler::zero_words(Register ptr, Register cnt)
{
  assert(is_power_of_2(zero_words_block_size), "adjust this");

  BLOCK_COMMENT("zero_words {");
  assert(ptr == r10 && cnt == r11, "mismatch in register usage");
  RuntimeAddress zero_blocks = RuntimeAddress(StubRoutines::aarch64::zero_blocks());
  assert(zero_blocks.target() != NULL, "zero_blocks stub has not been generated");

  subs(rscratch1, cnt, zero_words_block_size);
  Label around;
  br(LO, around);
  {
    RuntimeAddress zero_blocks = RuntimeAddress(StubRoutines::aarch64::zero_blocks());
    assert(zero_blocks.target() != NULL, "zero_blocks stub has not been generated");
    // Make sure this is a C2 compilation. C1 allocates space only for
    // trampoline stubs generated by Call LIR ops, and in any case it
    // makes sense for a C1 compilation task to proceed as quickly as
    // possible.
    CompileTask* task;
    if (StubRoutines::aarch64::complete()
        && Thread::current()->is_Compiler_thread()
        && (task = ciEnv::current()->task())
        && is_c2_compile(task->comp_level())) {
      address tpc = trampoline_call(zero_blocks);
      if (tpc == NULL) {
        DEBUG_ONLY(reset_labels(around));
        assert(false, "failed to allocate space for trampoline");
        return NULL;
      }
    } else {
      far_call(zero_blocks);
    }
  }
  bind(around);

  // We have a few words left to do. zero_blocks has adjusted r10 and r11
  // for us.
  for (int i = zero_words_block_size >> 1; i > 1; i >>= 1) {
    Label l;
    tbz(cnt, exact_log2(i), l);
    for (int j = 0; j < i; j += 2) {
      stp(zr, zr, post(ptr, 2 * BytesPerWord));
    }
    bind(l);
  }
  {
    Label l;
    tbz(cnt, 0, l);
    str(zr, Address(ptr));
    bind(l);
  }

  BLOCK_COMMENT("} zero_words");
  return pc();
}

// base:         Address of a buffer to be zeroed, 8 bytes aligned.
// cnt:          Immediate count in HeapWords.
//
// r10, r11, rscratch1, and rscratch2 are clobbered.
void MacroAssembler::zero_words(Register base, uint64_t cnt)
{
  guarantee(zero_words_block_size < BlockZeroingLowLimit,
            "increase BlockZeroingLowLimit");
  if (cnt <= (uint64_t)BlockZeroingLowLimit / BytesPerWord) {
#ifndef PRODUCT
    {
      char buf[64];
      snprintf(buf, sizeof buf, "zero_words (count = %" PRIu64 ") {", cnt);
      BLOCK_COMMENT(buf);
    }
#endif
    if (cnt >= 16) {
      uint64_t loops = cnt/16;
      if (loops > 1) {
        mov(rscratch2, loops - 1);
      }
      {
        Label loop;
        bind(loop);
        for (int i = 0; i < 16; i += 2) {
          stp(zr, zr, Address(base, i * BytesPerWord));
        }
        add(base, base, 16 * BytesPerWord);
        if (loops > 1) {
          subs(rscratch2, rscratch2, 1);
          br(GE, loop);
        }
      }
    }
    cnt %= 16;
    int i = cnt & 1;  // store any odd word to start
    if (i) str(zr, Address(base));
    for (; i < (int)cnt; i += 2) {
      stp(zr, zr, Address(base, i * wordSize));
    }
    BLOCK_COMMENT("} zero_words");
  } else {
    mov(r10, base); mov(r11, cnt);
    zero_words(r10, r11);
  }
}

// Zero blocks of memory by using DC ZVA.
//
// Aligns the base address first sufficently for DC ZVA, then uses
// DC ZVA repeatedly for every full block.  cnt is the size to be
// zeroed in HeapWords.  Returns the count of words left to be zeroed
// in cnt.
//
// NOTE: This is intended to be used in the zero_blocks() stub.  If
// you want to use it elsewhere, note that cnt must be >= 2*zva_length.
void MacroAssembler::zero_dcache_blocks(Register base, Register cnt) {
  Register tmp = rscratch1;
  Register tmp2 = rscratch2;
  int zva_length = VM_Version::zva_length();
  Label initial_table_end, loop_zva;
  Label fini;

  // Base must be 16 byte aligned. If not just return and let caller handle it
  tst(base, 0x0f);
  br(Assembler::NE, fini);
  // Align base with ZVA length.
  neg(tmp, base);
  andr(tmp, tmp, zva_length - 1);

  // tmp: the number of bytes to be filled to align the base with ZVA length.
  add(base, base, tmp);
  sub(cnt, cnt, tmp, Assembler::ASR, 3);
  adr(tmp2, initial_table_end);
  sub(tmp2, tmp2, tmp, Assembler::LSR, 2);
  br(tmp2);

  for (int i = -zva_length + 16; i < 0; i += 16)
    stp(zr, zr, Address(base, i));
  bind(initial_table_end);

  sub(cnt, cnt, zva_length >> 3);
  bind(loop_zva);
  dc(Assembler::ZVA, base);
  subs(cnt, cnt, zva_length >> 3);
  add(base, base, zva_length);
  br(Assembler::GE, loop_zva);
  add(cnt, cnt, zva_length >> 3); // count not zeroed by DC ZVA
  bind(fini);
}

// base:   Address of a buffer to be filled, 8 bytes aligned.
// cnt:    Count in 8-byte unit.
// value:  Value to be filled with.
// base will point to the end of the buffer after filling.
void MacroAssembler::fill_words(Register base, Register cnt, Register value)
{
//  Algorithm:
//
//    if (cnt == 0) {
//      return;
//    }
//    if ((p & 8) != 0) {
//      *p++ = v;
//    }
//
//    scratch1 = cnt & 14;
//    cnt -= scratch1;
//    p += scratch1;
//    switch (scratch1 / 2) {
//      do {
//        cnt -= 16;
//          p[-16] = v;
//          p[-15] = v;
//        case 7:
//          p[-14] = v;
//          p[-13] = v;
//        case 6:
//          p[-12] = v;
//          p[-11] = v;
//          // ...
//        case 1:
//          p[-2] = v;
//          p[-1] = v;
//        case 0:
//          p += 16;
//      } while (cnt);
//    }
//    if ((cnt & 1) == 1) {
//      *p++ = v;
//    }

  assert_different_registers(base, cnt, value, rscratch1, rscratch2);

  Label fini, skip, entry, loop;
  const int unroll = 8; // Number of stp instructions we'll unroll

  cbz(cnt, fini);
  tbz(base, 3, skip);
  str(value, Address(post(base, 8)));
  sub(cnt, cnt, 1);
  bind(skip);

  andr(rscratch1, cnt, (unroll-1) * 2);
  sub(cnt, cnt, rscratch1);
  add(base, base, rscratch1, Assembler::LSL, 3);
  adr(rscratch2, entry);
  sub(rscratch2, rscratch2, rscratch1, Assembler::LSL, 1);
  br(rscratch2);

  bind(loop);
  add(base, base, unroll * 16);
  for (int i = -unroll; i < 0; i++)
    stp(value, value, Address(base, i * 16));
  bind(entry);
  subs(cnt, cnt, unroll * 2);
  br(Assembler::GE, loop);

  tbz(cnt, 0, fini);
  str(value, Address(post(base, 8)));
  bind(fini);
}

// Intrinsic for
//
// - sun/nio/cs/ISO_8859_1$Encoder.implEncodeISOArray
//     return the number of characters copied.
// - java/lang/StringUTF16.compress
//     return zero (0) if copy fails, otherwise 'len'.
//
// This version always returns the number of characters copied, and does not
// clobber the 'len' register. A successful copy will complete with the post-
// condition: 'res' == 'len', while an unsuccessful copy will exit with the
// post-condition: 0 <= 'res' < 'len'.
//
// NOTE: Attempts to use 'ld2' (and 'umaxv' in the ISO part) has proven to
//       degrade performance (on Ampere Altra - Neoverse N1), to an extent
//       beyond the acceptable, even though the footprint would be smaller.
//       Using 'umaxv' in the ASCII-case comes with a small penalty but does
//       avoid additional bloat.
//
void MacroAssembler::encode_iso_array(Register src, Register dst,
                                      Register len, Register res, bool ascii,
                                      FloatRegister vtmp0, FloatRegister vtmp1,
                                      FloatRegister vtmp2, FloatRegister vtmp3)
{
  Register cnt = res;
  Register max = rscratch1;
  Register chk = rscratch2;

  prfm(Address(src), PLDL1STRM);
  movw(cnt, len);

#define ASCII(insn) do { if (ascii) { insn; } } while (0)

  Label LOOP_32, DONE_32, FAIL_32;

  BIND(LOOP_32);
  {
    cmpw(cnt, 32);
    br(LT, DONE_32);
    ld1(vtmp0, vtmp1, vtmp2, vtmp3, T8H, Address(post(src, 64)));
    // Extract lower bytes.
    FloatRegister vlo0 = v4;
    FloatRegister vlo1 = v5;
    uzp1(vlo0, T16B, vtmp0, vtmp1);
    uzp1(vlo1, T16B, vtmp2, vtmp3);
    // Merge bits...
    orr(vtmp0, T16B, vtmp0, vtmp1);
    orr(vtmp2, T16B, vtmp2, vtmp3);
    // Extract merged upper bytes.
    FloatRegister vhix = vtmp0;
    uzp2(vhix, T16B, vtmp0, vtmp2);
    // ISO-check on hi-parts (all zero).
    //                          ASCII-check on lo-parts (no sign).
    FloatRegister vlox = vtmp1; // Merge lower bytes.
                                ASCII(orr(vlox, T16B, vlo0, vlo1));
    umov(chk, vhix, D, 1);      ASCII(cmlt(vlox, T16B, vlox));
    fmovd(max, vhix);           ASCII(umaxv(vlox, T16B, vlox));
    orr(chk, chk, max);         ASCII(umov(max, vlox, B, 0));
                                ASCII(orr(chk, chk, max));
    cbnz(chk, FAIL_32);
    subw(cnt, cnt, 32);
    st1(vlo0, vlo1, T16B, Address(post(dst, 32)));
    b(LOOP_32);
  }
  BIND(FAIL_32);
  sub(src, src, 64);
  BIND(DONE_32);

  Label LOOP_8, SKIP_8;

  BIND(LOOP_8);
  {
    cmpw(cnt, 8);
    br(LT, SKIP_8);
    FloatRegister vhi = vtmp0;
    FloatRegister vlo = vtmp1;
    ld1(vtmp3, T8H, src);
    uzp1(vlo, T16B, vtmp3, vtmp3);
    uzp2(vhi, T16B, vtmp3, vtmp3);
    // ISO-check on hi-parts (all zero).
    //                          ASCII-check on lo-parts (no sign).
                                ASCII(cmlt(vtmp2, T16B, vlo));
    fmovd(chk, vhi);            ASCII(umaxv(vtmp2, T16B, vtmp2));
                                ASCII(umov(max, vtmp2, B, 0));
                                ASCII(orr(chk, chk, max));
    cbnz(chk, SKIP_8);

    strd(vlo, Address(post(dst, 8)));
    subw(cnt, cnt, 8);
    add(src, src, 16);
    b(LOOP_8);
  }
  BIND(SKIP_8);

#undef ASCII

  Label LOOP, DONE;

  cbz(cnt, DONE);
  BIND(LOOP);
  {
    Register chr = rscratch1;
    ldrh(chr, Address(post(src, 2)));
    tst(chr, ascii ? 0xff80 : 0xff00);
    br(NE, DONE);
    strb(chr, Address(post(dst, 1)));
    subs(cnt, cnt, 1);
    br(GT, LOOP);
  }
  BIND(DONE);
  // Return index where we stopped.
  subw(res, len, cnt);
}

// Inflate byte[] array to char[].
address MacroAssembler::byte_array_inflate(Register src, Register dst, Register len,
                                           FloatRegister vtmp1, FloatRegister vtmp2,
                                           FloatRegister vtmp3, Register tmp4) {
  Label big, done, after_init, to_stub;

  assert_different_registers(src, dst, len, tmp4, rscratch1);

  fmovd(vtmp1, 0.0);
  lsrw(tmp4, len, 3);
  bind(after_init);
  cbnzw(tmp4, big);
  // Short string: less than 8 bytes.
  {
    Label loop, tiny;

    cmpw(len, 4);
    br(LT, tiny);
    // Use SIMD to do 4 bytes.
    ldrs(vtmp2, post(src, 4));
    zip1(vtmp3, T8B, vtmp2, vtmp1);
    subw(len, len, 4);
    strd(vtmp3, post(dst, 8));

    cbzw(len, done);

    // Do the remaining bytes by steam.
    bind(loop);
    ldrb(tmp4, post(src, 1));
    strh(tmp4, post(dst, 2));
    subw(len, len, 1);

    bind(tiny);
    cbnz(len, loop);

    b(done);
  }

  if (SoftwarePrefetchHintDistance >= 0) {
    bind(to_stub);
      RuntimeAddress stub = RuntimeAddress(StubRoutines::aarch64::large_byte_array_inflate());
      assert(stub.target() != NULL, "large_byte_array_inflate stub has not been generated");
      address tpc = trampoline_call(stub);
      if (tpc == NULL) {
        DEBUG_ONLY(reset_labels(big, done));
        postcond(pc() == badAddress);
        return NULL;
      }
      b(after_init);
  }

  // Unpack the bytes 8 at a time.
  bind(big);
  {
    Label loop, around, loop_last, loop_start;

    if (SoftwarePrefetchHintDistance >= 0) {
      const int large_loop_threshold = (64 + 16)/8;
      ldrd(vtmp2, post(src, 8));
      andw(len, len, 7);
      cmp(tmp4, (u1)large_loop_threshold);
      br(GE, to_stub);
      b(loop_start);

      bind(loop);
      ldrd(vtmp2, post(src, 8));
      bind(loop_start);
      subs(tmp4, tmp4, 1);
      br(EQ, loop_last);
      zip1(vtmp2, T16B, vtmp2, vtmp1);
      ldrd(vtmp3, post(src, 8));
      st1(vtmp2, T8H, post(dst, 16));
      subs(tmp4, tmp4, 1);
      zip1(vtmp3, T16B, vtmp3, vtmp1);
      st1(vtmp3, T8H, post(dst, 16));
      br(NE, loop);
      b(around);
      bind(loop_last);
      zip1(vtmp2, T16B, vtmp2, vtmp1);
      st1(vtmp2, T8H, post(dst, 16));
      bind(around);
      cbz(len, done);
    } else {
      andw(len, len, 7);
      bind(loop);
      ldrd(vtmp2, post(src, 8));
      sub(tmp4, tmp4, 1);
      zip1(vtmp3, T16B, vtmp2, vtmp1);
      st1(vtmp3, T8H, post(dst, 16));
      cbnz(tmp4, loop);
    }
  }

  // Do the tail of up to 8 bytes.
  add(src, src, len);
  ldrd(vtmp3, Address(src, -8));
  add(dst, dst, len, ext::uxtw, 1);
  zip1(vtmp3, T16B, vtmp3, vtmp1);
  strq(vtmp3, Address(dst, -16));

  bind(done);
  postcond(pc() != badAddress);
  return pc();
}

// Compress char[] array to byte[].
void MacroAssembler::char_array_compress(Register src, Register dst, Register len,
                                         Register res,
                                         FloatRegister tmp0, FloatRegister tmp1,
                                         FloatRegister tmp2, FloatRegister tmp3) {
  encode_iso_array(src, dst, len, res, false, tmp0, tmp1, tmp2, tmp3);
  // Adjust result: res == len ? len : 0
  cmp(len, res);
  csel(res, res, zr, EQ);
}

// get_thread() can be called anywhere inside generated code so we
// need to save whatever non-callee save context might get clobbered
// by the call to JavaThread::aarch64_get_thread_helper() or, indeed,
// the call setup code.
//
// On Linux, aarch64_get_thread_helper() clobbers only r0, r1, and flags.
// On other systems, the helper is a usual C function.
//
void MacroAssembler::get_thread(Register dst) {
  RegSet saved_regs =
    LINUX_ONLY(RegSet::range(r0, r1)  + lr - dst)
    NOT_LINUX (RegSet::range(r0, r17) + lr - dst);

  protect_return_address();
  push(saved_regs, sp);

  mov(lr, CAST_FROM_FN_PTR(address, JavaThread::aarch64_get_thread_helper));
  blr(lr);
  if (dst != c_rarg0) {
    mov(dst, c_rarg0);
  }

  pop(saved_regs, sp);
  authenticate_return_address();
}

void MacroAssembler::cache_wb(Address line) {
  assert(line.getMode() == Address::base_plus_offset, "mode should be base_plus_offset");
  assert(line.index() == noreg, "index should be noreg");
  assert(line.offset() == 0, "offset should be 0");
  // would like to assert this
  // assert(line._ext.shift == 0, "shift should be zero");
  if (VM_Version::features() & VM_Version::CPU_DCPOP) {
    // writeback using clear virtual address to point of persistence
    dc(Assembler::CVAP, line.base());
  } else {
    // no need to generate anything as Unsafe.writebackMemory should
    // never invoke this stub
  }
}

void MacroAssembler::cache_wbsync(bool is_pre) {
  // we only need a barrier post sync
  if (!is_pre) {
    membar(Assembler::AnyAny);
  }
}

void MacroAssembler::verify_sve_vector_length(Register tmp) {
  // Make sure that native code does not change SVE vector length.
  if (!UseSVE) return;
  Label verify_ok;
  movw(tmp, zr);
  sve_inc(tmp, B);
  subsw(zr, tmp, VM_Version::get_initial_sve_vector_length());
  br(EQ, verify_ok);
  stop("Error: SVE vector length has changed since jvm startup");
  bind(verify_ok);
}

void MacroAssembler::verify_ptrue() {
  Label verify_ok;
  if (!UseSVE) {
    return;
  }
  sve_cntp(rscratch1, B, ptrue, ptrue); // get true elements count.
  sve_dec(rscratch1, B);
  cbz(rscratch1, verify_ok);
  stop("Error: the preserved predicate register (p7) elements are not all true");
  bind(verify_ok);
}

void MacroAssembler::safepoint_isb() {
  isb();
#ifndef PRODUCT
  if (VerifyCrossModifyFence) {
    // Clear the thread state.
    strb(zr, Address(rthread, in_bytes(JavaThread::requires_cross_modify_fence_offset())));
  }
#endif
}

#ifndef PRODUCT
void MacroAssembler::verify_cross_modify_fence_not_required() {
  if (VerifyCrossModifyFence) {
    // Check if thread needs a cross modify fence.
    ldrb(rscratch1, Address(rthread, in_bytes(JavaThread::requires_cross_modify_fence_offset())));
    Label fence_not_required;
    cbz(rscratch1, fence_not_required);
    // If it does then fail.
    lea(rscratch1, CAST_FROM_FN_PTR(address, JavaThread::verify_cross_modify_fence_failure));
    mov(c_rarg0, rthread);
    blr(rscratch1);
    bind(fence_not_required);
  }
}
#endif

void MacroAssembler::spin_wait() {
  for (int i = 0; i < VM_Version::spin_wait_desc().inst_count(); ++i) {
    switch (VM_Version::spin_wait_desc().inst()) {
      case SpinWait::NOP:
        nop();
        break;
      case SpinWait::ISB:
        isb();
        break;
      case SpinWait::YIELD:
        yield();
        break;
      default:
        ShouldNotReachHere();
    }
  }
}

<<<<<<< HEAD
// The java_calling_convention describes stack locations as ideal slots on
// a frame with no abi restrictions. Since we must observe abi restrictions
// (like the placement of the register window) the slots must be biased by
// the following value.
static int reg2offset_in(VMReg r) {
  // Account for saved rfp and lr
  // This should really be in_preserve_stack_slots
  return (r->reg2stack() + 4) * VMRegImpl::stack_slot_size;
}

static int reg2offset_out(VMReg r) {
  return (r->reg2stack() + SharedRuntime::out_preserve_stack_slots()) * VMRegImpl::stack_slot_size;
}

// On 64 bit we will store integer like items to the stack as
// 64 bits items (Aarch64 abi) even though java would only store
// 32bits for a parameter. On 32bit it will simply be 32 bits
// So this routine will do 32->32 on 32bit and 32->64 on 64bit
void MacroAssembler::move32_64(VMRegPair src, VMRegPair dst, Register tmp) {
  if (src.first()->is_stack()) {
    if (dst.first()->is_stack()) {
      // stack to stack
      ldr(tmp, Address(rfp, reg2offset_in(src.first())));
      str(tmp, Address(sp, reg2offset_out(dst.first())));
    } else {
      // stack to reg
      ldrsw(dst.first()->as_Register(), Address(rfp, reg2offset_in(src.first())));
    }
  } else if (dst.first()->is_stack()) {
    // reg to stack
    // Do we really have to sign extend???
    // __ movslq(src.first()->as_Register(), src.first()->as_Register());
    str(src.first()->as_Register(), Address(sp, reg2offset_out(dst.first())));
  } else {
    if (dst.first() != src.first()) {
      sxtw(dst.first()->as_Register(), src.first()->as_Register());
    }
  }
}

// An oop arg. Must pass a handle not the oop itself
void MacroAssembler::object_move(
                        OopMap* map,
                        int oop_handle_offset,
                        int framesize_in_slots,
                        VMRegPair src,
                        VMRegPair dst,
                        bool is_receiver,
                        int* receiver_offset) {

  // must pass a handle. First figure out the location we use as a handle

  Register rHandle = dst.first()->is_stack() ? rscratch2 : dst.first()->as_Register();

  // See if oop is NULL if it is we need no handle

  if (src.first()->is_stack()) {

    // Oop is already on the stack as an argument
    int offset_in_older_frame = src.first()->reg2stack() + SharedRuntime::out_preserve_stack_slots();
    map->set_oop(VMRegImpl::stack2reg(offset_in_older_frame + framesize_in_slots));
    if (is_receiver) {
      *receiver_offset = (offset_in_older_frame + framesize_in_slots) * VMRegImpl::stack_slot_size;
    }

    ldr(rscratch1, Address(rfp, reg2offset_in(src.first())));
    lea(rHandle, Address(rfp, reg2offset_in(src.first())));
    // conditionally move a NULL
    cmp(rscratch1, zr);
    csel(rHandle, zr, rHandle, Assembler::EQ);
  } else {

    // Oop is in an a register we must store it to the space we reserve
    // on the stack for oop_handles and pass a handle if oop is non-NULL

    const Register rOop = src.first()->as_Register();
    int oop_slot;
    if (rOop == j_rarg0)
      oop_slot = 0;
    else if (rOop == j_rarg1)
      oop_slot = 1;
    else if (rOop == j_rarg2)
      oop_slot = 2;
    else if (rOop == j_rarg3)
      oop_slot = 3;
    else if (rOop == j_rarg4)
      oop_slot = 4;
    else if (rOop == j_rarg5)
      oop_slot = 5;
    else if (rOop == j_rarg6)
      oop_slot = 6;
    else {
      assert(rOop == j_rarg7, "wrong register");
      oop_slot = 7;
    }

    oop_slot = oop_slot * VMRegImpl::slots_per_word + oop_handle_offset;
    int offset = oop_slot*VMRegImpl::stack_slot_size;

    map->set_oop(VMRegImpl::stack2reg(oop_slot));
    // Store oop in handle area, may be NULL
    str(rOop, Address(sp, offset));
    if (is_receiver) {
      *receiver_offset = offset;
    }

    cmp(rOop, zr);
    lea(rHandle, Address(sp, offset));
    // conditionally move a NULL
    csel(rHandle, zr, rHandle, Assembler::EQ);
  }

  // If arg is on the stack then place it otherwise it is already in correct reg.
  if (dst.first()->is_stack()) {
    str(rHandle, Address(sp, reg2offset_out(dst.first())));
  }
}

// A float arg may have to do float reg int reg conversion
void MacroAssembler::float_move(VMRegPair src, VMRegPair dst, Register tmp) {
 if (src.first()->is_stack()) {
    if (dst.first()->is_stack()) {
      ldrw(tmp, Address(rfp, reg2offset_in(src.first())));
      strw(tmp, Address(sp, reg2offset_out(dst.first())));
    } else {
      ldrs(dst.first()->as_FloatRegister(), Address(rfp, reg2offset_in(src.first())));
    }
  } else if (src.first() != dst.first()) {
    if (src.is_single_phys_reg() && dst.is_single_phys_reg())
      fmovs(dst.first()->as_FloatRegister(), src.first()->as_FloatRegister());
    else
      strs(src.first()->as_FloatRegister(), Address(sp, reg2offset_out(dst.first())));
  }
}

// A long move
void MacroAssembler::long_move(VMRegPair src, VMRegPair dst, Register tmp) {
  if (src.first()->is_stack()) {
    if (dst.first()->is_stack()) {
      // stack to stack
      ldr(tmp, Address(rfp, reg2offset_in(src.first())));
      str(tmp, Address(sp, reg2offset_out(dst.first())));
    } else {
      // stack to reg
      ldr(dst.first()->as_Register(), Address(rfp, reg2offset_in(src.first())));
    }
  } else if (dst.first()->is_stack()) {
    // reg to stack
    // Do we really have to sign extend???
    // __ movslq(src.first()->as_Register(), src.first()->as_Register());
    str(src.first()->as_Register(), Address(sp, reg2offset_out(dst.first())));
  } else {
    if (dst.first() != src.first()) {
      mov(dst.first()->as_Register(), src.first()->as_Register());
    }
  }
}


// A double move
void MacroAssembler::double_move(VMRegPair src, VMRegPair dst, Register tmp) {
  if (src.first()->is_stack()) {
    if (dst.first()->is_stack()) {
      ldr(tmp, Address(rfp, reg2offset_in(src.first())));
      str(tmp, Address(sp, reg2offset_out(dst.first())));
    } else {
      ldrd(dst.first()->as_FloatRegister(), Address(rfp, reg2offset_in(src.first())));
    }
  } else if (src.first() != dst.first()) {
    if (src.is_single_phys_reg() && dst.is_single_phys_reg())
      fmovd(dst.first()->as_FloatRegister(), src.first()->as_FloatRegister());
    else
      strd(src.first()->as_FloatRegister(), Address(sp, reg2offset_out(dst.first())));
  }
}
=======
// Stack frame creation/removal

void MacroAssembler::enter(bool strip_ret_addr) {
  if (strip_ret_addr) {
    // Addresses can only be signed once. If there are multiple nested frames being created
    // in the same function, then the return address needs stripping first.
    strip_return_address();
  }
  protect_return_address();
  stp(rfp, lr, Address(pre(sp, -2 * wordSize)));
  mov(rfp, sp);
}

void MacroAssembler::leave() {
  mov(sp, rfp);
  ldp(rfp, lr, Address(post(sp, 2 * wordSize)));
  authenticate_return_address();
}

// ROP Protection
// Use the AArch64 PAC feature to add ROP protection for generated code. Use whenever creating/
// destroying stack frames or whenever directly loading/storing the LR to memory.
// If ROP protection is not set then these functions are no-ops.
// For more details on PAC see pauth_aarch64.hpp.

// Sign the LR. Use during construction of a stack frame, before storing the LR to memory.
// Uses the FP as the modifier.
//
void MacroAssembler::protect_return_address() {
  if (VM_Version::use_rop_protection()) {
    check_return_address();
    // The standard convention for C code is to use paciasp, which uses SP as the modifier. This
    // works because in C code, FP and SP match on function entry. In the JDK, SP and FP may not
    // match, so instead explicitly use the FP.
    pacia(lr, rfp);
  }
}

// Sign the return value in the given register. Use before updating the LR in the exisiting stack
// frame for the current function.
// Uses the FP from the start of the function as the modifier - which is stored at the address of
// the current FP.
//
void MacroAssembler::protect_return_address(Register return_reg, Register temp_reg) {
  if (VM_Version::use_rop_protection()) {
    assert(PreserveFramePointer, "PreserveFramePointer must be set for ROP protection");
    check_return_address(return_reg);
    ldr(temp_reg, Address(rfp));
    pacia(return_reg, temp_reg);
  }
}

// Authenticate the LR. Use before function return, after restoring FP and loading LR from memory.
//
void MacroAssembler::authenticate_return_address(Register return_reg) {
  if (VM_Version::use_rop_protection()) {
    autia(return_reg, rfp);
    check_return_address(return_reg);
  }
}

// Authenticate the return value in the given register. Use before updating the LR in the exisiting
// stack frame for the current function.
// Uses the FP from the start of the function as the modifier - which is stored at the address of
// the current FP.
//
void MacroAssembler::authenticate_return_address(Register return_reg, Register temp_reg) {
  if (VM_Version::use_rop_protection()) {
    assert(PreserveFramePointer, "PreserveFramePointer must be set for ROP protection");
    ldr(temp_reg, Address(rfp));
    autia(return_reg, temp_reg);
    check_return_address(return_reg);
  }
}

// Strip any PAC data from LR without performing any authentication. Use with caution - only if
// there is no guaranteed way of authenticating the LR.
//
void MacroAssembler::strip_return_address() {
  if (VM_Version::use_rop_protection()) {
    xpaclri();
  }
}

#ifndef PRODUCT
// PAC failures can be difficult to debug. After an authentication failure, a segfault will only
// occur when the pointer is used - ie when the program returns to the invalid LR. At this point
// it is difficult to debug back to the callee function.
// This function simply loads from the address in the given register.
// Use directly after authentication to catch authentication failures.
// Also use before signing to check that the pointer is valid and hasn't already been signed.
//
void MacroAssembler::check_return_address(Register return_reg) {
  if (VM_Version::use_rop_protection()) {
    ldr(zr, Address(return_reg));
  }
}
#endif
>>>>>>> 7e0ce62c
<|MERGE_RESOLUTION|>--- conflicted
+++ resolved
@@ -5291,7 +5291,105 @@
   }
 }
 
-<<<<<<< HEAD
+// Stack frame creation/removal
+
+void MacroAssembler::enter(bool strip_ret_addr) {
+  if (strip_ret_addr) {
+    // Addresses can only be signed once. If there are multiple nested frames being created
+    // in the same function, then the return address needs stripping first.
+    strip_return_address();
+  }
+  protect_return_address();
+  stp(rfp, lr, Address(pre(sp, -2 * wordSize)));
+  mov(rfp, sp);
+}
+
+void MacroAssembler::leave() {
+  mov(sp, rfp);
+  ldp(rfp, lr, Address(post(sp, 2 * wordSize)));
+  authenticate_return_address();
+}
+
+// ROP Protection
+// Use the AArch64 PAC feature to add ROP protection for generated code. Use whenever creating/
+// destroying stack frames or whenever directly loading/storing the LR to memory.
+// If ROP protection is not set then these functions are no-ops.
+// For more details on PAC see pauth_aarch64.hpp.
+
+// Sign the LR. Use during construction of a stack frame, before storing the LR to memory.
+// Uses the FP as the modifier.
+//
+void MacroAssembler::protect_return_address() {
+  if (VM_Version::use_rop_protection()) {
+    check_return_address();
+    // The standard convention for C code is to use paciasp, which uses SP as the modifier. This
+    // works because in C code, FP and SP match on function entry. In the JDK, SP and FP may not
+    // match, so instead explicitly use the FP.
+    pacia(lr, rfp);
+  }
+}
+
+// Sign the return value in the given register. Use before updating the LR in the exisiting stack
+// frame for the current function.
+// Uses the FP from the start of the function as the modifier - which is stored at the address of
+// the current FP.
+//
+void MacroAssembler::protect_return_address(Register return_reg, Register temp_reg) {
+  if (VM_Version::use_rop_protection()) {
+    assert(PreserveFramePointer, "PreserveFramePointer must be set for ROP protection");
+    check_return_address(return_reg);
+    ldr(temp_reg, Address(rfp));
+    pacia(return_reg, temp_reg);
+  }
+}
+
+// Authenticate the LR. Use before function return, after restoring FP and loading LR from memory.
+//
+void MacroAssembler::authenticate_return_address(Register return_reg) {
+  if (VM_Version::use_rop_protection()) {
+    autia(return_reg, rfp);
+    check_return_address(return_reg);
+  }
+}
+
+// Authenticate the return value in the given register. Use before updating the LR in the exisiting
+// stack frame for the current function.
+// Uses the FP from the start of the function as the modifier - which is stored at the address of
+// the current FP.
+//
+void MacroAssembler::authenticate_return_address(Register return_reg, Register temp_reg) {
+  if (VM_Version::use_rop_protection()) {
+    assert(PreserveFramePointer, "PreserveFramePointer must be set for ROP protection");
+    ldr(temp_reg, Address(rfp));
+    autia(return_reg, temp_reg);
+    check_return_address(return_reg);
+  }
+}
+
+// Strip any PAC data from LR without performing any authentication. Use with caution - only if
+// there is no guaranteed way of authenticating the LR.
+//
+void MacroAssembler::strip_return_address() {
+  if (VM_Version::use_rop_protection()) {
+    xpaclri();
+  }
+}
+
+#ifndef PRODUCT
+// PAC failures can be difficult to debug. After an authentication failure, a segfault will only
+// occur when the pointer is used - ie when the program returns to the invalid LR. At this point
+// it is difficult to debug back to the callee function.
+// This function simply loads from the address in the given register.
+// Use directly after authentication to catch authentication failures.
+// Also use before signing to check that the pointer is valid and hasn't already been signed.
+//
+void MacroAssembler::check_return_address(Register return_reg) {
+  if (VM_Version::use_rop_protection()) {
+    ldr(zr, Address(return_reg));
+  }
+}
+#endif
+
 // The java_calling_convention describes stack locations as ideal slots on
 // a frame with no abi restrictions. Since we must observe abi restrictions
 // (like the placement of the register window) the slots must be biased by
@@ -5466,104 +5564,4 @@
     else
       strd(src.first()->as_FloatRegister(), Address(sp, reg2offset_out(dst.first())));
   }
-}
-=======
-// Stack frame creation/removal
-
-void MacroAssembler::enter(bool strip_ret_addr) {
-  if (strip_ret_addr) {
-    // Addresses can only be signed once. If there are multiple nested frames being created
-    // in the same function, then the return address needs stripping first.
-    strip_return_address();
-  }
-  protect_return_address();
-  stp(rfp, lr, Address(pre(sp, -2 * wordSize)));
-  mov(rfp, sp);
-}
-
-void MacroAssembler::leave() {
-  mov(sp, rfp);
-  ldp(rfp, lr, Address(post(sp, 2 * wordSize)));
-  authenticate_return_address();
-}
-
-// ROP Protection
-// Use the AArch64 PAC feature to add ROP protection for generated code. Use whenever creating/
-// destroying stack frames or whenever directly loading/storing the LR to memory.
-// If ROP protection is not set then these functions are no-ops.
-// For more details on PAC see pauth_aarch64.hpp.
-
-// Sign the LR. Use during construction of a stack frame, before storing the LR to memory.
-// Uses the FP as the modifier.
-//
-void MacroAssembler::protect_return_address() {
-  if (VM_Version::use_rop_protection()) {
-    check_return_address();
-    // The standard convention for C code is to use paciasp, which uses SP as the modifier. This
-    // works because in C code, FP and SP match on function entry. In the JDK, SP and FP may not
-    // match, so instead explicitly use the FP.
-    pacia(lr, rfp);
-  }
-}
-
-// Sign the return value in the given register. Use before updating the LR in the exisiting stack
-// frame for the current function.
-// Uses the FP from the start of the function as the modifier - which is stored at the address of
-// the current FP.
-//
-void MacroAssembler::protect_return_address(Register return_reg, Register temp_reg) {
-  if (VM_Version::use_rop_protection()) {
-    assert(PreserveFramePointer, "PreserveFramePointer must be set for ROP protection");
-    check_return_address(return_reg);
-    ldr(temp_reg, Address(rfp));
-    pacia(return_reg, temp_reg);
-  }
-}
-
-// Authenticate the LR. Use before function return, after restoring FP and loading LR from memory.
-//
-void MacroAssembler::authenticate_return_address(Register return_reg) {
-  if (VM_Version::use_rop_protection()) {
-    autia(return_reg, rfp);
-    check_return_address(return_reg);
-  }
-}
-
-// Authenticate the return value in the given register. Use before updating the LR in the exisiting
-// stack frame for the current function.
-// Uses the FP from the start of the function as the modifier - which is stored at the address of
-// the current FP.
-//
-void MacroAssembler::authenticate_return_address(Register return_reg, Register temp_reg) {
-  if (VM_Version::use_rop_protection()) {
-    assert(PreserveFramePointer, "PreserveFramePointer must be set for ROP protection");
-    ldr(temp_reg, Address(rfp));
-    autia(return_reg, temp_reg);
-    check_return_address(return_reg);
-  }
-}
-
-// Strip any PAC data from LR without performing any authentication. Use with caution - only if
-// there is no guaranteed way of authenticating the LR.
-//
-void MacroAssembler::strip_return_address() {
-  if (VM_Version::use_rop_protection()) {
-    xpaclri();
-  }
-}
-
-#ifndef PRODUCT
-// PAC failures can be difficult to debug. After an authentication failure, a segfault will only
-// occur when the pointer is used - ie when the program returns to the invalid LR. At this point
-// it is difficult to debug back to the callee function.
-// This function simply loads from the address in the given register.
-// Use directly after authentication to catch authentication failures.
-// Also use before signing to check that the pointer is valid and hasn't already been signed.
-//
-void MacroAssembler::check_return_address(Register return_reg) {
-  if (VM_Version::use_rop_protection()) {
-    ldr(zr, Address(return_reg));
-  }
-}
-#endif
->>>>>>> 7e0ce62c
+}