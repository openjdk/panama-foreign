/*
 * Copyright (c) 2003, 2021, Oracle and/or its affiliates. All rights reserved.
 * Copyright (c) 2014, 2021, Red Hat Inc. All rights reserved.
 * Copyright (c) 2021, Azul Systems, Inc. All rights reserved.
 * DO NOT ALTER OR REMOVE COPYRIGHT NOTICES OR THIS FILE HEADER.
 *
 * This code is free software; you can redistribute it and/or modify it
 * under the terms of the GNU General Public License version 2 only, as
 * published by the Free Software Foundation.
 *
 * This code is distributed in the hope that it will be useful, but WITHOUT
 * ANY WARRANTY; without even the implied warranty of MERCHANTABILITY or
 * FITNESS FOR A PARTICULAR PURPOSE.  See the GNU General Public License
 * version 2 for more details (a copy is included in the LICENSE file that
 * accompanied this code).
 *
 * You should have received a copy of the GNU General Public License version
 * 2 along with this work; if not, write to the Free Software Foundation,
 * Inc., 51 Franklin St, Fifth Floor, Boston, MA 02110-1301 USA.
 *
 * Please contact Oracle, 500 Oracle Parkway, Redwood Shores, CA 94065 USA
 * or visit www.oracle.com if you need additional information or have any
 * questions.
 *
 */

#include "precompiled.hpp"
#include "asm/macroAssembler.hpp"
#include "asm/macroAssembler.inline.hpp"
#include "code/codeCache.hpp"
#include "code/debugInfoRec.hpp"
#include "code/icBuffer.hpp"
#include "code/vtableStubs.hpp"
#include "compiler/oopMap.hpp"
#include "gc/shared/barrierSetAssembler.hpp"
#include "interpreter/interpreter.hpp"
#include "interpreter/interp_masm.hpp"
#include "logging/log.hpp"
#include "memory/resourceArea.hpp"
#include "nativeInst_aarch64.hpp"
#include "oops/compiledICHolder.hpp"
#include "oops/klass.inline.hpp"
#include "prims/methodHandles.hpp"
#include "runtime/jniHandles.hpp"
#include "runtime/safepointMechanism.hpp"
#include "runtime/sharedRuntime.hpp"
#include "runtime/signature.hpp"
#include "runtime/stubRoutines.hpp"
#include "runtime/vframeArray.hpp"
#include "utilities/align.hpp"
#include "utilities/formatBuffer.hpp"
#include "vmreg_aarch64.inline.hpp"
#ifdef COMPILER1
#include "c1/c1_Runtime1.hpp"
#endif
#ifdef COMPILER2
#include "adfiles/ad_aarch64.hpp"
#include "opto/runtime.hpp"
#endif
#if INCLUDE_JVMCI
#include "jvmci/jvmciJavaClasses.hpp"
#endif

#define __ masm->

const int StackAlignmentInSlots = StackAlignmentInBytes / VMRegImpl::stack_slot_size;

class SimpleRuntimeFrame {

  public:

  // Most of the runtime stubs have this simple frame layout.
  // This class exists to make the layout shared in one place.
  // Offsets are for compiler stack slots, which are jints.
  enum layout {
    // The frame sender code expects that rbp will be in the "natural" place and
    // will override any oopMap setting for it. We must therefore force the layout
    // so that it agrees with the frame sender code.
    // we don't expect any arg reg save area so aarch64 asserts that
    // frame::arg_reg_save_area_bytes == 0
    rbp_off = 0,
    rbp_off2,
    return_off, return_off2,
    framesize
  };
};

// FIXME -- this is used by C1
class RegisterSaver {
  const bool _save_vectors;
 public:
  RegisterSaver(bool save_vectors) : _save_vectors(save_vectors) {}

  OopMap* save_live_registers(MacroAssembler* masm, int additional_frame_words, int* total_frame_words);
  void restore_live_registers(MacroAssembler* masm);

  // Offsets into the register save area
  // Used by deoptimization when it is managing result register
  // values on its own

  int reg_offset_in_bytes(Register r);
  int r0_offset_in_bytes()    { return reg_offset_in_bytes(r0); }
  int rscratch1_offset_in_bytes()    { return reg_offset_in_bytes(rscratch1); }
  int v0_offset_in_bytes();

  // Total stack size in bytes for saving sve predicate registers.
  int total_sve_predicate_in_bytes();

  // Capture info about frame layout
  // Note this is only correct when not saving full vectors.
  enum layout {
                fpu_state_off = 0,
                fpu_state_end = fpu_state_off + FPUStateSizeInWords - 1,
                // The frame sender code expects that rfp will be in
                // the "natural" place and will override any oopMap
                // setting for it. We must therefore force the layout
                // so that it agrees with the frame sender code.
                r0_off = fpu_state_off + FPUStateSizeInWords,
                rfp_off = r0_off + (RegisterImpl::number_of_registers - 2) * RegisterImpl::max_slots_per_register,
                return_off = rfp_off + RegisterImpl::max_slots_per_register,      // slot for return address
                reg_save_size = return_off + RegisterImpl::max_slots_per_register};

};

int RegisterSaver::reg_offset_in_bytes(Register r) {
  // The integer registers are located above the floating point
  // registers in the stack frame pushed by save_live_registers() so the
  // offset depends on whether we are saving full vectors, and whether
  // those vectors are NEON or SVE.

  int slots_per_vect = FloatRegisterImpl::save_slots_per_register;

#if COMPILER2_OR_JVMCI
  if (_save_vectors) {
    slots_per_vect = FloatRegisterImpl::slots_per_neon_register;

#ifdef COMPILER2
    if (Matcher::supports_scalable_vector()) {
      slots_per_vect = Matcher::scalable_vector_reg_size(T_FLOAT);
    }
#endif
  }
#endif

  int r0_offset = v0_offset_in_bytes() + (slots_per_vect * FloatRegisterImpl::number_of_registers) * BytesPerInt;
  return r0_offset + r->encoding() * wordSize;
}

int RegisterSaver::v0_offset_in_bytes() {
  // The floating point registers are located above the predicate registers if
  // they are present in the stack frame pushed by save_live_registers(). So the
  // offset depends on the saved total predicate vectors in the stack frame.
  return (total_sve_predicate_in_bytes() / VMRegImpl::stack_slot_size) * BytesPerInt;
}

int RegisterSaver::total_sve_predicate_in_bytes() {
#ifdef COMPILER2
  if (_save_vectors && Matcher::supports_scalable_vector()) {
    // The number of total predicate bytes is unlikely to be a multiple
    // of 16 bytes so we manually align it up.
    return align_up(Matcher::scalable_predicate_reg_slots() *
                    VMRegImpl::stack_slot_size *
                    PRegisterImpl::number_of_saved_registers, 16);
  }
#endif
  return 0;
}

OopMap* RegisterSaver::save_live_registers(MacroAssembler* masm, int additional_frame_words, int* total_frame_words) {
  bool use_sve = false;
  int sve_vector_size_in_bytes = 0;
  int sve_vector_size_in_slots = 0;
  int sve_predicate_size_in_slots = 0;
  int total_predicate_in_bytes = total_sve_predicate_in_bytes();
  int total_predicate_in_slots = total_predicate_in_bytes / VMRegImpl::stack_slot_size;

#ifdef COMPILER2
  use_sve = Matcher::supports_scalable_vector();
  if (use_sve) {
    sve_vector_size_in_bytes = Matcher::scalable_vector_reg_size(T_BYTE);
    sve_vector_size_in_slots = Matcher::scalable_vector_reg_size(T_FLOAT);
    sve_predicate_size_in_slots = Matcher::scalable_predicate_reg_slots();
  }
#endif

#if COMPILER2_OR_JVMCI
  if (_save_vectors) {
    int extra_save_slots_per_register = 0;
    // Save upper half of vector registers
    if (use_sve) {
      extra_save_slots_per_register = sve_vector_size_in_slots - FloatRegisterImpl::save_slots_per_register;
    } else {
      extra_save_slots_per_register = FloatRegisterImpl::extra_save_slots_per_neon_register;
    }
    int extra_vector_bytes = extra_save_slots_per_register *
                             VMRegImpl::stack_slot_size *
                             FloatRegisterImpl::number_of_registers;
    additional_frame_words += ((extra_vector_bytes + total_predicate_in_bytes) / wordSize);
  }
#else
  assert(!_save_vectors, "vectors are generated only by C2 and JVMCI");
#endif

  int frame_size_in_bytes = align_up(additional_frame_words * wordSize +
                                     reg_save_size * BytesPerInt, 16);
  // OopMap frame size is in compiler stack slots (jint's) not bytes or words
  int frame_size_in_slots = frame_size_in_bytes / BytesPerInt;
  // The caller will allocate additional_frame_words
  int additional_frame_slots = additional_frame_words * wordSize / BytesPerInt;
  // CodeBlob frame size is in words.
  int frame_size_in_words = frame_size_in_bytes / wordSize;
  *total_frame_words = frame_size_in_words;

  // Save Integer and Float registers.
  __ enter();
  __ push_CPU_state(_save_vectors, use_sve, sve_vector_size_in_bytes, total_predicate_in_bytes);

  // Set an oopmap for the call site.  This oopmap will map all
  // oop-registers and debug-info registers as callee-saved.  This
  // will allow deoptimization at this safepoint to find all possible
  // debug-info recordings, as well as let GC find all oops.

  OopMapSet *oop_maps = new OopMapSet();
  OopMap* oop_map = new OopMap(frame_size_in_slots, 0);

  for (int i = 0; i < RegisterImpl::number_of_registers; i++) {
    Register r = as_Register(i);
    if (r <= rfp && r != rscratch1 && r != rscratch2) {
      // SP offsets are in 4-byte words.
      // Register slots are 8 bytes wide, 32 floating-point registers.
      int sp_offset = RegisterImpl::max_slots_per_register * i +
                      FloatRegisterImpl::save_slots_per_register * FloatRegisterImpl::number_of_registers;
      oop_map->set_callee_saved(VMRegImpl::stack2reg(sp_offset + additional_frame_slots), r->as_VMReg());
    }
  }

  for (int i = 0; i < FloatRegisterImpl::number_of_registers; i++) {
    FloatRegister r = as_FloatRegister(i);
    int sp_offset = 0;
    if (_save_vectors) {
      sp_offset = use_sve ? (total_predicate_in_slots + sve_vector_size_in_slots * i) :
                            (FloatRegisterImpl::slots_per_neon_register * i);
    } else {
      sp_offset = FloatRegisterImpl::save_slots_per_register * i;
    }
    oop_map->set_callee_saved(VMRegImpl::stack2reg(sp_offset), r->as_VMReg());
  }

  if (_save_vectors && use_sve) {
    for (int i = 0; i < PRegisterImpl::number_of_saved_registers; i++) {
      PRegister r = as_PRegister(i);
      int sp_offset = sve_predicate_size_in_slots * i;
      oop_map->set_callee_saved(VMRegImpl::stack2reg(sp_offset), r->as_VMReg());
    }
  }

  return oop_map;
}

void RegisterSaver::restore_live_registers(MacroAssembler* masm) {
#ifdef COMPILER2
  __ pop_CPU_state(_save_vectors, Matcher::supports_scalable_vector(),
                   Matcher::scalable_vector_reg_size(T_BYTE), total_sve_predicate_in_bytes());
#else
#if !INCLUDE_JVMCI
  assert(!_save_vectors, "vectors are generated only by C2 and JVMCI");
#endif
  __ pop_CPU_state(_save_vectors);
#endif
  __ leave();

}

// Is vector's size (in bytes) bigger than a size saved by default?
// 8 bytes vector registers are saved by default on AArch64.
// The SVE supported min vector size is 8 bytes and we need to save
// predicate registers when the vector size is 8 bytes as well.
bool SharedRuntime::is_wide_vector(int size) {
  return size > 8 || (UseSVE > 0 && size >= 8);
}

// ---------------------------------------------------------------------------
// Read the array of BasicTypes from a signature, and compute where the
// arguments should go.  Values in the VMRegPair regs array refer to 4-byte
// quantities.  Values less than VMRegImpl::stack0 are registers, those above
// refer to 4-byte stack slots.  All stack slots are based off of the stack pointer
// as framesizes are fixed.
// VMRegImpl::stack0 refers to the first slot 0(sp).
// and VMRegImpl::stack0+1 refers to the memory word 4-byes higher.  Register
// up to RegisterImpl::number_of_registers) are the 64-bit
// integer registers.

// Note: the INPUTS in sig_bt are in units of Java argument words,
// which are 64-bit.  The OUTPUTS are in 32-bit units.

// The Java calling convention is a "shifted" version of the C ABI.
// By skipping the first C ABI register we can call non-static jni
// methods with small numbers of arguments without having to shuffle
// the arguments at all. Since we control the java ABI we ought to at
// least get some advantage out of it.

int SharedRuntime::java_calling_convention(const BasicType *sig_bt,
                                           VMRegPair *regs,
                                           int total_args_passed) {

  // Create the mapping between argument positions and
  // registers.
  static const Register INT_ArgReg[Argument::n_int_register_parameters_j] = {
    j_rarg0, j_rarg1, j_rarg2, j_rarg3, j_rarg4, j_rarg5, j_rarg6, j_rarg7
  };
  static const FloatRegister FP_ArgReg[Argument::n_float_register_parameters_j] = {
    j_farg0, j_farg1, j_farg2, j_farg3,
    j_farg4, j_farg5, j_farg6, j_farg7
  };


  uint int_args = 0;
  uint fp_args = 0;
  uint stk_args = 0; // inc by 2 each time

  for (int i = 0; i < total_args_passed; i++) {
    switch (sig_bt[i]) {
    case T_BOOLEAN:
    case T_CHAR:
    case T_BYTE:
    case T_SHORT:
    case T_INT:
      if (int_args < Argument::n_int_register_parameters_j) {
        regs[i].set1(INT_ArgReg[int_args++]->as_VMReg());
      } else {
        regs[i].set1(VMRegImpl::stack2reg(stk_args));
        stk_args += 2;
      }
      break;
    case T_VOID:
      // halves of T_LONG or T_DOUBLE
      assert(i != 0 && (sig_bt[i - 1] == T_LONG || sig_bt[i - 1] == T_DOUBLE), "expecting half");
      regs[i].set_bad();
      break;
    case T_LONG:
      assert((i + 1) < total_args_passed && sig_bt[i + 1] == T_VOID, "expecting half");
      // fall through
    case T_OBJECT:
    case T_ARRAY:
    case T_ADDRESS:
      if (int_args < Argument::n_int_register_parameters_j) {
        regs[i].set2(INT_ArgReg[int_args++]->as_VMReg());
      } else {
        regs[i].set2(VMRegImpl::stack2reg(stk_args));
        stk_args += 2;
      }
      break;
    case T_FLOAT:
      if (fp_args < Argument::n_float_register_parameters_j) {
        regs[i].set1(FP_ArgReg[fp_args++]->as_VMReg());
      } else {
        regs[i].set1(VMRegImpl::stack2reg(stk_args));
        stk_args += 2;
      }
      break;
    case T_DOUBLE:
      assert((i + 1) < total_args_passed && sig_bt[i + 1] == T_VOID, "expecting half");
      if (fp_args < Argument::n_float_register_parameters_j) {
        regs[i].set2(FP_ArgReg[fp_args++]->as_VMReg());
      } else {
        regs[i].set2(VMRegImpl::stack2reg(stk_args));
        stk_args += 2;
      }
      break;
    default:
      ShouldNotReachHere();
      break;
    }
  }

  return align_up(stk_args, 2);
}

// Patch the callers callsite with entry to compiled code if it exists.
static void patch_callers_callsite(MacroAssembler *masm) {
  Label L;
  __ ldr(rscratch1, Address(rmethod, in_bytes(Method::code_offset())));
  __ cbz(rscratch1, L);

  __ enter();
  __ push_CPU_state();

  // VM needs caller's callsite
  // VM needs target method
  // This needs to be a long call since we will relocate this adapter to
  // the codeBuffer and it may not reach

#ifndef PRODUCT
  assert(frame::arg_reg_save_area_bytes == 0, "not expecting frame reg save area");
#endif

  __ mov(c_rarg0, rmethod);
  __ mov(c_rarg1, lr);
  __ lea(rscratch1, RuntimeAddress(CAST_FROM_FN_PTR(address, SharedRuntime::fixup_callers_callsite)));
  __ blr(rscratch1);

  // Explicit isb required because fixup_callers_callsite may change the code
  // stream.
  __ safepoint_isb();

  __ pop_CPU_state();
  // restore sp
  __ leave();
  __ bind(L);
}

static void gen_c2i_adapter(MacroAssembler *masm,
                            int total_args_passed,
                            int comp_args_on_stack,
                            const BasicType *sig_bt,
                            const VMRegPair *regs,
                            Label& skip_fixup) {
  // Before we get into the guts of the C2I adapter, see if we should be here
  // at all.  We've come from compiled code and are attempting to jump to the
  // interpreter, which means the caller made a static call to get here
  // (vcalls always get a compiled target if there is one).  Check for a
  // compiled target.  If there is one, we need to patch the caller's call.
  patch_callers_callsite(masm);

  __ bind(skip_fixup);

  int words_pushed = 0;

  // Since all args are passed on the stack, total_args_passed *
  // Interpreter::stackElementSize is the space we need.

  int extraspace = total_args_passed * Interpreter::stackElementSize;

  __ mov(r13, sp);

  // stack is aligned, keep it that way
  extraspace = align_up(extraspace, 2*wordSize);

  if (extraspace)
    __ sub(sp, sp, extraspace);

  // Now write the args into the outgoing interpreter space
  for (int i = 0; i < total_args_passed; i++) {
    if (sig_bt[i] == T_VOID) {
      assert(i > 0 && (sig_bt[i-1] == T_LONG || sig_bt[i-1] == T_DOUBLE), "missing half");
      continue;
    }

    // offset to start parameters
    int st_off   = (total_args_passed - i - 1) * Interpreter::stackElementSize;
    int next_off = st_off - Interpreter::stackElementSize;

    // Say 4 args:
    // i   st_off
    // 0   32 T_LONG
    // 1   24 T_VOID
    // 2   16 T_OBJECT
    // 3    8 T_BOOL
    // -    0 return address
    //
    // However to make thing extra confusing. Because we can fit a Java long/double in
    // a single slot on a 64 bt vm and it would be silly to break them up, the interpreter
    // leaves one slot empty and only stores to a single slot. In this case the
    // slot that is occupied is the T_VOID slot. See I said it was confusing.

    VMReg r_1 = regs[i].first();
    VMReg r_2 = regs[i].second();
    if (!r_1->is_valid()) {
      assert(!r_2->is_valid(), "");
      continue;
    }
    if (r_1->is_stack()) {
      // memory to memory use rscratch1
      int ld_off = (r_1->reg2stack() * VMRegImpl::stack_slot_size
                    + extraspace
                    + words_pushed * wordSize);
      if (!r_2->is_valid()) {
        // sign extend??
        __ ldrw(rscratch1, Address(sp, ld_off));
        __ str(rscratch1, Address(sp, st_off));

      } else {

        __ ldr(rscratch1, Address(sp, ld_off));

        // Two VMREgs|OptoRegs can be T_OBJECT, T_ADDRESS, T_DOUBLE, T_LONG
        // T_DOUBLE and T_LONG use two slots in the interpreter
        if ( sig_bt[i] == T_LONG || sig_bt[i] == T_DOUBLE) {
          // ld_off == LSW, ld_off+wordSize == MSW
          // st_off == MSW, next_off == LSW
          __ str(rscratch1, Address(sp, next_off));
#ifdef ASSERT
          // Overwrite the unused slot with known junk
          __ mov(rscratch1, (uint64_t)0xdeadffffdeadaaaaull);
          __ str(rscratch1, Address(sp, st_off));
#endif /* ASSERT */
        } else {
          __ str(rscratch1, Address(sp, st_off));
        }
      }
    } else if (r_1->is_Register()) {
      Register r = r_1->as_Register();
      if (!r_2->is_valid()) {
        // must be only an int (or less ) so move only 32bits to slot
        // why not sign extend??
        __ str(r, Address(sp, st_off));
      } else {
        // Two VMREgs|OptoRegs can be T_OBJECT, T_ADDRESS, T_DOUBLE, T_LONG
        // T_DOUBLE and T_LONG use two slots in the interpreter
        if ( sig_bt[i] == T_LONG || sig_bt[i] == T_DOUBLE) {
          // jlong/double in gpr
#ifdef ASSERT
          // Overwrite the unused slot with known junk
          __ mov(rscratch1, (uint64_t)0xdeadffffdeadaaabull);
          __ str(rscratch1, Address(sp, st_off));
#endif /* ASSERT */
          __ str(r, Address(sp, next_off));
        } else {
          __ str(r, Address(sp, st_off));
        }
      }
    } else {
      assert(r_1->is_FloatRegister(), "");
      if (!r_2->is_valid()) {
        // only a float use just part of the slot
        __ strs(r_1->as_FloatRegister(), Address(sp, st_off));
      } else {
#ifdef ASSERT
        // Overwrite the unused slot with known junk
        __ mov(rscratch1, (uint64_t)0xdeadffffdeadaaacull);
        __ str(rscratch1, Address(sp, st_off));
#endif /* ASSERT */
        __ strd(r_1->as_FloatRegister(), Address(sp, next_off));
      }
    }
  }

  __ mov(esp, sp); // Interp expects args on caller's expression stack

  __ ldr(rscratch1, Address(rmethod, in_bytes(Method::interpreter_entry_offset())));
  __ br(rscratch1);
}


void SharedRuntime::gen_i2c_adapter(MacroAssembler *masm,
                                    int total_args_passed,
                                    int comp_args_on_stack,
                                    const BasicType *sig_bt,
                                    const VMRegPair *regs) {

  // Note: r13 contains the senderSP on entry. We must preserve it since
  // we may do a i2c -> c2i transition if we lose a race where compiled
  // code goes non-entrant while we get args ready.

  // In addition we use r13 to locate all the interpreter args because
  // we must align the stack to 16 bytes.

  // Adapters are frameless.

  // An i2c adapter is frameless because the *caller* frame, which is
  // interpreted, routinely repairs its own esp (from
  // interpreter_frame_last_sp), even if a callee has modified the
  // stack pointer.  It also recalculates and aligns sp.

  // A c2i adapter is frameless because the *callee* frame, which is
  // interpreted, routinely repairs its caller's sp (from sender_sp,
  // which is set up via the senderSP register).

  // In other words, if *either* the caller or callee is interpreted, we can
  // get the stack pointer repaired after a call.

  // This is why c2i and i2c adapters cannot be indefinitely composed.
  // In particular, if a c2i adapter were to somehow call an i2c adapter,
  // both caller and callee would be compiled methods, and neither would
  // clean up the stack pointer changes performed by the two adapters.
  // If this happens, control eventually transfers back to the compiled
  // caller, but with an uncorrected stack, causing delayed havoc.

  if (VerifyAdapterCalls &&
      (Interpreter::code() != NULL || StubRoutines::code1() != NULL)) {
#if 0
    // So, let's test for cascading c2i/i2c adapters right now.
    //  assert(Interpreter::contains($return_addr) ||
    //         StubRoutines::contains($return_addr),
    //         "i2c adapter must return to an interpreter frame");
    __ block_comment("verify_i2c { ");
    Label L_ok;
    if (Interpreter::code() != NULL)
      range_check(masm, rax, r11,
                  Interpreter::code()->code_start(), Interpreter::code()->code_end(),
                  L_ok);
    if (StubRoutines::code1() != NULL)
      range_check(masm, rax, r11,
                  StubRoutines::code1()->code_begin(), StubRoutines::code1()->code_end(),
                  L_ok);
    if (StubRoutines::code2() != NULL)
      range_check(masm, rax, r11,
                  StubRoutines::code2()->code_begin(), StubRoutines::code2()->code_end(),
                  L_ok);
    const char* msg = "i2c adapter must return to an interpreter frame";
    __ block_comment(msg);
    __ stop(msg);
    __ bind(L_ok);
    __ block_comment("} verify_i2ce ");
#endif
  }

  // Cut-out for having no stack args.
  int comp_words_on_stack = align_up(comp_args_on_stack*VMRegImpl::stack_slot_size, wordSize)>>LogBytesPerWord;
  if (comp_args_on_stack) {
    __ sub(rscratch1, sp, comp_words_on_stack * wordSize);
    __ andr(sp, rscratch1, -16);
  }

  // Will jump to the compiled code just as if compiled code was doing it.
  // Pre-load the register-jump target early, to schedule it better.
  __ ldr(rscratch1, Address(rmethod, in_bytes(Method::from_compiled_offset())));

#if INCLUDE_JVMCI
  if (EnableJVMCI) {
    // check if this call should be routed towards a specific entry point
    __ ldr(rscratch2, Address(rthread, in_bytes(JavaThread::jvmci_alternate_call_target_offset())));
    Label no_alternative_target;
    __ cbz(rscratch2, no_alternative_target);
    __ mov(rscratch1, rscratch2);
    __ str(zr, Address(rthread, in_bytes(JavaThread::jvmci_alternate_call_target_offset())));
    __ bind(no_alternative_target);
  }
#endif // INCLUDE_JVMCI

  // Now generate the shuffle code.
  for (int i = 0; i < total_args_passed; i++) {
    if (sig_bt[i] == T_VOID) {
      assert(i > 0 && (sig_bt[i-1] == T_LONG || sig_bt[i-1] == T_DOUBLE), "missing half");
      continue;
    }

    // Pick up 0, 1 or 2 words from SP+offset.

    assert(!regs[i].second()->is_valid() || regs[i].first()->next() == regs[i].second(),
            "scrambled load targets?");
    // Load in argument order going down.
    int ld_off = (total_args_passed - i - 1)*Interpreter::stackElementSize;
    // Point to interpreter value (vs. tag)
    int next_off = ld_off - Interpreter::stackElementSize;
    //
    //
    //
    VMReg r_1 = regs[i].first();
    VMReg r_2 = regs[i].second();
    if (!r_1->is_valid()) {
      assert(!r_2->is_valid(), "");
      continue;
    }
    if (r_1->is_stack()) {
      // Convert stack slot to an SP offset (+ wordSize to account for return address )
      int st_off = regs[i].first()->reg2stack()*VMRegImpl::stack_slot_size;
      if (!r_2->is_valid()) {
        // sign extend???
        __ ldrsw(rscratch2, Address(esp, ld_off));
        __ str(rscratch2, Address(sp, st_off));
      } else {
        //
        // We are using two optoregs. This can be either T_OBJECT,
        // T_ADDRESS, T_LONG, or T_DOUBLE the interpreter allocates
        // two slots but only uses one for thr T_LONG or T_DOUBLE case
        // So we must adjust where to pick up the data to match the
        // interpreter.
        //
        // Interpreter local[n] == MSW, local[n+1] == LSW however locals
        // are accessed as negative so LSW is at LOW address

        // ld_off is MSW so get LSW
        const int offset = (sig_bt[i]==T_LONG||sig_bt[i]==T_DOUBLE)?
                           next_off : ld_off;
        __ ldr(rscratch2, Address(esp, offset));
        // st_off is LSW (i.e. reg.first())
        __ str(rscratch2, Address(sp, st_off));
      }
    } else if (r_1->is_Register()) {  // Register argument
      Register r = r_1->as_Register();
      if (r_2->is_valid()) {
        //
        // We are using two VMRegs. This can be either T_OBJECT,
        // T_ADDRESS, T_LONG, or T_DOUBLE the interpreter allocates
        // two slots but only uses one for thr T_LONG or T_DOUBLE case
        // So we must adjust where to pick up the data to match the
        // interpreter.

        const int offset = (sig_bt[i]==T_LONG||sig_bt[i]==T_DOUBLE)?
                           next_off : ld_off;

        // this can be a misaligned move
        __ ldr(r, Address(esp, offset));
      } else {
        // sign extend and use a full word?
        __ ldrw(r, Address(esp, ld_off));
      }
    } else {
      if (!r_2->is_valid()) {
        __ ldrs(r_1->as_FloatRegister(), Address(esp, ld_off));
      } else {
        __ ldrd(r_1->as_FloatRegister(), Address(esp, next_off));
      }
    }
  }

  // 6243940 We might end up in handle_wrong_method if
  // the callee is deoptimized as we race thru here. If that
  // happens we don't want to take a safepoint because the
  // caller frame will look interpreted and arguments are now
  // "compiled" so it is much better to make this transition
  // invisible to the stack walking code. Unfortunately if
  // we try and find the callee by normal means a safepoint
  // is possible. So we stash the desired callee in the thread
  // and the vm will find there should this case occur.

  __ str(rmethod, Address(rthread, JavaThread::callee_target_offset()));

  __ br(rscratch1);
}

// ---------------------------------------------------------------
AdapterHandlerEntry* SharedRuntime::generate_i2c2i_adapters(MacroAssembler *masm,
                                                            int total_args_passed,
                                                            int comp_args_on_stack,
                                                            const BasicType *sig_bt,
                                                            const VMRegPair *regs,
                                                            AdapterFingerPrint* fingerprint) {
  address i2c_entry = __ pc();

  gen_i2c_adapter(masm, total_args_passed, comp_args_on_stack, sig_bt, regs);

  address c2i_unverified_entry = __ pc();
  Label skip_fixup;

  Label ok;

  Register holder = rscratch2;
  Register receiver = j_rarg0;
  Register tmp = r10;  // A call-clobbered register not used for arg passing

  // -------------------------------------------------------------------------
  // Generate a C2I adapter.  On entry we know rmethod holds the Method* during calls
  // to the interpreter.  The args start out packed in the compiled layout.  They
  // need to be unpacked into the interpreter layout.  This will almost always
  // require some stack space.  We grow the current (compiled) stack, then repack
  // the args.  We  finally end in a jump to the generic interpreter entry point.
  // On exit from the interpreter, the interpreter will restore our SP (lest the
  // compiled code, which relys solely on SP and not FP, get sick).

  {
    __ block_comment("c2i_unverified_entry {");
    __ load_klass(rscratch1, receiver);
    __ ldr(tmp, Address(holder, CompiledICHolder::holder_klass_offset()));
    __ cmp(rscratch1, tmp);
    __ ldr(rmethod, Address(holder, CompiledICHolder::holder_metadata_offset()));
    __ br(Assembler::EQ, ok);
    __ far_jump(RuntimeAddress(SharedRuntime::get_ic_miss_stub()));

    __ bind(ok);
    // Method might have been compiled since the call site was patched to
    // interpreted; if that is the case treat it as a miss so we can get
    // the call site corrected.
    __ ldr(rscratch1, Address(rmethod, in_bytes(Method::code_offset())));
    __ cbz(rscratch1, skip_fixup);
    __ far_jump(RuntimeAddress(SharedRuntime::get_ic_miss_stub()));
    __ block_comment("} c2i_unverified_entry");
  }

  address c2i_entry = __ pc();

  // Class initialization barrier for static methods
  address c2i_no_clinit_check_entry = NULL;
  if (VM_Version::supports_fast_class_init_checks()) {
    Label L_skip_barrier;

    { // Bypass the barrier for non-static methods
      __ ldrw(rscratch1, Address(rmethod, Method::access_flags_offset()));
      __ andsw(zr, rscratch1, JVM_ACC_STATIC);
      __ br(Assembler::EQ, L_skip_barrier); // non-static
    }

    __ load_method_holder(rscratch2, rmethod);
    __ clinit_barrier(rscratch2, rscratch1, &L_skip_barrier);
    __ far_jump(RuntimeAddress(SharedRuntime::get_handle_wrong_method_stub()));

    __ bind(L_skip_barrier);
    c2i_no_clinit_check_entry = __ pc();
  }

  BarrierSetAssembler* bs = BarrierSet::barrier_set()->barrier_set_assembler();
  bs->c2i_entry_barrier(masm);

  gen_c2i_adapter(masm, total_args_passed, comp_args_on_stack, sig_bt, regs, skip_fixup);

  __ flush();
  return AdapterHandlerLibrary::new_entry(fingerprint, i2c_entry, c2i_entry, c2i_unverified_entry, c2i_no_clinit_check_entry);
}

static int c_calling_convention_priv(const BasicType *sig_bt,
                                         VMRegPair *regs,
                                         VMRegPair *regs2,
                                         int total_args_passed) {
  assert(regs2 == NULL, "not needed on AArch64");

// We return the amount of VMRegImpl stack slots we need to reserve for all
// the arguments NOT counting out_preserve_stack_slots.

    static const Register INT_ArgReg[Argument::n_int_register_parameters_c] = {
      c_rarg0, c_rarg1, c_rarg2, c_rarg3, c_rarg4, c_rarg5,  c_rarg6,  c_rarg7
    };
    static const FloatRegister FP_ArgReg[Argument::n_float_register_parameters_c] = {
      c_farg0, c_farg1, c_farg2, c_farg3,
      c_farg4, c_farg5, c_farg6, c_farg7
    };

    uint int_args = 0;
    uint fp_args = 0;
    uint stk_args = 0; // inc by 2 each time

    for (int i = 0; i < total_args_passed; i++) {
      switch (sig_bt[i]) {
      case T_BOOLEAN:
      case T_CHAR:
      case T_BYTE:
      case T_SHORT:
      case T_INT:
        if (int_args < Argument::n_int_register_parameters_c) {
          regs[i].set1(INT_ArgReg[int_args++]->as_VMReg());
        } else {
#ifdef __APPLE__
          // Less-than word types are stored one after another.
          // The code is unable to handle this so bailout.
          return -1;
#endif
          regs[i].set1(VMRegImpl::stack2reg(stk_args));
          stk_args += 2;
        }
        break;
      case T_LONG:
        assert((i + 1) < total_args_passed && sig_bt[i + 1] == T_VOID, "expecting half");
        // fall through
      case T_OBJECT:
      case T_ARRAY:
      case T_ADDRESS:
      case T_METADATA:
        if (int_args < Argument::n_int_register_parameters_c) {
          regs[i].set2(INT_ArgReg[int_args++]->as_VMReg());
        } else {
          regs[i].set2(VMRegImpl::stack2reg(stk_args));
          stk_args += 2;
        }
        break;
      case T_FLOAT:
        if (fp_args < Argument::n_float_register_parameters_c) {
          regs[i].set1(FP_ArgReg[fp_args++]->as_VMReg());
        } else {
#ifdef __APPLE__
          // Less-than word types are stored one after another.
          // The code is unable to handle this so bailout.
          return -1;
#endif
          regs[i].set1(VMRegImpl::stack2reg(stk_args));
          stk_args += 2;
        }
        break;
      case T_DOUBLE:
        assert((i + 1) < total_args_passed && sig_bt[i + 1] == T_VOID, "expecting half");
        if (fp_args < Argument::n_float_register_parameters_c) {
          regs[i].set2(FP_ArgReg[fp_args++]->as_VMReg());
        } else {
          regs[i].set2(VMRegImpl::stack2reg(stk_args));
          stk_args += 2;
        }
        break;
      case T_VOID: // Halves of longs and doubles
        assert(i != 0 && (sig_bt[i - 1] == T_LONG || sig_bt[i - 1] == T_DOUBLE), "expecting half");
        regs[i].set_bad();
        break;
      default:
        ShouldNotReachHere();
        break;
      }
    }

  return stk_args;
}

int SharedRuntime::vector_calling_convention(VMRegPair *regs,
                                             uint num_bits,
                                             uint total_args_passed) {
  Unimplemented();
  return 0;
}

int SharedRuntime::c_calling_convention(const BasicType *sig_bt,
                                         VMRegPair *regs,
                                         VMRegPair *regs2,
                                         int total_args_passed)
{
  int result = c_calling_convention_priv(sig_bt, regs, regs2, total_args_passed);
  guarantee(result >= 0, "Unsupported arguments configuration");
  return result;
}


void SharedRuntime::save_native_result(MacroAssembler *masm, BasicType ret_type, int frame_slots) {
  // We always ignore the frame_slots arg and just use the space just below frame pointer
  // which by this time is free to use
  switch (ret_type) {
  case T_FLOAT:
    __ strs(v0, Address(rfp, -wordSize));
    break;
  case T_DOUBLE:
    __ strd(v0, Address(rfp, -wordSize));
    break;
  case T_VOID:  break;
  default: {
    __ str(r0, Address(rfp, -wordSize));
    }
  }
}

void SharedRuntime::restore_native_result(MacroAssembler *masm, BasicType ret_type, int frame_slots) {
  // We always ignore the frame_slots arg and just use the space just below frame pointer
  // which by this time is free to use
  switch (ret_type) {
  case T_FLOAT:
    __ ldrs(v0, Address(rfp, -wordSize));
    break;
  case T_DOUBLE:
    __ ldrd(v0, Address(rfp, -wordSize));
    break;
  case T_VOID:  break;
  default: {
    __ ldr(r0, Address(rfp, -wordSize));
    }
  }
}
static void save_args(MacroAssembler *masm, int arg_count, int first_arg, VMRegPair *args) {
  RegSet x;
  for ( int i = first_arg ; i < arg_count ; i++ ) {
    if (args[i].first()->is_Register()) {
      x = x + args[i].first()->as_Register();
    } else if (args[i].first()->is_FloatRegister()) {
      __ strd(args[i].first()->as_FloatRegister(), Address(__ pre(sp, -2 * wordSize)));
    }
  }
  __ push(x, sp);
}

static void restore_args(MacroAssembler *masm, int arg_count, int first_arg, VMRegPair *args) {
  RegSet x;
  for ( int i = first_arg ; i < arg_count ; i++ ) {
    if (args[i].first()->is_Register()) {
      x = x + args[i].first()->as_Register();
    } else {
      ;
    }
  }
  __ pop(x, sp);
  for ( int i = arg_count - 1 ; i >= first_arg ; i-- ) {
    if (args[i].first()->is_Register()) {
      ;
    } else if (args[i].first()->is_FloatRegister()) {
      __ ldrd(args[i].first()->as_FloatRegister(), Address(__ post(sp, 2 * wordSize)));
    }
  }
}

<<<<<<< HEAD
// Unpack an array argument into a pointer to the body and the length
// if the array is non-null, otherwise pass 0 for both.
static void unpack_array_argument(MacroAssembler* masm, VMRegPair reg, BasicType in_elem_type, VMRegPair body_arg, VMRegPair length_arg) { Unimplemented(); }


class ComputeMoveOrder: public StackObj {
  class MoveOperation: public ResourceObj {
    friend class ComputeMoveOrder;
   private:
    VMRegPair        _src;
    VMRegPair        _dst;
    int              _src_index;
    int              _dst_index;
    bool             _processed;
    MoveOperation*  _next;
    MoveOperation*  _prev;

    static int get_id(VMRegPair r) { Unimplemented(); return 0; }

   public:
    MoveOperation(int src_index, VMRegPair src, int dst_index, VMRegPair dst):
      _src(src)
    , _dst(dst)
    , _src_index(src_index)
    , _dst_index(dst_index)
    , _processed(false)
    , _next(NULL)
    , _prev(NULL) { Unimplemented(); }

    VMRegPair src() const              { Unimplemented(); return _src; }
    int src_id() const                 { Unimplemented(); return 0; }
    int src_index() const              { Unimplemented(); return 0; }
    VMRegPair dst() const              { Unimplemented(); return _src; }
    void set_dst(int i, VMRegPair dst) { Unimplemented(); }
    int dst_index() const              { Unimplemented(); return 0; }
    int dst_id() const                 { Unimplemented(); return 0; }
    MoveOperation* next() const        { Unimplemented(); return 0; }
    MoveOperation* prev() const        { Unimplemented(); return 0; }
    void set_processed()               { Unimplemented(); }
    bool is_processed() const          { Unimplemented(); return 0; }

    // insert
    void break_cycle(VMRegPair temp_register) { Unimplemented(); }

    void link(GrowableArray<MoveOperation*>& killer) { Unimplemented(); }
  };

 private:
  GrowableArray<MoveOperation*> edges;

 public:
  ComputeMoveOrder(int total_in_args, VMRegPair* in_regs, int total_c_args, VMRegPair* out_regs,
                    BasicType* in_sig_bt, GrowableArray<int>& arg_order, VMRegPair tmp_vmreg) { Unimplemented(); }

  // Collected all the move operations
  void add_edge(int src_index, VMRegPair src, int dst_index, VMRegPair dst) { Unimplemented(); }

  // Walk the edges breaking cycles between moves.  The result list
  // can be walked in order to produce the proper set of loads
  GrowableArray<MoveOperation*>* get_store_order(VMRegPair temp_register) { Unimplemented(); return 0; }
};
=======
static void rt_call(MacroAssembler* masm, address dest) {
  CodeBlob *cb = CodeCache::find_blob(dest);
  if (cb) {
    __ far_call(RuntimeAddress(dest));
  } else {
    __ lea(rscratch1, RuntimeAddress(dest));
    __ blr(rscratch1);
  }
}
>>>>>>> 21d73270

static void verify_oop_args(MacroAssembler* masm,
                            const methodHandle& method,
                            const BasicType* sig_bt,
                            const VMRegPair* regs) {
  Register temp_reg = r19;  // not part of any compiled calling seq
  if (VerifyOops) {
    for (int i = 0; i < method->size_of_parameters(); i++) {
      if (sig_bt[i] == T_OBJECT ||
          sig_bt[i] == T_ARRAY) {
        VMReg r = regs[i].first();
        assert(r->is_valid(), "bad oop arg");
        if (r->is_stack()) {
          __ ldr(temp_reg, Address(sp, r->reg2stack() * VMRegImpl::stack_slot_size));
          __ verify_oop(temp_reg);
        } else {
          __ verify_oop(r->as_Register());
        }
      }
    }
  }
}

static void gen_special_dispatch(MacroAssembler* masm,
                                 const methodHandle& method,
                                 const BasicType* sig_bt,
                                 const VMRegPair* regs) {
  verify_oop_args(masm, method, sig_bt, regs);
  vmIntrinsics::ID iid = method->intrinsic_id();

  // Now write the args into the outgoing interpreter space
  bool     has_receiver   = false;
  Register receiver_reg   = noreg;
  int      member_arg_pos = -1;
  Register member_reg     = noreg;
  int      ref_kind       = MethodHandles::signature_polymorphic_intrinsic_ref_kind(iid);
  if (ref_kind != 0) {
    member_arg_pos = method->size_of_parameters() - 1;  // trailing MemberName argument
    member_reg = r19;  // known to be free at this point
    has_receiver = MethodHandles::ref_kind_has_receiver(ref_kind);
  } else if (iid == vmIntrinsics::_invokeBasic) {
    has_receiver = true;
  } else if (iid == vmIntrinsics::_linkToNative) {
    member_arg_pos = method->size_of_parameters() - 1;  // trailing NativeEntryPoint argument
    member_reg = r19;  // known to be free at this point
  } else {
    fatal("unexpected intrinsic id %d", vmIntrinsics::as_int(iid));
  }

  if (member_reg != noreg) {
    // Load the member_arg into register, if necessary.
    SharedRuntime::check_member_name_argument_is_last_argument(method, sig_bt, regs);
    VMReg r = regs[member_arg_pos].first();
    if (r->is_stack()) {
      __ ldr(member_reg, Address(sp, r->reg2stack() * VMRegImpl::stack_slot_size));
    } else {
      // no data motion is needed
      member_reg = r->as_Register();
    }
  }

  if (has_receiver) {
    // Make sure the receiver is loaded into a register.
    assert(method->size_of_parameters() > 0, "oob");
    assert(sig_bt[0] == T_OBJECT, "receiver argument must be an object");
    VMReg r = regs[0].first();
    assert(r->is_valid(), "bad receiver arg");
    if (r->is_stack()) {
      // Porting note:  This assumes that compiled calling conventions always
      // pass the receiver oop in a register.  If this is not true on some
      // platform, pick a temp and load the receiver from stack.
      fatal("receiver always in a register");
      receiver_reg = r2;  // known to be free at this point
      __ ldr(receiver_reg, Address(sp, r->reg2stack() * VMRegImpl::stack_slot_size));
    } else {
      // no data motion is needed
      receiver_reg = r->as_Register();
    }
  }

  // Figure out which address we are really jumping to:
  MethodHandles::generate_method_handle_dispatch(masm, iid,
                                                 receiver_reg, member_reg, /*for_compiler_entry:*/ true);
}

// ---------------------------------------------------------------------------
// Generate a native wrapper for a given method.  The method takes arguments
// in the Java compiled code convention, marshals them to the native
// convention (handlizes oops, etc), transitions to native, makes the call,
// returns to java state (possibly blocking), unhandlizes any result and
// returns.
//
// Critical native functions are a shorthand for the use of
// GetPrimtiveArrayCritical and disallow the use of any other JNI
// functions.  The wrapper is expected to unpack the arguments before
// passing them to the callee. Critical native functions leave the state _in_Java,
// since they block out GC.
// Some other parts of JNI setup are skipped like the tear down of the JNI handle
// block and the check for pending exceptions it's impossible for them
// to be thrown.
//
nmethod* SharedRuntime::generate_native_wrapper(MacroAssembler* masm,
                                                const methodHandle& method,
                                                int compile_id,
                                                BasicType* in_sig_bt,
                                                VMRegPair* in_regs,
                                                BasicType ret_type) {
  if (method->is_method_handle_intrinsic()) {
    vmIntrinsics::ID iid = method->intrinsic_id();
    intptr_t start = (intptr_t)__ pc();
    int vep_offset = ((intptr_t)__ pc()) - start;

    // First instruction must be a nop as it may need to be patched on deoptimisation
    __ nop();
    gen_special_dispatch(masm,
                         method,
                         in_sig_bt,
                         in_regs);
    int frame_complete = ((intptr_t)__ pc()) - start;  // not complete, period
    __ flush();
    int stack_slots = SharedRuntime::out_preserve_stack_slots();  // no out slots at all, actually
    return nmethod::new_native_nmethod(method,
                                       compile_id,
                                       masm->code(),
                                       vep_offset,
                                       frame_complete,
                                       stack_slots / VMRegImpl::slots_per_word,
                                       in_ByteSize(-1),
                                       in_ByteSize(-1),
                                       (OopMapSet*)NULL);
  }
  address native_func = method->native_function();
  assert(native_func != NULL, "must have function");

  // An OopMap for lock (and class if static)
  OopMapSet *oop_maps = new OopMapSet();
  intptr_t start = (intptr_t)__ pc();

  // We have received a description of where all the java arg are located
  // on entry to the wrapper. We need to convert these args to where
  // the jni function will expect them. To figure out where they go
  // we convert the java signature to a C signature by inserting
  // the hidden arguments as arg[0] and possibly arg[1] (static method)

  const int total_in_args = method->size_of_parameters();
  int total_c_args = total_in_args + (method->is_static() ? 2 : 1);

  BasicType* out_sig_bt = NEW_RESOURCE_ARRAY(BasicType, total_c_args);
  VMRegPair* out_regs   = NEW_RESOURCE_ARRAY(VMRegPair, total_c_args);
  BasicType* in_elem_bt = NULL;

  int argc = 0;
  out_sig_bt[argc++] = T_ADDRESS;
  if (method->is_static()) {
    out_sig_bt[argc++] = T_OBJECT;
  }

  for (int i = 0; i < total_in_args ; i++ ) {
    out_sig_bt[argc++] = in_sig_bt[i];
  }

  // Now figure out where the args must be stored and how much stack space
  // they require.
  int out_arg_slots;
  out_arg_slots = c_calling_convention_priv(out_sig_bt, out_regs, NULL, total_c_args);

  if (out_arg_slots < 0) {
    return NULL;
  }

  // Compute framesize for the wrapper.  We need to handlize all oops in
  // incoming registers

  // Calculate the total number of stack slots we will need.

  // First count the abi requirement plus all of the outgoing args
  int stack_slots = SharedRuntime::out_preserve_stack_slots() + out_arg_slots;

  // Now the space for the inbound oop handle area
  int total_save_slots = 8 * VMRegImpl::slots_per_word;  // 8 arguments passed in registers

  int oop_handle_offset = stack_slots;
  stack_slots += total_save_slots;

  // Now any space we need for handlizing a klass if static method

  int klass_slot_offset = 0;
  int klass_offset = -1;
  int lock_slot_offset = 0;
  bool is_static = false;

  if (method->is_static()) {
    klass_slot_offset = stack_slots;
    stack_slots += VMRegImpl::slots_per_word;
    klass_offset = klass_slot_offset * VMRegImpl::stack_slot_size;
    is_static = true;
  }

  // Plus a lock if needed

  if (method->is_synchronized()) {
    lock_slot_offset = stack_slots;
    stack_slots += VMRegImpl::slots_per_word;
  }

  // Now a place (+2) to save return values or temp during shuffling
  // + 4 for return address (which we own) and saved rfp
  stack_slots += 6;

  // Ok The space we have allocated will look like:
  //
  //
  // FP-> |                     |
  //      |---------------------|
  //      | 2 slots for moves   |
  //      |---------------------|
  //      | lock box (if sync)  |
  //      |---------------------| <- lock_slot_offset
  //      | klass (if static)   |
  //      |---------------------| <- klass_slot_offset
  //      | oopHandle area      |
  //      |---------------------| <- oop_handle_offset (8 java arg registers)
  //      | outbound memory     |
  //      | based arguments     |
  //      |                     |
  //      |---------------------|
  //      |                     |
  // SP-> | out_preserved_slots |
  //
  //


  // Now compute actual number of stack words we need rounding to make
  // stack properly aligned.
  stack_slots = align_up(stack_slots, StackAlignmentInSlots);

  int stack_size = stack_slots * VMRegImpl::stack_slot_size;

  // First thing make an ic check to see if we should even be here

  // We are free to use all registers as temps without saving them and
  // restoring them except rfp. rfp is the only callee save register
  // as far as the interpreter and the compiler(s) are concerned.


  const Register ic_reg = rscratch2;
  const Register receiver = j_rarg0;

  Label hit;
  Label exception_pending;

  assert_different_registers(ic_reg, receiver, rscratch1);
  __ verify_oop(receiver);
  __ cmp_klass(receiver, ic_reg, rscratch1);
  __ br(Assembler::EQ, hit);

  __ far_jump(RuntimeAddress(SharedRuntime::get_ic_miss_stub()));

  // Verified entry point must be aligned
  __ align(8);

  __ bind(hit);

  int vep_offset = ((intptr_t)__ pc()) - start;

  // If we have to make this method not-entrant we'll overwrite its
  // first instruction with a jump.  For this action to be legal we
  // must ensure that this first instruction is a B, BL, NOP, BKPT,
  // SVC, HVC, or SMC.  Make it a NOP.
  __ nop();

  if (VM_Version::supports_fast_class_init_checks() && method->needs_clinit_barrier()) {
    Label L_skip_barrier;
    __ mov_metadata(rscratch2, method->method_holder()); // InstanceKlass*
    __ clinit_barrier(rscratch2, rscratch1, &L_skip_barrier);
    __ far_jump(RuntimeAddress(SharedRuntime::get_handle_wrong_method_stub()));

    __ bind(L_skip_barrier);
  }

  // Generate stack overflow check
  __ bang_stack_with_offset(checked_cast<int>(StackOverflow::stack_shadow_zone_size()));

  // Generate a new frame for the wrapper.
  __ enter();
  // -2 because return address is already present and so is saved rfp
  __ sub(sp, sp, stack_size - 2*wordSize);

  BarrierSetAssembler* bs = BarrierSet::barrier_set()->barrier_set_assembler();
  bs->nmethod_entry_barrier(masm);

  // Frame is now completed as far as size and linkage.
  int frame_complete = ((intptr_t)__ pc()) - start;

  // We use r20 as the oop handle for the receiver/klass
  // It is callee save so it survives the call to native

  const Register oop_handle_reg = r20;

  //
  // We immediately shuffle the arguments so that any vm call we have to
  // make from here on out (sync slow path, jvmti, etc.) we will have
  // captured the oops from our caller and have a valid oopMap for
  // them.

  // -----------------
  // The Grand Shuffle

  // The Java calling convention is either equal (linux) or denser (win64) than the
  // c calling convention. However the because of the jni_env argument the c calling
  // convention always has at least one more (and two for static) arguments than Java.
  // Therefore if we move the args from java -> c backwards then we will never have
  // a register->register conflict and we don't have to build a dependency graph
  // and figure out how to break any cycles.
  //

  // Record esp-based slot for receiver on stack for non-static methods
  int receiver_offset = -1;

  // This is a trick. We double the stack slots so we can claim
  // the oops in the caller's frame. Since we are sure to have
  // more args than the caller doubling is enough to make
  // sure we can capture all the incoming oop args from the
  // caller.
  //
  OopMap* map = new OopMap(stack_slots * 2, 0 /* arg_slots*/);

  // Mark location of rfp (someday)
  // map->set_callee_saved(VMRegImpl::stack2reg( stack_slots - 2), stack_slots * 2, 0, vmreg(rfp));


  int float_args = 0;
  int int_args = 0;

#ifdef ASSERT
  bool reg_destroyed[RegisterImpl::number_of_registers];
  bool freg_destroyed[FloatRegisterImpl::number_of_registers];
  for ( int r = 0 ; r < RegisterImpl::number_of_registers ; r++ ) {
    reg_destroyed[r] = false;
  }
  for ( int f = 0 ; f < FloatRegisterImpl::number_of_registers ; f++ ) {
    freg_destroyed[f] = false;
  }

#endif /* ASSERT */

  // For JNI natives the incoming and outgoing registers are offset upwards.
  GrowableArray<int> arg_order(2 * total_in_args);
  VMRegPair tmp_vmreg;
  tmp_vmreg.set2(r19->as_VMReg());

  for (int i = total_in_args - 1, c_arg = total_c_args - 1; i >= 0; i--, c_arg--) {
    arg_order.push(i);
    arg_order.push(c_arg);
  }

  int temploc = -1;
  for (int ai = 0; ai < arg_order.length(); ai += 2) {
    int i = arg_order.at(ai);
    int c_arg = arg_order.at(ai + 1);
    __ block_comment(err_msg("move %d -> %d", i, c_arg));
    assert(c_arg != -1 && i != -1, "wrong order");
#ifdef ASSERT
    if (in_regs[i].first()->is_Register()) {
      assert(!reg_destroyed[in_regs[i].first()->as_Register()->encoding()], "destroyed reg!");
    } else if (in_regs[i].first()->is_FloatRegister()) {
      assert(!freg_destroyed[in_regs[i].first()->as_FloatRegister()->encoding()], "destroyed reg!");
    }
    if (out_regs[c_arg].first()->is_Register()) {
      reg_destroyed[out_regs[c_arg].first()->as_Register()->encoding()] = true;
    } else if (out_regs[c_arg].first()->is_FloatRegister()) {
      freg_destroyed[out_regs[c_arg].first()->as_FloatRegister()->encoding()] = true;
    }
#endif /* ASSERT */
    switch (in_sig_bt[i]) {
      case T_ARRAY:
      case T_OBJECT:
<<<<<<< HEAD
        assert(!is_critical_native, "no oop arguments");
        __ object_move(map, oop_handle_offset, stack_slots, in_regs[i], out_regs[c_arg],
                       ((i == 0) && (!is_static)),
                       &receiver_offset);
=======
        object_move(masm, map, oop_handle_offset, stack_slots, in_regs[i], out_regs[c_arg],
                    ((i == 0) && (!is_static)),
                    &receiver_offset);
>>>>>>> 21d73270
        int_args++;
        break;
      case T_VOID:
        break;

      case T_FLOAT:
        __ float_move(in_regs[i], out_regs[c_arg]);
        float_args++;
        break;

      case T_DOUBLE:
        assert( i + 1 < total_in_args &&
                in_sig_bt[i + 1] == T_VOID &&
                out_sig_bt[c_arg+1] == T_VOID, "bad arg list");
        __ double_move(in_regs[i], out_regs[c_arg]);
        float_args++;
        break;

      case T_LONG :
        __ long_move(in_regs[i], out_regs[c_arg]);
        int_args++;
        break;

      case T_ADDRESS: assert(false, "found T_ADDRESS in java args");

      default:
        __ move32_64(in_regs[i], out_regs[c_arg]);
        int_args++;
    }
  }

  // point c_arg at the first arg that is already loaded in case we
  // need to spill before we call out
  int c_arg = total_c_args - total_in_args;

  // Pre-load a static method's oop into c_rarg1.
  if (method->is_static()) {

    //  load oop into a register
    __ movoop(c_rarg1,
              JNIHandles::make_local(method->method_holder()->java_mirror()),
              /*immediate*/true);

    // Now handlize the static class mirror it's known not-null.
    __ str(c_rarg1, Address(sp, klass_offset));
    map->set_oop(VMRegImpl::stack2reg(klass_slot_offset));

    // Now get the handle
    __ lea(c_rarg1, Address(sp, klass_offset));
    // and protect the arg if we must spill
    c_arg--;
  }

  // Change state to native (we save the return address in the thread, since it might not
  // be pushed on the stack when we do a stack traversal).
  // We use the same pc/oopMap repeatedly when we call out

  Label native_return;
  __ set_last_Java_frame(sp, noreg, native_return, rscratch1);

  Label dtrace_method_entry, dtrace_method_entry_done;
  {
    uint64_t offset;
    __ adrp(rscratch1, ExternalAddress((address)&DTraceMethodProbes), offset);
    __ ldrb(rscratch1, Address(rscratch1, offset));
    __ cbnzw(rscratch1, dtrace_method_entry);
    __ bind(dtrace_method_entry_done);
  }

  // RedefineClasses() tracing support for obsolete method entry
  if (log_is_enabled(Trace, redefine, class, obsolete)) {
    // protect the args we've loaded
    save_args(masm, total_c_args, c_arg, out_regs);
    __ mov_metadata(c_rarg1, method());
    __ call_VM_leaf(
      CAST_FROM_FN_PTR(address, SharedRuntime::rc_trace_method_entry),
      rthread, c_rarg1);
    restore_args(masm, total_c_args, c_arg, out_regs);
  }

  // Lock a synchronized method

  // Register definitions used by locking and unlocking

  const Register swap_reg = r0;
  const Register obj_reg  = r19;  // Will contain the oop
  const Register lock_reg = r13;  // Address of compiler lock object (BasicLock)
  const Register old_hdr  = r13;  // value of old header at unlock time
  const Register tmp = lr;

  Label slow_path_lock;
  Label lock_done;

  if (method->is_synchronized()) {

    const int mark_word_offset = BasicLock::displaced_header_offset_in_bytes();

    // Get the handle (the 2nd argument)
    __ mov(oop_handle_reg, c_rarg1);

    // Get address of the box

    __ lea(lock_reg, Address(sp, lock_slot_offset * VMRegImpl::stack_slot_size));

    // Load the oop from the handle
    __ ldr(obj_reg, Address(oop_handle_reg, 0));

    // Load (object->mark() | 1) into swap_reg %r0
    __ ldr(rscratch1, Address(obj_reg, oopDesc::mark_offset_in_bytes()));
    __ orr(swap_reg, rscratch1, 1);

    // Save (object->mark() | 1) into BasicLock's displaced header
    __ str(swap_reg, Address(lock_reg, mark_word_offset));

    // src -> dest iff dest == r0 else r0 <- dest
    { Label here;
      __ cmpxchg_obj_header(r0, lock_reg, obj_reg, rscratch1, lock_done, /*fallthrough*/NULL);
    }

    // Hmm should this move to the slow path code area???

    // Test if the oopMark is an obvious stack pointer, i.e.,
    //  1) (mark & 3) == 0, and
    //  2) sp <= mark < mark + os::pagesize()
    // These 3 tests can be done by evaluating the following
    // expression: ((mark - sp) & (3 - os::vm_page_size())),
    // assuming both stack pointer and pagesize have their
    // least significant 2 bits clear.
    // NOTE: the oopMark is in swap_reg %r0 as the result of cmpxchg

    __ sub(swap_reg, sp, swap_reg);
    __ neg(swap_reg, swap_reg);
    __ ands(swap_reg, swap_reg, 3 - os::vm_page_size());

    // Save the test result, for recursive case, the result is zero
    __ str(swap_reg, Address(lock_reg, mark_word_offset));
    __ br(Assembler::NE, slow_path_lock);

    // Slow path will re-enter here

    __ bind(lock_done);
  }


  // Finally just about ready to make the JNI call

  // get JNIEnv* which is first argument to native
  __ lea(c_rarg0, Address(rthread, in_bytes(JavaThread::jni_environment_offset())));

  // Now set thread in native
  __ mov(rscratch1, _thread_in_native);
  __ lea(rscratch2, Address(rthread, JavaThread::thread_state_offset()));
  __ stlrw(rscratch1, rscratch2);

  __ rt_call(native_func);

  __ bind(native_return);

  intptr_t return_pc = (intptr_t) __ pc();
  oop_maps->add_gc_map(return_pc - start, map);

  // Unpack native results.
  switch (ret_type) {
  case T_BOOLEAN: __ c2bool(r0);                     break;
  case T_CHAR   : __ ubfx(r0, r0, 0, 16);            break;
  case T_BYTE   : __ sbfx(r0, r0, 0, 8);             break;
  case T_SHORT  : __ sbfx(r0, r0, 0, 16);            break;
  case T_INT    : __ sbfx(r0, r0, 0, 32);            break;
  case T_DOUBLE :
  case T_FLOAT  :
    // Result is in v0 we'll save as needed
    break;
  case T_ARRAY:                 // Really a handle
  case T_OBJECT:                // Really a handle
      break; // can't de-handlize until after safepoint check
  case T_VOID: break;
  case T_LONG: break;
  default       : ShouldNotReachHere();
  }

  Label safepoint_in_progress, safepoint_in_progress_done;
  Label after_transition;

  // Switch thread to "native transition" state before reading the synchronization state.
  // This additional state is necessary because reading and testing the synchronization
  // state is not atomic w.r.t. GC, as this scenario demonstrates:
  //     Java thread A, in _thread_in_native state, loads _not_synchronized and is preempted.
  //     VM thread changes sync state to synchronizing and suspends threads for GC.
  //     Thread A is resumed to finish this native method, but doesn't block here since it
  //     didn't see any synchronization is progress, and escapes.
  __ mov(rscratch1, _thread_in_native_trans);

  __ strw(rscratch1, Address(rthread, JavaThread::thread_state_offset()));

  // Force this write out before the read below
  __ dmb(Assembler::ISH);

  __ verify_sve_vector_length();

  // Check for safepoint operation in progress and/or pending suspend requests.
  {
    // We need an acquire here to ensure that any subsequent load of the
    // global SafepointSynchronize::_state flag is ordered after this load
    // of the thread-local polling word.  We don't want this poll to
    // return false (i.e. not safepointing) and a later poll of the global
    // SafepointSynchronize::_state spuriously to return true.
    //
    // This is to avoid a race when we're in a native->Java transition
    // racing the code which wakes up from a safepoint.

    __ safepoint_poll(safepoint_in_progress, true /* at_return */, true /* acquire */, false /* in_nmethod */);
    __ ldrw(rscratch1, Address(rthread, JavaThread::suspend_flags_offset()));
    __ cbnzw(rscratch1, safepoint_in_progress);
    __ bind(safepoint_in_progress_done);
  }

  // change thread state
  __ mov(rscratch1, _thread_in_Java);
  __ lea(rscratch2, Address(rthread, JavaThread::thread_state_offset()));
  __ stlrw(rscratch1, rscratch2);
  __ bind(after_transition);

  Label reguard;
  Label reguard_done;
  __ ldrb(rscratch1, Address(rthread, JavaThread::stack_guard_state_offset()));
  __ cmpw(rscratch1, StackOverflow::stack_guard_yellow_reserved_disabled);
  __ br(Assembler::EQ, reguard);
  __ bind(reguard_done);

  // native result if any is live

  // Unlock
  Label unlock_done;
  Label slow_path_unlock;
  if (method->is_synchronized()) {

    // Get locked oop from the handle we passed to jni
    __ ldr(obj_reg, Address(oop_handle_reg, 0));

    Label done;
    // Simple recursive lock?

    __ ldr(rscratch1, Address(sp, lock_slot_offset * VMRegImpl::stack_slot_size));
    __ cbz(rscratch1, done);

    // Must save r0 if if it is live now because cmpxchg must use it
    if (ret_type != T_FLOAT && ret_type != T_DOUBLE && ret_type != T_VOID) {
      save_native_result(masm, ret_type, stack_slots);
    }


    // get address of the stack lock
    __ lea(r0, Address(sp, lock_slot_offset * VMRegImpl::stack_slot_size));
    //  get old displaced header
    __ ldr(old_hdr, Address(r0, 0));

    // Atomic swap old header if oop still contains the stack lock
    Label succeed;
    __ cmpxchg_obj_header(r0, old_hdr, obj_reg, rscratch1, succeed, &slow_path_unlock);
    __ bind(succeed);

    // slow path re-enters here
    __ bind(unlock_done);
    if (ret_type != T_FLOAT && ret_type != T_DOUBLE && ret_type != T_VOID) {
      restore_native_result(masm, ret_type, stack_slots);
    }

    __ bind(done);
  }

  Label dtrace_method_exit, dtrace_method_exit_done;
  {
    uint64_t offset;
    __ adrp(rscratch1, ExternalAddress((address)&DTraceMethodProbes), offset);
    __ ldrb(rscratch1, Address(rscratch1, offset));
    __ cbnzw(rscratch1, dtrace_method_exit);
    __ bind(dtrace_method_exit_done);
  }

  __ reset_last_Java_frame(false);

  // Unbox oop result, e.g. JNIHandles::resolve result.
  if (is_reference_type(ret_type)) {
    __ resolve_jobject(r0, rthread, rscratch2);
  }

  if (CheckJNICalls) {
    // clear_pending_jni_exception_check
    __ str(zr, Address(rthread, JavaThread::pending_jni_exception_check_fn_offset()));
  }

  // reset handle block
  __ ldr(r2, Address(rthread, JavaThread::active_handles_offset()));
  __ str(zr, Address(r2, JNIHandleBlock::top_offset_in_bytes()));

  __ leave();

  // Any exception pending?
  __ ldr(rscratch1, Address(rthread, in_bytes(Thread::pending_exception_offset())));
  __ cbnz(rscratch1, exception_pending);

  // We're done
  __ ret(lr);

  // Unexpected paths are out of line and go here

  // forward the exception
  __ bind(exception_pending);

  // and forward the exception
  __ far_jump(RuntimeAddress(StubRoutines::forward_exception_entry()));

  // Slow path locking & unlocking
  if (method->is_synchronized()) {

    __ block_comment("Slow path lock {");
    __ bind(slow_path_lock);

    // has last_Java_frame setup. No exceptions so do vanilla call not call_VM
    // args are (oop obj, BasicLock* lock, JavaThread* thread)

    // protect the args we've loaded
    save_args(masm, total_c_args, c_arg, out_regs);

    __ mov(c_rarg0, obj_reg);
    __ mov(c_rarg1, lock_reg);
    __ mov(c_rarg2, rthread);

    // Not a leaf but we have last_Java_frame setup as we want
    __ call_VM_leaf(CAST_FROM_FN_PTR(address, SharedRuntime::complete_monitor_locking_C), 3);
    restore_args(masm, total_c_args, c_arg, out_regs);

#ifdef ASSERT
    { Label L;
      __ ldr(rscratch1, Address(rthread, in_bytes(Thread::pending_exception_offset())));
      __ cbz(rscratch1, L);
      __ stop("no pending exception allowed on exit from monitorenter");
      __ bind(L);
    }
#endif
    __ b(lock_done);

    __ block_comment("} Slow path lock");

    __ block_comment("Slow path unlock {");
    __ bind(slow_path_unlock);

    // If we haven't already saved the native result we must save it now as xmm registers
    // are still exposed.

    if (ret_type == T_FLOAT || ret_type == T_DOUBLE ) {
      save_native_result(masm, ret_type, stack_slots);
    }

    __ mov(c_rarg2, rthread);
    __ lea(c_rarg1, Address(sp, lock_slot_offset * VMRegImpl::stack_slot_size));
    __ mov(c_rarg0, obj_reg);

    // Save pending exception around call to VM (which contains an EXCEPTION_MARK)
    // NOTE that obj_reg == r19 currently
    __ ldr(r19, Address(rthread, in_bytes(Thread::pending_exception_offset())));
    __ str(zr, Address(rthread, in_bytes(Thread::pending_exception_offset())));

    __ rt_call(CAST_FROM_FN_PTR(address, SharedRuntime::complete_monitor_unlocking_C));

#ifdef ASSERT
    {
      Label L;
      __ ldr(rscratch1, Address(rthread, in_bytes(Thread::pending_exception_offset())));
      __ cbz(rscratch1, L);
      __ stop("no pending exception allowed on exit complete_monitor_unlocking_C");
      __ bind(L);
    }
#endif /* ASSERT */

    __ str(r19, Address(rthread, in_bytes(Thread::pending_exception_offset())));

    if (ret_type == T_FLOAT || ret_type == T_DOUBLE ) {
      restore_native_result(masm, ret_type, stack_slots);
    }
    __ b(unlock_done);

    __ block_comment("} Slow path unlock");

  } // synchronized

  // SLOW PATH Reguard the stack if needed

  __ bind(reguard);
  save_native_result(masm, ret_type, stack_slots);
  __ rt_call(CAST_FROM_FN_PTR(address, SharedRuntime::reguard_yellow_pages));
  restore_native_result(masm, ret_type, stack_slots);
  // and continue
  __ b(reguard_done);

  // SLOW PATH safepoint
  {
    __ block_comment("safepoint {");
    __ bind(safepoint_in_progress);

    // Don't use call_VM as it will see a possible pending exception and forward it
    // and never return here preventing us from clearing _last_native_pc down below.
    //
    save_native_result(masm, ret_type, stack_slots);
    __ mov(c_rarg0, rthread);
#ifndef PRODUCT
  assert(frame::arg_reg_save_area_bytes == 0, "not expecting frame reg save area");
#endif
    __ lea(rscratch1, RuntimeAddress(CAST_FROM_FN_PTR(address, JavaThread::check_special_condition_for_native_trans)));
    __ blr(rscratch1);

    // Restore any method result value
    restore_native_result(masm, ret_type, stack_slots);

    __ b(safepoint_in_progress_done);
    __ block_comment("} safepoint");
  }

  // SLOW PATH dtrace support
  {
    __ block_comment("dtrace entry {");
    __ bind(dtrace_method_entry);

    // We have all of the arguments setup at this point. We must not touch any register
    // argument registers at this point (what if we save/restore them there are no oop?

    save_args(masm, total_c_args, c_arg, out_regs);
    __ mov_metadata(c_rarg1, method());
    __ call_VM_leaf(
      CAST_FROM_FN_PTR(address, SharedRuntime::dtrace_method_entry),
      rthread, c_rarg1);
    restore_args(masm, total_c_args, c_arg, out_regs);
    __ b(dtrace_method_entry_done);
    __ block_comment("} dtrace entry");
  }

  {
    __ block_comment("dtrace exit {");
    __ bind(dtrace_method_exit);
    save_native_result(masm, ret_type, stack_slots);
    __ mov_metadata(c_rarg1, method());
    __ call_VM_leaf(
         CAST_FROM_FN_PTR(address, SharedRuntime::dtrace_method_exit),
         rthread, c_rarg1);
    restore_native_result(masm, ret_type, stack_slots);
    __ b(dtrace_method_exit_done);
    __ block_comment("} dtrace exit");
  }


  __ flush();

  nmethod *nm = nmethod::new_native_nmethod(method,
                                            compile_id,
                                            masm->code(),
                                            vep_offset,
                                            frame_complete,
                                            stack_slots / VMRegImpl::slots_per_word,
                                            (is_static ? in_ByteSize(klass_offset) : in_ByteSize(receiver_offset)),
                                            in_ByteSize(lock_slot_offset*VMRegImpl::stack_slot_size),
                                            oop_maps);

  return nm;
}

// this function returns the adjust size (in number of words) to a c2i adapter
// activation for use during deoptimization
int Deoptimization::last_frame_adjust(int callee_parameters, int callee_locals) {
  assert(callee_locals >= callee_parameters,
          "test and remove; got more parms than locals");
  if (callee_locals < callee_parameters)
    return 0;                   // No adjustment for negative locals
  int diff = (callee_locals - callee_parameters) * Interpreter::stackElementWords;
  // diff is counted in stack words
  return align_up(diff, 2);
}


//------------------------------generate_deopt_blob----------------------------
void SharedRuntime::generate_deopt_blob() {
  // Allocate space for the code
  ResourceMark rm;
  // Setup code generation tools
  int pad = 0;
#if INCLUDE_JVMCI
  if (EnableJVMCI) {
    pad += 512; // Increase the buffer size when compiling for JVMCI
  }
#endif
  CodeBuffer buffer("deopt_blob", 2048+pad, 1024);
  MacroAssembler* masm = new MacroAssembler(&buffer);
  int frame_size_in_words;
  OopMap* map = NULL;
  OopMapSet *oop_maps = new OopMapSet();
  RegisterSaver reg_save(COMPILER2_OR_JVMCI != 0);

  // -------------
  // This code enters when returning to a de-optimized nmethod.  A return
  // address has been pushed on the the stack, and return values are in
  // registers.
  // If we are doing a normal deopt then we were called from the patched
  // nmethod from the point we returned to the nmethod. So the return
  // address on the stack is wrong by NativeCall::instruction_size
  // We will adjust the value so it looks like we have the original return
  // address on the stack (like when we eagerly deoptimized).
  // In the case of an exception pending when deoptimizing, we enter
  // with a return address on the stack that points after the call we patched
  // into the exception handler. We have the following register state from,
  // e.g., the forward exception stub (see stubGenerator_x86_64.cpp).
  //    r0: exception oop
  //    r19: exception handler
  //    r3: throwing pc
  // So in this case we simply jam r3 into the useless return address and
  // the stack looks just like we want.
  //
  // At this point we need to de-opt.  We save the argument return
  // registers.  We call the first C routine, fetch_unroll_info().  This
  // routine captures the return values and returns a structure which
  // describes the current frame size and the sizes of all replacement frames.
  // The current frame is compiled code and may contain many inlined
  // functions, each with their own JVM state.  We pop the current frame, then
  // push all the new frames.  Then we call the C routine unpack_frames() to
  // populate these frames.  Finally unpack_frames() returns us the new target
  // address.  Notice that callee-save registers are BLOWN here; they have
  // already been captured in the vframeArray at the time the return PC was
  // patched.
  address start = __ pc();
  Label cont;

  // Prolog for non exception case!

  // Save everything in sight.
  map = reg_save.save_live_registers(masm, 0, &frame_size_in_words);

  // Normal deoptimization.  Save exec mode for unpack_frames.
  __ movw(rcpool, Deoptimization::Unpack_deopt); // callee-saved
  __ b(cont);

  int reexecute_offset = __ pc() - start;
#if INCLUDE_JVMCI && !defined(COMPILER1)
  if (EnableJVMCI && UseJVMCICompiler) {
    // JVMCI does not use this kind of deoptimization
    __ should_not_reach_here();
  }
#endif

  // Reexecute case
  // return address is the pc describes what bci to do re-execute at

  // No need to update map as each call to save_live_registers will produce identical oopmap
  (void) reg_save.save_live_registers(masm, 0, &frame_size_in_words);

  __ movw(rcpool, Deoptimization::Unpack_reexecute); // callee-saved
  __ b(cont);

#if INCLUDE_JVMCI
  Label after_fetch_unroll_info_call;
  int implicit_exception_uncommon_trap_offset = 0;
  int uncommon_trap_offset = 0;

  if (EnableJVMCI) {
    implicit_exception_uncommon_trap_offset = __ pc() - start;

    __ ldr(lr, Address(rthread, in_bytes(JavaThread::jvmci_implicit_exception_pc_offset())));
    __ str(zr, Address(rthread, in_bytes(JavaThread::jvmci_implicit_exception_pc_offset())));

    uncommon_trap_offset = __ pc() - start;

    // Save everything in sight.
    reg_save.save_live_registers(masm, 0, &frame_size_in_words);
    // fetch_unroll_info needs to call last_java_frame()
    Label retaddr;
    __ set_last_Java_frame(sp, noreg, retaddr, rscratch1);

    __ ldrw(c_rarg1, Address(rthread, in_bytes(JavaThread::pending_deoptimization_offset())));
    __ movw(rscratch1, -1);
    __ strw(rscratch1, Address(rthread, in_bytes(JavaThread::pending_deoptimization_offset())));

    __ movw(rcpool, (int32_t)Deoptimization::Unpack_reexecute);
    __ mov(c_rarg0, rthread);
    __ movw(c_rarg2, rcpool); // exec mode
    __ lea(rscratch1,
           RuntimeAddress(CAST_FROM_FN_PTR(address,
                                           Deoptimization::uncommon_trap)));
    __ blr(rscratch1);
    __ bind(retaddr);
    oop_maps->add_gc_map( __ pc()-start, map->deep_copy());

    __ reset_last_Java_frame(false);

    __ b(after_fetch_unroll_info_call);
  } // EnableJVMCI
#endif // INCLUDE_JVMCI

  int exception_offset = __ pc() - start;

  // Prolog for exception case

  // all registers are dead at this entry point, except for r0, and
  // r3 which contain the exception oop and exception pc
  // respectively.  Set them in TLS and fall thru to the
  // unpack_with_exception_in_tls entry point.

  __ str(r3, Address(rthread, JavaThread::exception_pc_offset()));
  __ str(r0, Address(rthread, JavaThread::exception_oop_offset()));

  int exception_in_tls_offset = __ pc() - start;

  // new implementation because exception oop is now passed in JavaThread

  // Prolog for exception case
  // All registers must be preserved because they might be used by LinearScan
  // Exceptiop oop and throwing PC are passed in JavaThread
  // tos: stack at point of call to method that threw the exception (i.e. only
  // args are on the stack, no return address)

  // The return address pushed by save_live_registers will be patched
  // later with the throwing pc. The correct value is not available
  // now because loading it from memory would destroy registers.

  // NB: The SP at this point must be the SP of the method that is
  // being deoptimized.  Deoptimization assumes that the frame created
  // here by save_live_registers is immediately below the method's SP.
  // This is a somewhat fragile mechanism.

  // Save everything in sight.
  map = reg_save.save_live_registers(masm, 0, &frame_size_in_words);

  // Now it is safe to overwrite any register

  // Deopt during an exception.  Save exec mode for unpack_frames.
  __ mov(rcpool, Deoptimization::Unpack_exception); // callee-saved

  // load throwing pc from JavaThread and patch it as the return address
  // of the current frame. Then clear the field in JavaThread

  __ ldr(r3, Address(rthread, JavaThread::exception_pc_offset()));
  __ str(r3, Address(rfp, wordSize));
  __ str(zr, Address(rthread, JavaThread::exception_pc_offset()));

#ifdef ASSERT
  // verify that there is really an exception oop in JavaThread
  __ ldr(r0, Address(rthread, JavaThread::exception_oop_offset()));
  __ verify_oop(r0);

  // verify that there is no pending exception
  Label no_pending_exception;
  __ ldr(rscratch1, Address(rthread, Thread::pending_exception_offset()));
  __ cbz(rscratch1, no_pending_exception);
  __ stop("must not have pending exception here");
  __ bind(no_pending_exception);
#endif

  __ bind(cont);

  // Call C code.  Need thread and this frame, but NOT official VM entry
  // crud.  We cannot block on this call, no GC can happen.
  //
  // UnrollBlock* fetch_unroll_info(JavaThread* thread)

  // fetch_unroll_info needs to call last_java_frame().

  Label retaddr;
  __ set_last_Java_frame(sp, noreg, retaddr, rscratch1);
#ifdef ASSERT0
  { Label L;
    __ ldr(rscratch1, Address(rthread,
                              JavaThread::last_Java_fp_offset()));
    __ cbz(rscratch1, L);
    __ stop("SharedRuntime::generate_deopt_blob: last_Java_fp not cleared");
    __ bind(L);
  }
#endif // ASSERT
  __ mov(c_rarg0, rthread);
  __ mov(c_rarg1, rcpool);
  __ lea(rscratch1, RuntimeAddress(CAST_FROM_FN_PTR(address, Deoptimization::fetch_unroll_info)));
  __ blr(rscratch1);
  __ bind(retaddr);

  // Need to have an oopmap that tells fetch_unroll_info where to
  // find any register it might need.
  oop_maps->add_gc_map(__ pc() - start, map);

  __ reset_last_Java_frame(false);

#if INCLUDE_JVMCI
  if (EnableJVMCI) {
    __ bind(after_fetch_unroll_info_call);
  }
#endif

  // Load UnrollBlock* into r5
  __ mov(r5, r0);

  __ ldrw(rcpool, Address(r5, Deoptimization::UnrollBlock::unpack_kind_offset_in_bytes()));
   Label noException;
  __ cmpw(rcpool, Deoptimization::Unpack_exception);   // Was exception pending?
  __ br(Assembler::NE, noException);
  __ ldr(r0, Address(rthread, JavaThread::exception_oop_offset()));
  // QQQ this is useless it was NULL above
  __ ldr(r3, Address(rthread, JavaThread::exception_pc_offset()));
  __ str(zr, Address(rthread, JavaThread::exception_oop_offset()));
  __ str(zr, Address(rthread, JavaThread::exception_pc_offset()));

  __ verify_oop(r0);

  // Overwrite the result registers with the exception results.
  __ str(r0, Address(sp, reg_save.r0_offset_in_bytes()));
  // I think this is useless
  // __ str(r3, Address(sp, RegisterSaver::r3_offset_in_bytes()));

  __ bind(noException);

  // Only register save data is on the stack.
  // Now restore the result registers.  Everything else is either dead
  // or captured in the vframeArray.

  // Restore fp result register
  __ ldrd(v0, Address(sp, reg_save.v0_offset_in_bytes()));
  // Restore integer result register
  __ ldr(r0, Address(sp, reg_save.r0_offset_in_bytes()));

  // Pop all of the register save area off the stack
  __ add(sp, sp, frame_size_in_words * wordSize);

  // All of the register save area has been popped of the stack. Only the
  // return address remains.

  // Pop all the frames we must move/replace.
  //
  // Frame picture (youngest to oldest)
  // 1: self-frame (no frame link)
  // 2: deopting frame  (no frame link)
  // 3: caller of deopting frame (could be compiled/interpreted).
  //
  // Note: by leaving the return address of self-frame on the stack
  // and using the size of frame 2 to adjust the stack
  // when we are done the return to frame 3 will still be on the stack.

  // Pop deoptimized frame
  __ ldrw(r2, Address(r5, Deoptimization::UnrollBlock::size_of_deoptimized_frame_offset_in_bytes()));
  __ sub(r2, r2, 2 * wordSize);
  __ add(sp, sp, r2);
  __ ldp(rfp, lr, __ post(sp, 2 * wordSize));
  // LR should now be the return address to the caller (3)

#ifdef ASSERT
  // Compilers generate code that bang the stack by as much as the
  // interpreter would need. So this stack banging should never
  // trigger a fault. Verify that it does not on non product builds.
  __ ldrw(r19, Address(r5, Deoptimization::UnrollBlock::total_frame_sizes_offset_in_bytes()));
  __ bang_stack_size(r19, r2);
#endif
  // Load address of array of frame pcs into r2
  __ ldr(r2, Address(r5, Deoptimization::UnrollBlock::frame_pcs_offset_in_bytes()));

  // Trash the old pc
  // __ addptr(sp, wordSize);  FIXME ????

  // Load address of array of frame sizes into r4
  __ ldr(r4, Address(r5, Deoptimization::UnrollBlock::frame_sizes_offset_in_bytes()));

  // Load counter into r3
  __ ldrw(r3, Address(r5, Deoptimization::UnrollBlock::number_of_frames_offset_in_bytes()));

  // Now adjust the caller's stack to make up for the extra locals
  // but record the original sp so that we can save it in the skeletal interpreter
  // frame and the stack walking of interpreter_sender will get the unextended sp
  // value and not the "real" sp value.

  const Register sender_sp = r6;

  __ mov(sender_sp, sp);
  __ ldrw(r19, Address(r5,
                       Deoptimization::UnrollBlock::
                       caller_adjustment_offset_in_bytes()));
  __ sub(sp, sp, r19);

  // Push interpreter frames in a loop
  __ mov(rscratch1, (uint64_t)0xDEADDEAD);        // Make a recognizable pattern
  __ mov(rscratch2, rscratch1);
  Label loop;
  __ bind(loop);
  __ ldr(r19, Address(__ post(r4, wordSize)));          // Load frame size
  __ sub(r19, r19, 2*wordSize);           // We'll push pc and fp by hand
  __ ldr(lr, Address(__ post(r2, wordSize)));  // Load pc
  __ enter();                           // Save old & set new fp
  __ sub(sp, sp, r19);                  // Prolog
  // This value is corrected by layout_activation_impl
  __ str(zr, Address(rfp, frame::interpreter_frame_last_sp_offset * wordSize));
  __ str(sender_sp, Address(rfp, frame::interpreter_frame_sender_sp_offset * wordSize)); // Make it walkable
  __ mov(sender_sp, sp);               // Pass sender_sp to next frame
  __ sub(r3, r3, 1);                   // Decrement counter
  __ cbnz(r3, loop);

    // Re-push self-frame
  __ ldr(lr, Address(r2));
  __ enter();

  // Allocate a full sized register save area.  We subtract 2 because
  // enter() just pushed 2 words
  __ sub(sp, sp, (frame_size_in_words - 2) * wordSize);

  // Restore frame locals after moving the frame
  __ strd(v0, Address(sp, reg_save.v0_offset_in_bytes()));
  __ str(r0, Address(sp, reg_save.r0_offset_in_bytes()));

  // Call C code.  Need thread but NOT official VM entry
  // crud.  We cannot block on this call, no GC can happen.  Call should
  // restore return values to their stack-slots with the new SP.
  //
  // void Deoptimization::unpack_frames(JavaThread* thread, int exec_mode)

  // Use rfp because the frames look interpreted now
  // Don't need the precise return PC here, just precise enough to point into this code blob.
  address the_pc = __ pc();
  __ set_last_Java_frame(sp, rfp, the_pc, rscratch1);

  __ mov(c_rarg0, rthread);
  __ movw(c_rarg1, rcpool); // second arg: exec_mode
  __ lea(rscratch1, RuntimeAddress(CAST_FROM_FN_PTR(address, Deoptimization::unpack_frames)));
  __ blr(rscratch1);

  // Set an oopmap for the call site
  // Use the same PC we used for the last java frame
  oop_maps->add_gc_map(the_pc - start,
                       new OopMap( frame_size_in_words, 0 ));

  // Clear fp AND pc
  __ reset_last_Java_frame(true);

  // Collect return values
  __ ldrd(v0, Address(sp, reg_save.v0_offset_in_bytes()));
  __ ldr(r0, Address(sp, reg_save.r0_offset_in_bytes()));
  // I think this is useless (throwing pc?)
  // __ ldr(r3, Address(sp, RegisterSaver::r3_offset_in_bytes()));

  // Pop self-frame.
  __ leave();                           // Epilog

  // Jump to interpreter
  __ ret(lr);

  // Make sure all code is generated
  masm->flush();

  _deopt_blob = DeoptimizationBlob::create(&buffer, oop_maps, 0, exception_offset, reexecute_offset, frame_size_in_words);
  _deopt_blob->set_unpack_with_exception_in_tls_offset(exception_in_tls_offset);
#if INCLUDE_JVMCI
  if (EnableJVMCI) {
    _deopt_blob->set_uncommon_trap_offset(uncommon_trap_offset);
    _deopt_blob->set_implicit_exception_uncommon_trap_offset(implicit_exception_uncommon_trap_offset);
  }
#endif
}

// Number of stack slots between incoming argument block and the start of
// a new frame.  The PROLOG must add this many slots to the stack.  The
// EPILOG must remove this many slots. aarch64 needs two slots for
// return address and fp.
// TODO think this is correct but check
uint SharedRuntime::in_preserve_stack_slots() {
  return 4;
}

uint SharedRuntime::out_preserve_stack_slots() {
  return 0;
}

#ifdef COMPILER2
//------------------------------generate_uncommon_trap_blob--------------------
void SharedRuntime::generate_uncommon_trap_blob() {
  // Allocate space for the code
  ResourceMark rm;
  // Setup code generation tools
  CodeBuffer buffer("uncommon_trap_blob", 2048, 1024);
  MacroAssembler* masm = new MacroAssembler(&buffer);

  assert(SimpleRuntimeFrame::framesize % 4 == 0, "sp not 16-byte aligned");

  address start = __ pc();

  // Push self-frame.  We get here with a return address in LR
  // and sp should be 16 byte aligned
  // push rfp and retaddr by hand
  __ stp(rfp, lr, Address(__ pre(sp, -2 * wordSize)));
  // we don't expect an arg reg save area
#ifndef PRODUCT
  assert(frame::arg_reg_save_area_bytes == 0, "not expecting frame reg save area");
#endif
  // compiler left unloaded_class_index in j_rarg0 move to where the
  // runtime expects it.
  if (c_rarg1 != j_rarg0) {
    __ movw(c_rarg1, j_rarg0);
  }

  // we need to set the past SP to the stack pointer of the stub frame
  // and the pc to the address where this runtime call will return
  // although actually any pc in this code blob will do).
  Label retaddr;
  __ set_last_Java_frame(sp, noreg, retaddr, rscratch1);

  // Call C code.  Need thread but NOT official VM entry
  // crud.  We cannot block on this call, no GC can happen.  Call should
  // capture callee-saved registers as well as return values.
  // Thread is in rdi already.
  //
  // UnrollBlock* uncommon_trap(JavaThread* thread, jint unloaded_class_index);
  //
  // n.b. 2 gp args, 0 fp args, integral return type

  __ mov(c_rarg0, rthread);
  __ movw(c_rarg2, (unsigned)Deoptimization::Unpack_uncommon_trap);
  __ lea(rscratch1,
         RuntimeAddress(CAST_FROM_FN_PTR(address,
                                         Deoptimization::uncommon_trap)));
  __ blr(rscratch1);
  __ bind(retaddr);

  // Set an oopmap for the call site
  OopMapSet* oop_maps = new OopMapSet();
  OopMap* map = new OopMap(SimpleRuntimeFrame::framesize, 0);

  // location of rfp is known implicitly by the frame sender code

  oop_maps->add_gc_map(__ pc() - start, map);

  __ reset_last_Java_frame(false);

  // move UnrollBlock* into r4
  __ mov(r4, r0);

#ifdef ASSERT
  { Label L;
    __ ldrw(rscratch1, Address(r4, Deoptimization::UnrollBlock::unpack_kind_offset_in_bytes()));
    __ cmpw(rscratch1, (unsigned)Deoptimization::Unpack_uncommon_trap);
    __ br(Assembler::EQ, L);
    __ stop("SharedRuntime::generate_deopt_blob: last_Java_fp not cleared");
    __ bind(L);
  }
#endif

  // Pop all the frames we must move/replace.
  //
  // Frame picture (youngest to oldest)
  // 1: self-frame (no frame link)
  // 2: deopting frame  (no frame link)
  // 3: caller of deopting frame (could be compiled/interpreted).

  // Pop self-frame.  We have no frame, and must rely only on r0 and sp.
  __ add(sp, sp, (SimpleRuntimeFrame::framesize) << LogBytesPerInt); // Epilog!

  // Pop deoptimized frame (int)
  __ ldrw(r2, Address(r4,
                      Deoptimization::UnrollBlock::
                      size_of_deoptimized_frame_offset_in_bytes()));
  __ sub(r2, r2, 2 * wordSize);
  __ add(sp, sp, r2);
  __ ldp(rfp, lr, __ post(sp, 2 * wordSize));
  // LR should now be the return address to the caller (3) frame

#ifdef ASSERT
  // Compilers generate code that bang the stack by as much as the
  // interpreter would need. So this stack banging should never
  // trigger a fault. Verify that it does not on non product builds.
  __ ldrw(r1, Address(r4,
                      Deoptimization::UnrollBlock::
                      total_frame_sizes_offset_in_bytes()));
  __ bang_stack_size(r1, r2);
#endif

  // Load address of array of frame pcs into r2 (address*)
  __ ldr(r2, Address(r4,
                     Deoptimization::UnrollBlock::frame_pcs_offset_in_bytes()));

  // Load address of array of frame sizes into r5 (intptr_t*)
  __ ldr(r5, Address(r4,
                     Deoptimization::UnrollBlock::
                     frame_sizes_offset_in_bytes()));

  // Counter
  __ ldrw(r3, Address(r4,
                      Deoptimization::UnrollBlock::
                      number_of_frames_offset_in_bytes())); // (int)

  // Now adjust the caller's stack to make up for the extra locals but
  // record the original sp so that we can save it in the skeletal
  // interpreter frame and the stack walking of interpreter_sender
  // will get the unextended sp value and not the "real" sp value.

  const Register sender_sp = r8;

  __ mov(sender_sp, sp);
  __ ldrw(r1, Address(r4,
                      Deoptimization::UnrollBlock::
                      caller_adjustment_offset_in_bytes())); // (int)
  __ sub(sp, sp, r1);

  // Push interpreter frames in a loop
  Label loop;
  __ bind(loop);
  __ ldr(r1, Address(r5, 0));       // Load frame size
  __ sub(r1, r1, 2 * wordSize);     // We'll push pc and rfp by hand
  __ ldr(lr, Address(r2, 0));       // Save return address
  __ enter();                       // and old rfp & set new rfp
  __ sub(sp, sp, r1);               // Prolog
  __ str(sender_sp, Address(rfp, frame::interpreter_frame_sender_sp_offset * wordSize)); // Make it walkable
  // This value is corrected by layout_activation_impl
  __ str(zr, Address(rfp, frame::interpreter_frame_last_sp_offset * wordSize));
  __ mov(sender_sp, sp);          // Pass sender_sp to next frame
  __ add(r5, r5, wordSize);       // Bump array pointer (sizes)
  __ add(r2, r2, wordSize);       // Bump array pointer (pcs)
  __ subsw(r3, r3, 1);            // Decrement counter
  __ br(Assembler::GT, loop);
  __ ldr(lr, Address(r2, 0));     // save final return address
  // Re-push self-frame
  __ enter();                     // & old rfp & set new rfp

  // Use rfp because the frames look interpreted now
  // Save "the_pc" since it cannot easily be retrieved using the last_java_SP after we aligned SP.
  // Don't need the precise return PC here, just precise enough to point into this code blob.
  address the_pc = __ pc();
  __ set_last_Java_frame(sp, rfp, the_pc, rscratch1);

  // Call C code.  Need thread but NOT official VM entry
  // crud.  We cannot block on this call, no GC can happen.  Call should
  // restore return values to their stack-slots with the new SP.
  // Thread is in rdi already.
  //
  // BasicType unpack_frames(JavaThread* thread, int exec_mode);
  //
  // n.b. 2 gp args, 0 fp args, integral return type

  // sp should already be aligned
  __ mov(c_rarg0, rthread);
  __ movw(c_rarg1, (unsigned)Deoptimization::Unpack_uncommon_trap);
  __ lea(rscratch1, RuntimeAddress(CAST_FROM_FN_PTR(address, Deoptimization::unpack_frames)));
  __ blr(rscratch1);

  // Set an oopmap for the call site
  // Use the same PC we used for the last java frame
  oop_maps->add_gc_map(the_pc - start, new OopMap(SimpleRuntimeFrame::framesize, 0));

  // Clear fp AND pc
  __ reset_last_Java_frame(true);

  // Pop self-frame.
  __ leave();                 // Epilog

  // Jump to interpreter
  __ ret(lr);

  // Make sure all code is generated
  masm->flush();

  _uncommon_trap_blob =  UncommonTrapBlob::create(&buffer, oop_maps,
                                                 SimpleRuntimeFrame::framesize >> 1);
}
#endif // COMPILER2


//------------------------------generate_handler_blob------
//
// Generate a special Compile2Runtime blob that saves all registers,
// and setup oopmap.
//
SafepointBlob* SharedRuntime::generate_handler_blob(address call_ptr, int poll_type) {
  ResourceMark rm;
  OopMapSet *oop_maps = new OopMapSet();
  OopMap* map;

  // Allocate space for the code.  Setup code generation tools.
  CodeBuffer buffer("handler_blob", 2048, 1024);
  MacroAssembler* masm = new MacroAssembler(&buffer);

  address start   = __ pc();
  address call_pc = NULL;
  int frame_size_in_words;
  bool cause_return = (poll_type == POLL_AT_RETURN);
  RegisterSaver reg_save(poll_type == POLL_AT_VECTOR_LOOP /* save_vectors */);

  // Save Integer and Float registers.
  map = reg_save.save_live_registers(masm, 0, &frame_size_in_words);

  // The following is basically a call_VM.  However, we need the precise
  // address of the call in order to generate an oopmap. Hence, we do all the
  // work outselves.

  Label retaddr;
  __ set_last_Java_frame(sp, noreg, retaddr, rscratch1);

  // The return address must always be correct so that frame constructor never
  // sees an invalid pc.

  if (!cause_return) {
    // overwrite the return address pushed by save_live_registers
    // Additionally, r20 is a callee-saved register so we can look at
    // it later to determine if someone changed the return address for
    // us!
    __ ldr(r20, Address(rthread, JavaThread::saved_exception_pc_offset()));
    __ str(r20, Address(rfp, wordSize));
  }

  // Do the call
  __ mov(c_rarg0, rthread);
  __ lea(rscratch1, RuntimeAddress(call_ptr));
  __ blr(rscratch1);
  __ bind(retaddr);

  // Set an oopmap for the call site.  This oopmap will map all
  // oop-registers and debug-info registers as callee-saved.  This
  // will allow deoptimization at this safepoint to find all possible
  // debug-info recordings, as well as let GC find all oops.

  oop_maps->add_gc_map( __ pc() - start, map);

  Label noException;

  __ reset_last_Java_frame(false);

  __ membar(Assembler::LoadLoad | Assembler::LoadStore);

  __ ldr(rscratch1, Address(rthread, Thread::pending_exception_offset()));
  __ cbz(rscratch1, noException);

  // Exception pending

  reg_save.restore_live_registers(masm);

  __ far_jump(RuntimeAddress(StubRoutines::forward_exception_entry()));

  // No exception case
  __ bind(noException);

  Label no_adjust, bail;
  if (!cause_return) {
    // If our stashed return pc was modified by the runtime we avoid touching it
    __ ldr(rscratch1, Address(rfp, wordSize));
    __ cmp(r20, rscratch1);
    __ br(Assembler::NE, no_adjust);

#ifdef ASSERT
    // Verify the correct encoding of the poll we're about to skip.
    // See NativeInstruction::is_ldrw_to_zr()
    __ ldrw(rscratch1, Address(r20));
    __ ubfx(rscratch2, rscratch1, 22, 10);
    __ cmpw(rscratch2, 0b1011100101);
    __ br(Assembler::NE, bail);
    __ ubfx(rscratch2, rscratch1, 0, 5);
    __ cmpw(rscratch2, 0b11111);
    __ br(Assembler::NE, bail);
#endif
    // Adjust return pc forward to step over the safepoint poll instruction
    __ add(r20, r20, NativeInstruction::instruction_size);
    __ str(r20, Address(rfp, wordSize));
  }

  __ bind(no_adjust);
  // Normal exit, restore registers and exit.
  reg_save.restore_live_registers(masm);

  __ ret(lr);

#ifdef ASSERT
  __ bind(bail);
  __ stop("Attempting to adjust pc to skip safepoint poll but the return point is not what we expected");
#endif

  // Make sure all code is generated
  masm->flush();

  // Fill-out other meta info
  return SafepointBlob::create(&buffer, oop_maps, frame_size_in_words);
}

//
// generate_resolve_blob - call resolution (static/virtual/opt-virtual/ic-miss
//
// Generate a stub that calls into vm to find out the proper destination
// of a java call. All the argument registers are live at this point
// but since this is generic code we don't know what they are and the caller
// must do any gc of the args.
//
RuntimeStub* SharedRuntime::generate_resolve_blob(address destination, const char* name) {
  assert (StubRoutines::forward_exception_entry() != NULL, "must be generated before");

  // allocate space for the code
  ResourceMark rm;

  CodeBuffer buffer(name, 1000, 512);
  MacroAssembler* masm                = new MacroAssembler(&buffer);

  int frame_size_in_words;
  RegisterSaver reg_save(false /* save_vectors */);

  OopMapSet *oop_maps = new OopMapSet();
  OopMap* map = NULL;

  int start = __ offset();

  map = reg_save.save_live_registers(masm, 0, &frame_size_in_words);

  int frame_complete = __ offset();

  {
    Label retaddr;
    __ set_last_Java_frame(sp, noreg, retaddr, rscratch1);

    __ mov(c_rarg0, rthread);
    __ lea(rscratch1, RuntimeAddress(destination));

    __ blr(rscratch1);
    __ bind(retaddr);
  }

  // Set an oopmap for the call site.
  // We need this not only for callee-saved registers, but also for volatile
  // registers that the compiler might be keeping live across a safepoint.

  oop_maps->add_gc_map( __ offset() - start, map);

  // r0 contains the address we are going to jump to assuming no exception got installed

  // clear last_Java_sp
  __ reset_last_Java_frame(false);
  // check for pending exceptions
  Label pending;
  __ ldr(rscratch1, Address(rthread, Thread::pending_exception_offset()));
  __ cbnz(rscratch1, pending);

  // get the returned Method*
  __ get_vm_result_2(rmethod, rthread);
  __ str(rmethod, Address(sp, reg_save.reg_offset_in_bytes(rmethod)));

  // r0 is where we want to jump, overwrite rscratch1 which is saved and scratch
  __ str(r0, Address(sp, reg_save.rscratch1_offset_in_bytes()));
  reg_save.restore_live_registers(masm);

  // We are back the the original state on entry and ready to go.

  __ br(rscratch1);

  // Pending exception after the safepoint

  __ bind(pending);

  reg_save.restore_live_registers(masm);

  // exception pending => remove activation and forward to exception handler

  __ str(zr, Address(rthread, JavaThread::vm_result_offset()));

  __ ldr(r0, Address(rthread, Thread::pending_exception_offset()));
  __ far_jump(RuntimeAddress(StubRoutines::forward_exception_entry()));

  // -------------
  // make sure all code is generated
  masm->flush();

  // return the  blob
  // frame_size_words or bytes??
  return RuntimeStub::new_runtime_stub(name, &buffer, frame_complete, frame_size_in_words, oop_maps, true);
}

#ifdef COMPILER2
// This is here instead of runtime_x86_64.cpp because it uses SimpleRuntimeFrame
//
//------------------------------generate_exception_blob---------------------------
// creates exception blob at the end
// Using exception blob, this code is jumped from a compiled method.
// (see emit_exception_handler in x86_64.ad file)
//
// Given an exception pc at a call we call into the runtime for the
// handler in this method. This handler might merely restore state
// (i.e. callee save registers) unwind the frame and jump to the
// exception handler for the nmethod if there is no Java level handler
// for the nmethod.
//
// This code is entered with a jmp.
//
// Arguments:
//   r0: exception oop
//   r3: exception pc
//
// Results:
//   r0: exception oop
//   r3: exception pc in caller or ???
//   destination: exception handler of caller
//
// Note: the exception pc MUST be at a call (precise debug information)
//       Registers r0, r3, r2, r4, r5, r8-r11 are not callee saved.
//

void OptoRuntime::generate_exception_blob() {
  assert(!OptoRuntime::is_callee_saved_register(R3_num), "");
  assert(!OptoRuntime::is_callee_saved_register(R0_num), "");
  assert(!OptoRuntime::is_callee_saved_register(R2_num), "");

  assert(SimpleRuntimeFrame::framesize % 4 == 0, "sp not 16-byte aligned");

  // Allocate space for the code
  ResourceMark rm;
  // Setup code generation tools
  CodeBuffer buffer("exception_blob", 2048, 1024);
  MacroAssembler* masm = new MacroAssembler(&buffer);

  // TODO check various assumptions made here
  //
  // make sure we do so before running this

  address start = __ pc();

  // push rfp and retaddr by hand
  // Exception pc is 'return address' for stack walker
  __ stp(rfp, lr, Address(__ pre(sp, -2 * wordSize)));
  // there are no callee save registers and we don't expect an
  // arg reg save area
#ifndef PRODUCT
  assert(frame::arg_reg_save_area_bytes == 0, "not expecting frame reg save area");
#endif
  // Store exception in Thread object. We cannot pass any arguments to the
  // handle_exception call, since we do not want to make any assumption
  // about the size of the frame where the exception happened in.
  __ str(r0, Address(rthread, JavaThread::exception_oop_offset()));
  __ str(r3, Address(rthread, JavaThread::exception_pc_offset()));

  // This call does all the hard work.  It checks if an exception handler
  // exists in the method.
  // If so, it returns the handler address.
  // If not, it prepares for stack-unwinding, restoring the callee-save
  // registers of the frame being removed.
  //
  // address OptoRuntime::handle_exception_C(JavaThread* thread)
  //
  // n.b. 1 gp arg, 0 fp args, integral return type

  // the stack should always be aligned
  address the_pc = __ pc();
  __ set_last_Java_frame(sp, noreg, the_pc, rscratch1);
  __ mov(c_rarg0, rthread);
  __ lea(rscratch1, RuntimeAddress(CAST_FROM_FN_PTR(address, OptoRuntime::handle_exception_C)));
  __ blr(rscratch1);
  // handle_exception_C is a special VM call which does not require an explicit
  // instruction sync afterwards.

  // May jump to SVE compiled code
  __ reinitialize_ptrue();

  // Set an oopmap for the call site.  This oopmap will only be used if we
  // are unwinding the stack.  Hence, all locations will be dead.
  // Callee-saved registers will be the same as the frame above (i.e.,
  // handle_exception_stub), since they were restored when we got the
  // exception.

  OopMapSet* oop_maps = new OopMapSet();

  oop_maps->add_gc_map(the_pc - start, new OopMap(SimpleRuntimeFrame::framesize, 0));

  __ reset_last_Java_frame(false);

  // Restore callee-saved registers

  // rfp is an implicitly saved callee saved register (i.e. the calling
  // convention will save restore it in prolog/epilog) Other than that
  // there are no callee save registers now that adapter frames are gone.
  // and we dont' expect an arg reg save area
  __ ldp(rfp, r3, Address(__ post(sp, 2 * wordSize)));

  // r0: exception handler

  // We have a handler in r0 (could be deopt blob).
  __ mov(r8, r0);

  // Get the exception oop
  __ ldr(r0, Address(rthread, JavaThread::exception_oop_offset()));
  // Get the exception pc in case we are deoptimized
  __ ldr(r4, Address(rthread, JavaThread::exception_pc_offset()));
#ifdef ASSERT
  __ str(zr, Address(rthread, JavaThread::exception_handler_pc_offset()));
  __ str(zr, Address(rthread, JavaThread::exception_pc_offset()));
#endif
  // Clear the exception oop so GC no longer processes it as a root.
  __ str(zr, Address(rthread, JavaThread::exception_oop_offset()));

  // r0: exception oop
  // r8:  exception handler
  // r4: exception pc
  // Jump to handler

  __ br(r8);

  // Make sure all code is generated
  masm->flush();

  // Set exception blob
  _exception_blob =  ExceptionBlob::create(&buffer, oop_maps, SimpleRuntimeFrame::framesize >> 1);
}

#endif // COMPILER2
<|MERGE_RESOLUTION|>--- conflicted
+++ resolved
@@ -969,80 +969,6 @@
   }
 }
 
-<<<<<<< HEAD
-// Unpack an array argument into a pointer to the body and the length
-// if the array is non-null, otherwise pass 0 for both.
-static void unpack_array_argument(MacroAssembler* masm, VMRegPair reg, BasicType in_elem_type, VMRegPair body_arg, VMRegPair length_arg) { Unimplemented(); }
-
-
-class ComputeMoveOrder: public StackObj {
-  class MoveOperation: public ResourceObj {
-    friend class ComputeMoveOrder;
-   private:
-    VMRegPair        _src;
-    VMRegPair        _dst;
-    int              _src_index;
-    int              _dst_index;
-    bool             _processed;
-    MoveOperation*  _next;
-    MoveOperation*  _prev;
-
-    static int get_id(VMRegPair r) { Unimplemented(); return 0; }
-
-   public:
-    MoveOperation(int src_index, VMRegPair src, int dst_index, VMRegPair dst):
-      _src(src)
-    , _dst(dst)
-    , _src_index(src_index)
-    , _dst_index(dst_index)
-    , _processed(false)
-    , _next(NULL)
-    , _prev(NULL) { Unimplemented(); }
-
-    VMRegPair src() const              { Unimplemented(); return _src; }
-    int src_id() const                 { Unimplemented(); return 0; }
-    int src_index() const              { Unimplemented(); return 0; }
-    VMRegPair dst() const              { Unimplemented(); return _src; }
-    void set_dst(int i, VMRegPair dst) { Unimplemented(); }
-    int dst_index() const              { Unimplemented(); return 0; }
-    int dst_id() const                 { Unimplemented(); return 0; }
-    MoveOperation* next() const        { Unimplemented(); return 0; }
-    MoveOperation* prev() const        { Unimplemented(); return 0; }
-    void set_processed()               { Unimplemented(); }
-    bool is_processed() const          { Unimplemented(); return 0; }
-
-    // insert
-    void break_cycle(VMRegPair temp_register) { Unimplemented(); }
-
-    void link(GrowableArray<MoveOperation*>& killer) { Unimplemented(); }
-  };
-
- private:
-  GrowableArray<MoveOperation*> edges;
-
- public:
-  ComputeMoveOrder(int total_in_args, VMRegPair* in_regs, int total_c_args, VMRegPair* out_regs,
-                    BasicType* in_sig_bt, GrowableArray<int>& arg_order, VMRegPair tmp_vmreg) { Unimplemented(); }
-
-  // Collected all the move operations
-  void add_edge(int src_index, VMRegPair src, int dst_index, VMRegPair dst) { Unimplemented(); }
-
-  // Walk the edges breaking cycles between moves.  The result list
-  // can be walked in order to produce the proper set of loads
-  GrowableArray<MoveOperation*>* get_store_order(VMRegPair temp_register) { Unimplemented(); return 0; }
-};
-=======
-static void rt_call(MacroAssembler* masm, address dest) {
-  CodeBlob *cb = CodeCache::find_blob(dest);
-  if (cb) {
-    __ far_call(RuntimeAddress(dest));
-  } else {
-    __ lea(rscratch1, RuntimeAddress(dest));
-    __ blr(rscratch1);
-  }
-}
->>>>>>> 21d73270
-
 static void verify_oop_args(MacroAssembler* masm,
                             const methodHandle& method,
                             const BasicType* sig_bt,
@@ -1419,16 +1345,9 @@
     switch (in_sig_bt[i]) {
       case T_ARRAY:
       case T_OBJECT:
-<<<<<<< HEAD
-        assert(!is_critical_native, "no oop arguments");
         __ object_move(map, oop_handle_offset, stack_slots, in_regs[i], out_regs[c_arg],
                        ((i == 0) && (!is_static)),
                        &receiver_offset);
-=======
-        object_move(masm, map, oop_handle_offset, stack_slots, in_regs[i], out_regs[c_arg],
-                    ((i == 0) && (!is_static)),
-                    &receiver_offset);
->>>>>>> 21d73270
         int_args++;
         break;
       case T_VOID:
