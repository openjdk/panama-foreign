--- conflicted
+++ resolved
@@ -168,15 +168,8 @@
     frame_bottom_offset += ret_buf_size;
   }
 
-<<<<<<< HEAD
-  // Capture prev stack pointer (stack arguments base)
-  __ add(rscratch1, rfp, 16);   // Skip saved FP and LR
-  Address slot = __ legitimize_address(Address(sp, layout.stack_args), wordSize, rscratch2);
-  __ str(rscratch1, slot);
-=======
   int frame_size = frame_bottom_offset;
   frame_size = align_up(frame_size, StackAlignmentInBytes);
->>>>>>> 1e1574c9
 
   // The space we have allocated will look like:
   //
