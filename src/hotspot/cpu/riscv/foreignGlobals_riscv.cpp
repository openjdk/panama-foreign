/*
 * Copyright (c) 2020, 2023, Oracle and/or its affiliates. All rights reserved.
 * Copyright (c) 2020, 2023, Huawei Technologies Co., Ltd. All rights reserved.
 * DO NOT ALTER OR REMOVE COPYRIGHT NOTICES OR THIS FILE HEADER.
 *
 * This code is free software; you can redistribute it and/or modify it
 * under the terms of the GNU General Public License version 2 only, as
 * published by the Free Software Foundation.
 *
 * This code is distributed in the hope that it will be useful, but WITHOUT
 * ANY WARRANTY; without even the implied warranty of MERCHANTABILITY or
 * FITNESS FOR A PARTICULAR PURPOSE.  See the GNU General Public License
 * version 2 for more details (a copy is included in the LICENSE file that
 * accompanied this code).
 *
 * You should have received a copy of the GNU General Public License version
 * 2 along with this work; if not, write to the Free Software Foundation,
 * Inc., 51 Franklin St, Fifth Floor, Boston, MA 02110-1301 USA.
 *
 * Please contact Oracle, 500 Oracle Parkway, Redwood Shores, CA 94065 USA
 * or visit www.oracle.com if you need additional information or have any
 * questions.
 *
 */

#include "precompiled.hpp"
#include "code/vmreg.inline.hpp"
#include "runtime/jniHandles.hpp"
#include "runtime/jniHandles.inline.hpp"
#include "oops/typeArrayOop.inline.hpp"
#include "oops/oopCast.inline.hpp"
#include "prims/foreignGlobals.hpp"
#include "prims/foreignGlobals.inline.hpp"
#include "prims/vmstorage.hpp"
#include "utilities/formatBuffer.hpp"

bool ABIDescriptor::is_volatile_reg(Register reg) const {
  return _integer_argument_registers.contains(reg)
         || _integer_additional_volatile_registers.contains(reg);
}

bool ABIDescriptor::is_volatile_reg(FloatRegister reg) const {
  return _float_argument_registers.contains(reg)
         || _float_additional_volatile_registers.contains(reg);
}

<<<<<<< HEAD
bool ForeignGlobals::has_port() {
  return false;
=======
bool ForeignGlobals::is_foreign_linker_supported() {
  return true;
>>>>>>> 4bac46db
}

const ABIDescriptor ForeignGlobals::parse_abi_descriptor(jobject jabi) {
  oop abi_oop = JNIHandles::resolve_non_null(jabi);
  ABIDescriptor abi;

  objArrayOop inputStorage = jdk_internal_foreign_abi_ABIDescriptor::inputStorage(abi_oop);
  parse_register_array(inputStorage, StorageType::INTEGER, abi._integer_argument_registers, as_Register);
  parse_register_array(inputStorage, StorageType::FLOAT, abi._float_argument_registers, as_FloatRegister);

  objArrayOop outputStorage = jdk_internal_foreign_abi_ABIDescriptor::outputStorage(abi_oop);
  parse_register_array(outputStorage, StorageType::INTEGER, abi._integer_return_registers, as_Register);
  parse_register_array(outputStorage, StorageType::FLOAT, abi._float_return_registers, as_FloatRegister);

  objArrayOop volatileStorage = jdk_internal_foreign_abi_ABIDescriptor::volatileStorage(abi_oop);
  parse_register_array(volatileStorage, StorageType::INTEGER, abi._integer_additional_volatile_registers, as_Register);
  parse_register_array(volatileStorage, StorageType::FLOAT, abi._float_additional_volatile_registers, as_FloatRegister);

  abi._stack_alignment_bytes = jdk_internal_foreign_abi_ABIDescriptor::stackAlignment(abi_oop);
  abi._shadow_space_bytes = jdk_internal_foreign_abi_ABIDescriptor::shadowSpace(abi_oop);

  abi._scratch1 = parse_vmstorage(jdk_internal_foreign_abi_ABIDescriptor::scratch1(abi_oop));
  abi._scratch2 = parse_vmstorage(jdk_internal_foreign_abi_ABIDescriptor::scratch2(abi_oop));

  return abi;
}

int RegSpiller::pd_reg_size(VMStorage reg) {
  if (reg.type() == StorageType::INTEGER || reg.type() == StorageType::FLOAT) {
    return 8;
  }
  return 0; // stack and BAD
}

void RegSpiller::pd_store_reg(MacroAssembler* masm, int offset, VMStorage reg) {
  if (reg.type() == StorageType::INTEGER) {
    masm->sd(as_Register(reg), Address(sp, offset));
  } else if (reg.type() == StorageType::FLOAT) {
    masm->fsd(as_FloatRegister(reg), Address(sp, offset));
  } else {
    // stack and BAD
  }
}

void RegSpiller::pd_load_reg(MacroAssembler* masm, int offset, VMStorage reg) {
  if (reg.type() == StorageType::INTEGER) {
    masm->ld(as_Register(reg), Address(sp, offset));
  } else if (reg.type() == StorageType::FLOAT) {
    masm->fld(as_FloatRegister(reg), Address(sp, offset));
  } else {
    // stack and BAD
  }
}

static constexpr int FP_BIAS = 0; // sender_sp_offset is 0 on RISCV

static void move_reg64(MacroAssembler* masm, int out_stk_bias,
                       Register from_reg, VMStorage to_reg) {
  int out_bias = 0;
  switch (to_reg.type()) {
    case StorageType::INTEGER:
      assert(to_reg.segment_mask() == REG64_MASK, "only moves to 64-bit integer registers supported");
      masm->mv(as_Register(to_reg), from_reg);
      break;
    case StorageType::STACK:
      out_bias = out_stk_bias;
    case StorageType::FRAME_DATA: {
      Address dest(sp, to_reg.offset() + out_bias);
      masm->sd(from_reg, dest);
    } break;
    default: ShouldNotReachHere();
  }
}

static void move_stack(MacroAssembler* masm, Register tmp_reg, int in_stk_bias, int out_stk_bias,
                       VMStorage from_reg, VMStorage to_reg) {
  Address from_addr(fp, FP_BIAS + from_reg.offset() + in_stk_bias);
  int out_bias = 0;
  switch (to_reg.type()) {
    case StorageType::INTEGER:
      assert(to_reg.segment_mask() == REG64_MASK, "only moves to 64-bit integer registers supported");
      masm->ld(as_Register(to_reg), from_addr);
      break;
    case StorageType::FLOAT:
      assert(to_reg.segment_mask() == FP_MASK, "only moves to floating-point registers supported");
      masm->fld(as_FloatRegister(to_reg), from_addr);
      break;
    case StorageType::STACK:
      out_bias = out_stk_bias;
    case StorageType::FRAME_DATA: {
      masm->ld(tmp_reg, from_addr);
      Address dest(sp, to_reg.offset() + out_bias);
      masm->sd(tmp_reg, dest); break;
    } break;
    default: ShouldNotReachHere();
  }
}

static void move_fp(MacroAssembler* masm, int out_stk_bias,
                    FloatRegister from_reg, VMStorage to_reg) {
  switch (to_reg.type()) {
    case StorageType::INTEGER:
      assert(to_reg.segment_mask() == REG64_MASK, "only moves to 64-bit integer registers supported");
      masm->fmv_x_d(as_Register(to_reg), from_reg);
      break;
    case StorageType::FLOAT:
      assert(to_reg.segment_mask() == FP_MASK, "only moves to floating-point registers supported");
      masm->fmv_d(as_FloatRegister(to_reg), from_reg); break;
      break;
    case StorageType::STACK: {
      Address dest(sp, to_reg.offset() + out_stk_bias);
      masm->fsd(from_reg, dest); break;
    } break;
    default: ShouldNotReachHere();
  }
}

void ArgumentShuffle::pd_generate(MacroAssembler* masm, VMStorage tmp, int in_stk_bias, int out_stk_bias, const StubLocations& locs) const {
  Register tmp_reg = as_Register(tmp);
  for (int i = 0; i < _moves.length(); i++) {
    Move move = _moves.at(i);
    VMStorage from_reg = move.from;
    VMStorage to_reg   = move.to;

    // replace any placeholders
    if (from_reg.type() == StorageType::PLACEHOLDER) {
      from_reg = locs.get(from_reg);
    }
    if (to_reg.type() == StorageType::PLACEHOLDER) {
      to_reg = locs.get(to_reg);
    }

    switch (from_reg.type()) {
      case StorageType::INTEGER:
        assert(from_reg.segment_mask() == REG64_MASK, "only 64-bit integer register supported");
        move_reg64(masm, out_stk_bias, as_Register(from_reg), to_reg);
        break;
      case StorageType::FLOAT:
        assert(from_reg.segment_mask() == FP_MASK, "only floating-point register supported");
        move_fp(masm, out_stk_bias, as_FloatRegister(from_reg), to_reg);
        break;
      case StorageType::STACK:
        move_stack(masm, tmp_reg, in_stk_bias, out_stk_bias, from_reg, to_reg);
        break;
      default: ShouldNotReachHere();
    }
  }
}<|MERGE_RESOLUTION|>--- conflicted
+++ resolved
@@ -44,13 +44,8 @@
          || _float_additional_volatile_registers.contains(reg);
 }
 
-<<<<<<< HEAD
-bool ForeignGlobals::has_port() {
-  return false;
-=======
 bool ForeignGlobals::is_foreign_linker_supported() {
   return true;
->>>>>>> 4bac46db
 }
 
 const ABIDescriptor ForeignGlobals::parse_abi_descriptor(jobject jabi) {
