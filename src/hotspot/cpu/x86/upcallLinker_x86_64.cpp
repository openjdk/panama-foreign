/*
 * Copyright (c) 2020, 2022, Oracle and/or its affiliates. All rights reserved.
 * DO NOT ALTER OR REMOVE COPYRIGHT NOTICES OR THIS FILE HEADER.
 *
 * This code is free software; you can redistribute it and/or modify it
 * under the terms of the GNU General Public License version 2 only, as
 * published by the Free Software Foundation.
 *
 * This code is distributed in the hope that it will be useful, but WITHOUT
 * ANY WARRANTY; without even the implied warranty of MERCHANTABILITY or
 * FITNESS FOR A PARTICULAR PURPOSE.  See the GNU General Public License
 * version 2 for more details (a copy is included in the LICENSE file that
 * accompanied this code).
 *
 * You should have received a copy of the GNU General Public License version
 * 2 along with this work; if not, write to the Free Software Foundation,
 * Inc., 51 Franklin St, Fifth Floor, Boston, MA 02110-1301 USA.
 *
 * Please contact Oracle, 500 Oracle Parkway, Redwood Shores, CA 94065 USA
 * or visit www.oracle.com if you need additional information or have any
 * questions.
 */

#include "precompiled.hpp"
#include "asm/macroAssembler.hpp"
#include "code/codeBlob.hpp"
#include "code/codeBlob.hpp"
#include "code/vmreg.inline.hpp"
#include "compiler/disassembler.hpp"
#include "logging/logStream.hpp"
#include "memory/resourceArea.hpp"
#include "prims/foreignGlobals.inline.hpp"
#include "prims/upcallLinker.hpp"
#include "runtime/sharedRuntime.hpp"
#include "runtime/signature.hpp"
#include "runtime/stubRoutines.hpp"
#include "utilities/formatBuffer.hpp"
#include "utilities/globalDefinitions.hpp"

#define __ _masm->

static bool is_valid_XMM(XMMRegister reg) {
  return reg->is_valid() && (UseAVX >= 3 || (reg->encoding() < 16)); // why is this not covered by is_valid()?
}

// for callee saved regs, according to the caller's ABI
static int compute_reg_save_area_size(const ABIDescriptor& abi) {
  int size = 0;
  for (Register reg = as_Register(0); reg->is_valid(); reg = reg->successor()) {
    if (reg == rbp || reg == rsp) continue; // saved/restored by prologue/epilogue
    if (!abi.is_volatile_reg(reg)) {
      size += 8; // bytes
    }
  }

  for (XMMRegister reg = as_XMMRegister(0); is_valid_XMM(reg); reg = reg->successor()) {
    if (!abi.is_volatile_reg(reg)) {
      if (UseAVX >= 3) {
        size += 64; // bytes
      } else if (UseAVX >= 1) {
        size += 32;
      } else {
        size += 16;
      }
    }
  }

#ifndef _WIN64
  // for mxcsr
  size += 8;
#endif

  return size;
}

constexpr int MXCSR_MASK = 0xFFC0;  // Mask out any pending exceptions

static void preserve_callee_saved_registers(MacroAssembler* _masm, const ABIDescriptor& abi, int reg_save_area_offset) {
  // 1. iterate all registers in the architecture
  //     - check if they are volatile or not for the given abi
  //     - if NOT, we need to save it here
  // 2. save mxcsr on non-windows platforms

  int offset = reg_save_area_offset;

  __ block_comment("{ preserve_callee_saved_regs ");
  for (Register reg = as_Register(0); reg->is_valid(); reg = reg->successor()) {
    if (reg == rbp || reg == rsp) continue; // saved/restored by prologue/epilogue
    if (!abi.is_volatile_reg(reg)) {
      __ movptr(Address(rsp, offset), reg);
      offset += 8;
    }
  }

  for (XMMRegister reg = as_XMMRegister(0); is_valid_XMM(reg); reg = reg->successor()) {
    if (!abi.is_volatile_reg(reg)) {
      if (UseAVX >= 3) {
        __ evmovdqul(Address(rsp, offset), reg, Assembler::AVX_512bit);
        offset += 64;
      } else if (UseAVX >= 1) {
        __ vmovdqu(Address(rsp, offset), reg);
        offset += 32;
      } else {
        __ movdqu(Address(rsp, offset), reg);
        offset += 16;
      }
    }
  }

#ifndef _WIN64
  {
    const Address mxcsr_save(rsp, offset);
    Label skip_ldmx;
    __ stmxcsr(mxcsr_save);
    __ movl(rax, mxcsr_save);
    __ andl(rax, MXCSR_MASK);    // Only check control and mask bits
    ExternalAddress mxcsr_std(StubRoutines::x86::addr_mxcsr_std());
    __ cmp32(rax, mxcsr_std, rscratch1);
    __ jcc(Assembler::equal, skip_ldmx);
    __ ldmxcsr(mxcsr_std, rscratch1);
    __ bind(skip_ldmx);
  }
#endif

  __ block_comment("} preserve_callee_saved_regs ");
}

static void restore_callee_saved_registers(MacroAssembler* _masm, const ABIDescriptor& abi, int reg_save_area_offset) {
  // 1. iterate all registers in the architecture
  //     - check if they are volatile or not for the given abi
  //     - if NOT, we need to restore it here
  // 2. restore mxcsr on non-windows platforms

  int offset = reg_save_area_offset;

  __ block_comment("{ restore_callee_saved_regs ");
  for (Register reg = as_Register(0); reg->is_valid(); reg = reg->successor()) {
    if (reg == rbp || reg == rsp) continue; // saved/restored by prologue/epilogue
    if (!abi.is_volatile_reg(reg)) {
      __ movptr(reg, Address(rsp, offset));
      offset += 8;
    }
  }

  for (XMMRegister reg = as_XMMRegister(0); is_valid_XMM(reg); reg = reg->successor()) {
    if (!abi.is_volatile_reg(reg)) {
      if (UseAVX >= 3) {
        __ evmovdqul(reg, Address(rsp, offset), Assembler::AVX_512bit);
        offset += 64;
      } else if (UseAVX >= 1) {
        __ vmovdqu(reg, Address(rsp, offset));
        offset += 32;
      } else {
        __ movdqu(reg, Address(rsp, offset));
        offset += 16;
      }
    }
  }

#ifndef _WIN64
  const Address mxcsr_save(rsp, offset);
  __ ldmxcsr(mxcsr_save);
#endif

  __ block_comment("} restore_callee_saved_regs ");
}

address UpcallLinker::make_upcall_stub(jobject receiver, Method* entry,
                                       BasicType* in_sig_bt, int total_in_args,
                                       BasicType* out_sig_bt, int total_out_args,
                                       BasicType ret_type,
                                       jobject jabi, jobject jconv,
                                       bool needs_return_buffer, int ret_buf_size) {
  const ABIDescriptor abi = ForeignGlobals::parse_abi_descriptor(jabi);
  const CallRegs call_regs = ForeignGlobals::parse_call_regs(jconv);
  CodeBuffer buffer("upcall_stub", /* code_size = */ 2048, /* locs_size = */ 1024);

<<<<<<< HEAD
  VMStorage shuffle_reg = VMS_RBX;
=======
  VMStorage shuffle_reg = as_VMStorage(rbx);
>>>>>>> 8cefa3d2
  JavaCallingConvention out_conv;
  NativeCallingConvention in_conv(call_regs._arg_regs);
  ArgumentShuffle arg_shuffle(in_sig_bt, total_in_args, out_sig_bt, total_out_args, &in_conv, &out_conv, shuffle_reg);
  int preserved_bytes = SharedRuntime::out_preserve_stack_slots() * VMRegImpl::stack_slot_size;
  int stack_bytes = preserved_bytes + arg_shuffle.out_arg_bytes();
  int out_arg_area = align_up(stack_bytes , StackAlignmentInBytes);

#ifndef PRODUCT
  LogTarget(Trace, foreign, upcall) lt;
  if (lt.is_enabled()) {
    ResourceMark rm;
    LogStream ls(lt);
    arg_shuffle.print_on(&ls);
  }
#endif

  // out_arg_area (for stack arguments) doubles as shadow space for native calls.
  // make sure it is big enough.
  if (out_arg_area < frame::arg_reg_save_area_bytes) {
    out_arg_area = frame::arg_reg_save_area_bytes;
  }

  int reg_save_area_size = compute_reg_save_area_size(abi);
  RegSpiller arg_spilller(call_regs._arg_regs);
  RegSpiller result_spiller(call_regs._ret_regs);

  int shuffle_area_offset    = 0;
  int res_save_area_offset   = shuffle_area_offset    + out_arg_area;
  int arg_save_area_offset   = res_save_area_offset   + result_spiller.spill_size_bytes();
  int reg_save_area_offset   = arg_save_area_offset   + arg_spilller.spill_size_bytes();
  int frame_data_offset      = reg_save_area_offset   + reg_save_area_size;
  int frame_bottom_offset    = frame_data_offset      + sizeof(UpcallStub::FrameData);

  StubLocations locs;
  int ret_buf_offset = -1;
  if (needs_return_buffer) {
    ret_buf_offset = frame_bottom_offset;
    frame_bottom_offset += ret_buf_size;
    // use a free register for shuffling code to pick up return
    // buffer address from
    locs.set(StubLocations::RETURN_BUFFER, abi._scratch1);
  }

  int frame_size = frame_bottom_offset;
  frame_size = align_up(frame_size, StackAlignmentInBytes);

  // Ok The space we have allocated will look like:
  //
  //
  // FP-> |                     |
  //      |---------------------| = frame_bottom_offset = frame_size
  //      | (optional)          |
  //      | ret_buf             |
  //      |---------------------| = ret_buf_offset
  //      |                     |
  //      | FrameData           |
  //      |---------------------| = frame_data_offset
  //      |                     |
  //      | reg_save_area       |
  //      |---------------------| = reg_save_are_offset
  //      |                     |
  //      | arg_save_area       |
  //      |---------------------| = arg_save_are_offset
  //      |                     |
  //      | res_save_area       |
  //      |---------------------| = res_save_are_offset
  //      |                     |
  // SP-> | out_arg_area        |   needs to be at end for shadow space
  //
  //

  //////////////////////////////////////////////////////////////////////////////

  MacroAssembler* _masm = new MacroAssembler(&buffer);
  address start = __ pc();
  __ enter(); // set up frame
  if ((abi._stack_alignment_bytes % 16) != 0) {
    // stack alignment of caller is not a multiple of 16
    __ andptr(rsp, -StackAlignmentInBytes); // align stack
  }
  // allocate frame (frame_size is also aligned, so stack is still aligned)
  __ subptr(rsp, frame_size);

  // we have to always spill args since we need to do a call to get the thread
  // (and maybe attach it).
  arg_spilller.generate_spill(_masm, arg_save_area_offset);

  preserve_callee_saved_registers(_masm, abi, reg_save_area_offset);

  __ block_comment("{ on_entry");
  __ vzeroupper();
  __ lea(c_rarg0, Address(rsp, frame_data_offset));
  // stack already aligned
  __ call(RuntimeAddress(CAST_FROM_FN_PTR(address, UpcallLinker::on_entry)));
  __ movptr(r15_thread, rax);
  __ reinit_heapbase();
  __ block_comment("} on_entry");

  __ block_comment("{ argument shuffle");
  arg_spilller.generate_fill(_masm, arg_save_area_offset);
  if (needs_return_buffer) {
    assert(ret_buf_offset != -1, "no return buffer allocated");
    __ lea(as_Register(locs.get(StubLocations::RETURN_BUFFER)), Address(rsp, ret_buf_offset));
  }
  arg_shuffle.generate(_masm, shuffle_reg, abi._shadow_space_bytes, 0, locs);
  __ block_comment("} argument shuffle");

  __ block_comment("{ receiver ");
  __ movptr(rscratch1, (intptr_t)receiver);
  __ resolve_jobject(rscratch1, r15_thread, rscratch2);
  __ movptr(j_rarg0, rscratch1);
  __ block_comment("} receiver ");

  __ mov_metadata(rbx, entry);
  __ movptr(Address(r15_thread, JavaThread::callee_target_offset()), rbx); // just in case callee is deoptimized

  __ call(Address(rbx, Method::from_compiled_offset()));

  // return value shuffle
  if (!needs_return_buffer) {
#ifdef ASSERT
    if (call_regs._ret_regs.length() == 1) { // 0 or 1
      VMStorage j_expected_result_reg;
      switch (ret_type) {
        case T_BOOLEAN:
        case T_BYTE:
        case T_SHORT:
        case T_CHAR:
        case T_INT:
        case T_LONG:
<<<<<<< HEAD
        j_expected_result_reg = VMS_RAX;
        break;
        case T_FLOAT:
        case T_DOUBLE:
          j_expected_result_reg = VMS_XMM0;
=======
        j_expected_result_reg = as_VMStorage(rax);
        break;
        case T_FLOAT:
        case T_DOUBLE:
          j_expected_result_reg = as_VMStorage(xmm0);
>>>>>>> 8cefa3d2
          break;
        default:
          fatal("unexpected return type: %s", type2name(ret_type));
      }
      // No need to move for now, since CallArranger can pick a return type
      // that goes in the same reg for both CCs. But, at least assert they are the same
      assert(call_regs._ret_regs.at(0) == j_expected_result_reg, "unexpected result register");
    }
#endif
  } else {
    assert(ret_buf_offset != -1, "no return buffer allocated");
    __ lea(rscratch1, Address(rsp, ret_buf_offset));
    int offset = 0;
    for (int i = 0; i < call_regs._ret_regs.length(); i++) {
      VMStorage reg = call_regs._ret_regs.at(i);
      if (reg.type() == StorageType::INTEGER) {
        __ movptr(as_Register(reg), Address(rscratch1, offset));
        offset += 8;
      } else if (reg.type() == StorageType::VECTOR) {
        __ movdqu(as_XMMRegister(reg), Address(rscratch1, offset));
        offset += 16;
      } else {
        ShouldNotReachHere();
      }
    }
  }

  result_spiller.generate_spill(_masm, res_save_area_offset);

  __ block_comment("{ on_exit");
  __ vzeroupper();
  __ lea(c_rarg0, Address(rsp, frame_data_offset));
  // stack already aligned
  __ call(RuntimeAddress(CAST_FROM_FN_PTR(address, UpcallLinker::on_exit)));
  __ reinit_heapbase();
  __ block_comment("} on_exit");

  restore_callee_saved_registers(_masm, abi, reg_save_area_offset);

  result_spiller.generate_fill(_masm, res_save_area_offset);

  __ leave();
  __ ret(0);

  //////////////////////////////////////////////////////////////////////////////

  __ block_comment("{ exception handler");

  intptr_t exception_handler_offset = __ pc() - start;

  // TODO: this is always the same, can we bypass and call handle_uncaught_exception directly?

  // native caller has no idea how to handle exceptions
  // we just crash here. Up to callee to catch exceptions.
  __ verify_oop(rax);
  __ vzeroupper();
  __ mov(c_rarg0, rax);
  __ andptr(rsp, -StackAlignmentInBytes); // align stack as required by ABI
  __ subptr(rsp, frame::arg_reg_save_area_bytes); // windows (not really needed)
  __ call(RuntimeAddress(CAST_FROM_FN_PTR(address, UpcallLinker::handle_uncaught_exception)));
  __ should_not_reach_here();

  __ block_comment("} exception handler");

  _masm->flush();


#ifndef PRODUCT
  stringStream ss;
  ss.print("upcall_stub_%s", entry->signature()->as_C_string());
  const char* name = _masm->code_string(ss.freeze());
#else // PRODUCT
  const char* name = "upcall_stub";
#endif // PRODUCT

  UpcallStub* blob
    = UpcallStub::create(name,
                         &buffer,
                         exception_handler_offset,
                         receiver,
                         in_ByteSize(frame_data_offset));

#ifndef PRODUCT
  if (lt.is_enabled()) {
    ResourceMark rm;
    LogStream ls(lt);
    blob->print_on(&ls);
  }
#endif

  return blob->code_begin();
}<|MERGE_RESOLUTION|>--- conflicted
+++ resolved
@@ -175,11 +175,7 @@
   const CallRegs call_regs = ForeignGlobals::parse_call_regs(jconv);
   CodeBuffer buffer("upcall_stub", /* code_size = */ 2048, /* locs_size = */ 1024);
 
-<<<<<<< HEAD
-  VMStorage shuffle_reg = VMS_RBX;
-=======
   VMStorage shuffle_reg = as_VMStorage(rbx);
->>>>>>> 8cefa3d2
   JavaCallingConvention out_conv;
   NativeCallingConvention in_conv(call_regs._arg_regs);
   ArgumentShuffle arg_shuffle(in_sig_bt, total_in_args, out_sig_bt, total_out_args, &in_conv, &out_conv, shuffle_reg);
@@ -310,19 +306,11 @@
         case T_CHAR:
         case T_INT:
         case T_LONG:
-<<<<<<< HEAD
-        j_expected_result_reg = VMS_RAX;
-        break;
-        case T_FLOAT:
-        case T_DOUBLE:
-          j_expected_result_reg = VMS_XMM0;
-=======
         j_expected_result_reg = as_VMStorage(rax);
         break;
         case T_FLOAT:
         case T_DOUBLE:
           j_expected_result_reg = as_VMStorage(xmm0);
->>>>>>> 8cefa3d2
           break;
         default:
           fatal("unexpected return type: %s", type2name(ret_type));
