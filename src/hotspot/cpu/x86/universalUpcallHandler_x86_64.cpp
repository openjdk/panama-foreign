--- conflicted
+++ resolved
@@ -201,26 +201,13 @@
   }
 
   int reg_save_area_size = compute_reg_save_area_size(abi);
-<<<<<<< HEAD
-  RegSpiller arg_spilller(call_regs._arg_regs, call_regs._args_length);
+  RegSpiller arg_spiller(call_regs._arg_regs, call_regs._args_length);
   RegSpiller result_spiller(call_regs._ret_regs, call_regs._rets_length);
-  // To spill receiver during deopt
-  int deopt_spill_size = 1 * BytesPerWord;
-
-  int shuffle_area_offset    = 0;
-  int deopt_spill_offset     = shuffle_area_offset    + out_arg_area;
-  int res_save_area_offset   = deopt_spill_offset     + deopt_spill_size;
-  int arg_save_area_offset   = res_save_area_offset   + result_spiller.spill_size_bytes();
-  int reg_save_area_offset   = arg_save_area_offset   + arg_spilller.spill_size_bytes();
-=======
-  int arg_save_area_size = compute_arg_save_area_size(conv);
-  int res_save_area_size = compute_res_save_area_size(conv);
 
   int shuffle_area_offset    = 0;
   int res_save_area_offset   = shuffle_area_offset    + out_arg_area;
-  int arg_save_area_offset   = res_save_area_offset   + res_save_area_size;
-  int reg_save_area_offset   = arg_save_area_offset   + arg_save_area_size;
->>>>>>> 79cda8ef
+  int arg_save_area_offset   = res_save_area_offset   + result_spiller.spill_size_bytes();
+  int reg_save_area_offset   = arg_save_area_offset   + arg_spiller.spill_size_bytes();
   int frame_data_offset      = reg_save_area_offset   + reg_save_area_size;
   int frame_bottom_offset    = frame_data_offset      + sizeof(OptimizedEntryBlob::FrameData);
 
@@ -272,7 +259,7 @@
 
   // we have to always spill args since we need to do a call to get the thread
   // (and maybe attach it).
-  arg_spilller.generate_spill(_masm, arg_save_area_offset);
+  arg_spiller.generate_spill(_masm, arg_save_area_offset);
 
   preserve_callee_saved_registers(_masm, abi, reg_save_area_offset);
 
@@ -286,7 +273,7 @@
   __ block_comment("} on_entry");
 
   __ block_comment("{ argument shuffle");
-  arg_spilller.generate_fill(_masm, arg_save_area_offset);
+  arg_spiller.generate_fill(_masm, arg_save_area_offset);
   if (needs_return_buffer) {
     assert(ret_buf_offset != -1, "no return buffer allocated");
     __ lea(abi._ret_buf_addr_reg, Address(rsp, ret_buf_offset));
