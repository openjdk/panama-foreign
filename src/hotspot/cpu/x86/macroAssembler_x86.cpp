--- conflicted
+++ resolved
@@ -3412,12 +3412,13 @@
 void MacroAssembler::vmovdqu(XMMRegister dst, AddressLiteral src, Register scratch_reg) {
   if (reachable(src)) {
     vmovdqu(dst, as_Address(src));
-  } else {
+  }
+  else {
     lea(scratch_reg, src);
     vmovdqu(dst, Address(scratch_reg, 0));
   }
-<<<<<<< HEAD
-}
+}
+
 
 void MacroAssembler::kmovwl(KRegister dst, AddressLiteral src, Register scratch_reg) {
   if (reachable(src)) {
@@ -3465,11 +3466,6 @@
   } else {
     lea(scratch_reg, src);
     Assembler::evmovdquq(dst, mask, Address(scratch_reg, 0), merge, vector_len);
-=======
-  else {
-    lea(scratch_reg, src);
-    vmovdqu(dst, Address(scratch_reg, 0));
->>>>>>> 221da207
   }
 }
 
@@ -4398,30 +4394,6 @@
   }
 }
 
-<<<<<<< HEAD
-void MacroAssembler::vpxor(XMMRegister dst, XMMRegister nds, AddressLiteral src, int vector_len, Register scratch_reg) {
-  if (UseAVX > 1 || (vector_len < 1)) {
-    if (reachable(src)) {
-      Assembler::vpxor(dst, nds, as_Address(src), vector_len);
-    } else {
-      lea(scratch_reg, src);
-      Assembler::vpxor(dst, nds, Address(scratch_reg, 0), vector_len);
-    }
-  }
-  else {
-    MacroAssembler::vxorpd(dst, nds, src, vector_len, scratch_reg);
-  }
-}
-
-void MacroAssembler::vpermd(XMMRegister dst,  XMMRegister nds, AddressLiteral src, int vector_len, Register scratch_reg) {
-  if (reachable(src)) {
-    Assembler::vpermd(dst, nds, as_Address(src), vector_len);
-  } else {
-    lea(scratch_reg, src);
-    Assembler::vpermd(dst, nds, Address(scratch_reg, 0), vector_len);
-  }
-}
-=======
 void MacroAssembler::vshiftq(int opcode, XMMRegister dst, XMMRegister nds, XMMRegister src, int vector_len) {
   if (opcode == Op_RShiftVL) {
     evpsraq(dst, nds, src, vector_len);
@@ -4434,7 +4406,15 @@
 }
 #endif
 //-------------------------------------------------------------------------------------------
->>>>>>> 221da207
+
+void MacroAssembler::vpermd(XMMRegister dst,  XMMRegister nds, AddressLiteral src, int vector_len, Register scratch_reg) {
+  if (reachable(src)) {
+    Assembler::vpermd(dst, nds, as_Address(src), vector_len);
+  } else {
+    lea(scratch_reg, src);
+    Assembler::vpermd(dst, nds, Address(scratch_reg, 0), vector_len);
+  }
+}
 
 void MacroAssembler::clear_jweak_tag(Register possibly_jweak) {
   const int32_t inverted_jweak_mask = ~static_cast<int32_t>(JNIHandles::weak_tag_mask);
