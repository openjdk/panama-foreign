--- conflicted
+++ resolved
@@ -189,13 +189,8 @@
   address the_pc = __ pc();
 
   __ block_comment("{ thread java2native");
-<<<<<<< HEAD
-  __ set_last_Java_frame(rsp, rbp, (address)the_pc);
+  __ set_last_Java_frame(rsp, rbp, (address)the_pc, rscratch1);
   OopMap* map = new OopMap(_frame_size_slots, 0);
-=======
-  __ set_last_Java_frame(rsp, rbp, (address)the_pc, rscratch1);
-  OopMap* map = new OopMap(_framesize, 0);
->>>>>>> 60e656e0
   _oop_maps->add_gc_map(the_pc - start, map);
 
   // State transition
