--- conflicted
+++ resolved
@@ -201,18 +201,14 @@
      * calling such a function pointer from native code will result in the execution of the provided method handle.
      *
      * <p>The returned segment is associated with the provided scope. When such scope is closed,
-<<<<<<< HEAD
-     * the corresponding native stub will be deallocated.</p>
+     * the corresponding native stub will be deallocated. The returned memory address maintain a strong reference
+     * to the resource scope parameter; this helps keeping the native stub alive if, for instance,
+     * an {@link ResourceScope#isImplicit() implicit} resource scope is used.
      * <p>
      * This method is <a href="package-summary.html#restricted"><em>restricted</em></a>.
      * Restricted method are unsafe, and, if used incorrectly, their use might crash
      * the JVM or, worse, silently result in memory corruption. Thus, clients should refrain from depending on
      * restricted methods, and use safe and supported functionalities, where possible.
-=======
-     * the corresponding native stub will be deallocated. The returned memory address maintain a strong reference
-     * to the resource scope parameter; this helps keeping the native stub alive if, for instance,
-     * an {@link ResourceScope#isImplicit() implicit} resource scope is used.
->>>>>>> b034c4d4
      *
      * @param target   the target method handle.
      * @param function the function descriptor.
@@ -220,12 +216,7 @@
      * @return the native stub segment.
      * @throws IllegalArgumentException if the target's method type and the function descriptor mismatch.
      */
-<<<<<<< HEAD
-    MemorySegment upcallStub(MethodHandle target, FunctionDescriptor function, ResourceScope scope);
-=======
-    @NativeAccess
     MemoryAddress upcallStub(MethodHandle target, FunctionDescriptor function, ResourceScope scope);
->>>>>>> b034c4d4
 
     /**
      * The layout for the {@code char} C type
