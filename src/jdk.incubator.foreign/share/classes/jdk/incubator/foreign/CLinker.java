--- conflicted
+++ resolved
@@ -343,43 +343,8 @@
     @CallerSensitive
     static String toJavaString(MemoryAddress addr) {
         Reflection.ensureNativeAccess(Reflection.getCallerClass());
-<<<<<<< HEAD
-        Objects.requireNonNull(addr);
+        SharedUtils.checkAddress(addr);
         return SharedUtils.toJavaStringInternal(NativeMemorySegmentImpl.EVERYTHING, addr.toRawLongValue());
-=======
-        SharedUtils.checkAddress(addr);
-        return SharedUtils.toJavaStringInternal(NativeMemorySegmentImpl.EVERYTHING, addr.toRawLongValue(), Charset.defaultCharset());
-    }
-
-    /**
-     * Converts a null-terminated C string stored at given address into a Java string, using the given {@linkplain java.nio.charset.Charset charset}.
-     * <p>
-     * This method always replaces malformed-input and unmappable-character
-     * sequences with this charset's default replacement string.  The {@link
-     * java.nio.charset.CharsetDecoder} class should be used when more control
-     * over the decoding process is required.
-     * <p>
-     * This method is <a href="package-summary.html#restricted"><em>restricted</em></a>.
-     * Restricted methods are unsafe, and, if used incorrectly, their use might crash
-     * the JVM or, worse, silently result in memory corruption. Thus, clients should refrain from depending on
-     * restricted methods, and use safe and supported functionalities, where possible.
-     *
-     * @param addr the address at which the string is stored.
-     * @param charset The {@link java.nio.charset.Charset} to be used to compute the contents of the Java string.
-     * @return a Java string with the contents of the null-terminated C string at given address.
-     * @throws IllegalArgumentException if the size of the native string is greater than the largest string supported by the platform,
-     * or if {@code addr == MemoryAddress.NULL}.
-     * @throws IllegalCallerException if access to this method occurs from a module {@code M} and the command line option
-     * {@code --enable-native-access} is either absent, or does not mention the module name {@code M}, or
-     * {@code ALL-UNNAMED} in case {@code M} is an unnamed module.
-     */
-    @CallerSensitive
-    static String toJavaString(MemoryAddress addr, Charset charset) {
-        Reflection.ensureNativeAccess(Reflection.getCallerClass());
-        SharedUtils.checkAddress(addr);
-        Objects.requireNonNull(charset);
-        return SharedUtils.toJavaStringInternal(NativeMemorySegmentImpl.EVERYTHING, addr.toRawLongValue(), charset);
->>>>>>> 3cc47de0
     }
 
     /**
