--- conflicted
+++ resolved
@@ -138,8 +138,7 @@
     /**
      * A value layout constant whose size is the same as that of a Java {@code double}, and byte order set to {@link ByteOrder#nativeOrder()}.
      */
-<<<<<<< HEAD
-    public static final ValueLayout JAVA_DOUBLE = BITS_64_BE;
+    public static final ValueLayout JAVA_DOUBLE = MemoryLayout.ofValueBits(64, ByteOrder.nativeOrder());
 
     /**
      * This class defines layout constants modelling standard primitive types supported by the x64 SystemV ABI.
@@ -448,7 +447,4 @@
         public static final ValueLayout C_POINTER = MemoryLayouts.BITS_64_LE
                 .withAnnotation(ArgumentClass.ABI_CLASS, jdk.internal.foreign.abi.aarch64.ArgumentClassImpl.POINTER);
     }
-=======
-    public static final ValueLayout JAVA_DOUBLE = MemoryLayout.ofValueBits(64, ByteOrder.nativeOrder());
->>>>>>> 10b58ab9
 }