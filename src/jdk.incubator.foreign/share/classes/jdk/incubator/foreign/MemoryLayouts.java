/*
 *  Copyright (c) 2019, 2020, Oracle and/or its affiliates. All rights reserved.
 *  DO NOT ALTER OR REMOVE COPYRIGHT NOTICES OR THIS FILE HEADER.
 *
 *  This code is free software; you can redistribute it and/or modify it
 *  under the terms of the GNU General Public License version 2 only, as
 *  published by the Free Software Foundation.  Oracle designates this
 *  particular file as subject to the "Classpath" exception as provided
 *  by Oracle in the LICENSE file that accompanied this code.
 *
 *  This code is distributed in the hope that it will be useful, but WITHOUT
 *  ANY WARRANTY; without even the implied warranty of MERCHANTABILITY or
 *  FITNESS FOR A PARTICULAR PURPOSE.  See the GNU General Public License
 *  version 2 for more details (a copy is included in the LICENSE file that
 *  accompanied this code).
 *
 *  You should have received a copy of the GNU General Public License version
 *  2 along with this work; if not, write to the Free Software Foundation,
 *  Inc., 51 Franklin St, Fifth Floor, Boston, MA 02110-1301 USA.
 *
 *   Please contact Oracle, 500 Oracle Parkway, Redwood Shores, CA 94065 USA
 *  or visit www.oracle.com if you need additional information or have any
 *  questions.
 *
 */

package jdk.incubator.foreign;

import jdk.internal.misc.Unsafe;

import java.nio.ByteOrder;

/**
 * This class defines useful layout constants. Some of the constants defined in this class are explicit in both
 * size and byte order (see {@link #BITS_64_BE}), and can therefore be used to explicitly and unambiguously specify the
 * contents of a memory segment. Other constants make implicit byte order assumptions (see
 * {@link #JAVA_INT}); as such, these constants make it easy to work with other serialization-centric APIs,
 * such as {@link java.nio.ByteBuffer}.
 */
public final class MemoryLayouts {

    private MemoryLayouts() {
        //just the one, please
    }

    /**
     * A value layout constant with size of one byte, and byte order set to {@link ByteOrder#LITTLE_ENDIAN}.
     */
    public static final ValueLayout BITS_8_LE = MemoryLayout.ofValueBits(8, ByteOrder.LITTLE_ENDIAN);

    /**
     * A value layout constant with size of two bytes, and byte order set to {@link ByteOrder#LITTLE_ENDIAN}.
     */
    public static final ValueLayout BITS_16_LE = MemoryLayout.ofValueBits(16, ByteOrder.LITTLE_ENDIAN);

    /**
     * A value layout constant with size of four bytes, and byte order set to {@link ByteOrder#LITTLE_ENDIAN}.
     */
    public static final ValueLayout BITS_32_LE = MemoryLayout.ofValueBits(32, ByteOrder.LITTLE_ENDIAN);

    /**
     * A value layout constant with size of eight bytes, and byte order set to {@link ByteOrder#LITTLE_ENDIAN}.
     */
    public static final ValueLayout BITS_64_LE = MemoryLayout.ofValueBits(64, ByteOrder.LITTLE_ENDIAN);

    /**
     * A value layout constant with size of one byte, and byte order set to {@link ByteOrder#BIG_ENDIAN}.
     */
    public static final ValueLayout BITS_8_BE = MemoryLayout.ofValueBits(8, ByteOrder.BIG_ENDIAN);

    /**
     * A value layout constant with size of two bytes, and byte order set to {@link ByteOrder#BIG_ENDIAN}.
     */
    public static final ValueLayout BITS_16_BE = MemoryLayout.ofValueBits(16, ByteOrder.BIG_ENDIAN);

    /**
     * A value layout constant with size of four bytes, and byte order set to {@link ByteOrder#BIG_ENDIAN}.
     */
    public static final ValueLayout BITS_32_BE = MemoryLayout.ofValueBits(32, ByteOrder.BIG_ENDIAN);

    /**
     * A value layout constant with size of eight bytes, and byte order set to {@link ByteOrder#BIG_ENDIAN}.
     */
    public static final ValueLayout BITS_64_BE = MemoryLayout.ofValueBits(64, ByteOrder.BIG_ENDIAN);

    /**
     * A padding layout constant with size of one byte.
     */
    public static final MemoryLayout PAD_8 = MemoryLayout.ofPaddingBits(8);

    /**
     * A padding layout constant with size of two bytes.
     */
    public static final MemoryLayout PAD_16 = MemoryLayout.ofPaddingBits(16);

    /**
     * A padding layout constant with size of four bytes.
     */
    public static final MemoryLayout PAD_32 = MemoryLayout.ofPaddingBits(32);

    /**
     * A padding layout constant with size of eight bytes.
     */
    public static final MemoryLayout PAD_64 = MemoryLayout.ofPaddingBits(64);

    /**
     * A value layout constant whose size is the same as that of a machine address (e.g. {@code size_t}), and byte order set to {@link ByteOrder#nativeOrder()}.
     */
    public static final ValueLayout ADDRESS = MemoryLayout.ofValueBits(Unsafe.ADDRESS_SIZE * 8, ByteOrder.nativeOrder());

    /**
     * A value layout constant whose size is the same as that of a Java {@code byte}, and byte order set to {@link ByteOrder#nativeOrder()}.
     */
    public static final ValueLayout JAVA_BYTE = MemoryLayout.ofValueBits(8, ByteOrder.nativeOrder());

    /**
     * A value layout constant whose size is the same as that of a Java {@code char}, and byte order set to {@link ByteOrder#nativeOrder()}.
     */
    public static final ValueLayout JAVA_CHAR = MemoryLayout.ofValueBits(16, ByteOrder.nativeOrder());

    /**
     * A value layout constant whose size is the same as that of a Java {@code short}, and byte order set to {@link ByteOrder#nativeOrder()}.
     */
    public static final ValueLayout JAVA_SHORT = MemoryLayout.ofValueBits(16, ByteOrder.nativeOrder());

    /**
     * A value layout constant whose size is the same as that of a Java {@code int}, and byte order set to {@link ByteOrder#nativeOrder()}.
     */
    public static final ValueLayout JAVA_INT = MemoryLayout.ofValueBits(32, ByteOrder.nativeOrder());

    /**
     * A value layout constant whose size is the same as that of a Java {@code long}, and byte order set to {@link ByteOrder#nativeOrder()}.
     * The alignment of this layout (see {@link MemoryLayout#byteAlignment()} is platform-dependent, so that the following
     * invariant holds:
     * <blockquote><pre>{@code
    MemoryLayouts.JAVA_LONG.byteAlignment() == MemoryLayouts.ADDRESS.byteSize();
     * }</pre></blockquote>
     */
    public static final ValueLayout JAVA_LONG = MemoryLayout.ofValueBits(64, ByteOrder.nativeOrder())
            .withBitAlignment(ADDRESS.bitSize());

    /**
     * A value layout constant whose size is the same as that of a Java {@code float}, and byte order set to {@link ByteOrder#nativeOrder()}.
     */
    public static final ValueLayout JAVA_FLOAT = MemoryLayout.ofValueBits(32, ByteOrder.nativeOrder());

    /**
     * A value layout constant whose size is the same as that of a Java {@code double}, and byte order set to {@link ByteOrder#nativeOrder()}.
<<<<<<< HEAD
     */
    public static final ValueLayout JAVA_DOUBLE = MemoryLayout.ofValueBits(64, ByteOrder.nativeOrder());

    /**
     * A value layout constant whose size is the same as that of a machine address (e.g. {@code size_t}), and byte order set to {@link ByteOrder#nativeOrder()}.
     */
    public static final ValueLayout ADDRESS = MemoryLayout.ofValueBits(Unsafe.ADDRESS_SIZE * 8, ByteOrder.nativeOrder());
=======
     * The alignment of this layout (see {@link MemoryLayout#byteAlignment()} is platform-dependent, so that the following
     * invariant holds:
     * <blockquote><pre>{@code
    MemoryLayouts.JAVA_DOUBLE.byteAlignment() == MemoryLayouts.ADDRESS.byteSize();
     * }</pre></blockquote>
     */
    public static final ValueLayout JAVA_DOUBLE = MemoryLayout.ofValueBits(64, ByteOrder.nativeOrder())
            .withBitAlignment(ADDRESS.bitSize());
>>>>>>> fcfeafad
}<|MERGE_RESOLUTION|>--- conflicted
+++ resolved
@@ -146,15 +146,6 @@
 
     /**
      * A value layout constant whose size is the same as that of a Java {@code double}, and byte order set to {@link ByteOrder#nativeOrder()}.
-<<<<<<< HEAD
-     */
-    public static final ValueLayout JAVA_DOUBLE = MemoryLayout.ofValueBits(64, ByteOrder.nativeOrder());
-
-    /**
-     * A value layout constant whose size is the same as that of a machine address (e.g. {@code size_t}), and byte order set to {@link ByteOrder#nativeOrder()}.
-     */
-    public static final ValueLayout ADDRESS = MemoryLayout.ofValueBits(Unsafe.ADDRESS_SIZE * 8, ByteOrder.nativeOrder());
-=======
      * The alignment of this layout (see {@link MemoryLayout#byteAlignment()} is platform-dependent, so that the following
      * invariant holds:
      * <blockquote><pre>{@code
@@ -163,5 +154,4 @@
      */
     public static final ValueLayout JAVA_DOUBLE = MemoryLayout.ofValueBits(64, ByteOrder.nativeOrder())
             .withBitAlignment(ADDRESS.bitSize());
->>>>>>> fcfeafad
 }