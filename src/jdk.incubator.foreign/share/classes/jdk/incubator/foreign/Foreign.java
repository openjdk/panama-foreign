--- conflicted
+++ resolved
@@ -61,30 +61,10 @@
     }
 
     /**
-<<<<<<< HEAD
-     * Returns the absolute address represented by the given off-heap memory address as a {@code long}.
-     * <p>
-     * This method is <em>restricted</em>. Restricted method are unsafe, and, if used incorrectly, their use might crash
-     * the JVM crash or, worse, silently result in memory corruption. Thus, clients should refrain from depending on
-     * restricted methods, and use safe and supported functionalities, where possible.
-     *
-     * @param address the address to turn into a {@code long}
-     * @return the address as a {@code long}
-     * @throws IllegalAccessError if the permission jkd.incubator.foreign.restrictedMethods is set to 'deny'
-     * @throws IllegalStateException if the given address is not an off-heap address
-     */
-    long asLong(MemoryAddress address) throws IllegalAccessError;
-
-    /**
      * Returns a new memory address attached to a native memory segment with given base address and size. The segment
      * attached to the returned address has <em>no temporal bounds</em> and cannot be closed; as such,
      * the returned address is assumed to always be <em>alive</em>. Also, the segment attached to the returned address
      * has <em>no confinement thread</em>; this means that the returned address can be used by multiple threads.
-=======
-     * Returns a new native memory segment with given base address and size. The returned segment has its own temporal
-     * bounds, and can therefore be closed; closing such a segment does <em>not</em> result in any resource being
-     * deallocated.
->>>>>>> 05098b04
      * <p>
      * This method is <em>restricted</em>. Restricted method are unsafe, and, if used incorrectly, their use might crash
      * the JVM crash or, worse, silently result in memory corruption. Thus, clients should refrain from depending on
