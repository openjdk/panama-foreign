--- conflicted
+++ resolved
@@ -74,11 +74,8 @@
      * {@link java.nio.charset.CharsetEncoder} class should be used when more
      * control over the encoding process is required.
      *
-<<<<<<< HEAD
-=======
      * @implSpec the default implementation for this method copies the contents of the provided Java string
      * into a new memory segment obtained by calling {@code this.allocate(str.length() + 1)}.
->>>>>>> ddb61725
      * @param str the Java string to be converted into a C string.
      * @return a new native memory segment containing the converted C string.
      */
@@ -391,19 +388,9 @@
      * This segment allocator can be useful when clients want to perform multiple allocation requests while avoiding the
      * cost associated with allocating a new off-heap memory region upon each allocation request.
      * <p>
-<<<<<<< HEAD
-     * An allocator associated with a <em>shared</em> resource scope is thread-safe and allocation requests may be
-     * performed concurrently; conversely, if the arena allocator is associated with a <em>confined</em> resource scope,
-     * allocation requests can only occur from the thread owning the allocator's resource scope.
-     * <p>
-     * The returned allocator might throw an {@link OutOfMemoryError} if the total memory allocated with this allocator
-     * exceeds the arena size, or the system capacity. Furthermore, the returned allocator is not thread safe, and all
-     * allocation requests should occur within a single thread (regardless of the scope associated with the native arena).
-=======
      * The returned allocator might throw an {@link OutOfMemoryError} if the total memory allocated with this allocator
      * exceeds the arena size, or the system capacity. Furthermore, the returned allocator is not thread safe.
      * Concurrent allocation needs to be guarded with synchronization primitives.
->>>>>>> ddb61725
      *
      * @param arenaSize the size (in bytes) of the allocation arena.
      * @param blockSize the block size associated with the arena-based allocator.
