--- conflicted
+++ resolved
@@ -535,12 +535,8 @@
      * @param index index in bytes (relative to this address). The final address of this read operation can be expressed as {@code toRowLongValue() + (index * layout.byteSize())}.
      * @return a char value read from this address.
      * @throws IllegalArgumentException if the dereference operation is
-<<<<<<< HEAD
-     * <a href="MemorySegment.html#segment-alignment">incompatible with the alignment constraints</a> in the provided layout.
-=======
-     * <a href="MemorySegment.html#segment-alignment">incompatible with the alignment constraints</a> in the provided layout,
-     * or if the layout alignment is greater than its size.
->>>>>>> 8e2fc4c7
+     * <a href="MemorySegment.html#segment-alignment">incompatible with the alignment constraints</a> in the provided layout,
+     * or if the layout alignment is greater than its size.
      * @throws IllegalCallerException if access to this method occurs from a module {@code M} and the command line option
      * {@code --enable-native-access} is either absent, or does not mention the module name {@code M}, or
      * {@code ALL-UNNAMED} in case {@code M} is an unnamed module.
@@ -560,12 +556,8 @@
      * @param index index in bytes (relative to this address). The final address of this write operation can be expressed as {@code toRowLongValue() + (index * layout.byteSize())}.
      * @param value the char value to be written.
      * @throws IllegalArgumentException if the dereference operation is
-<<<<<<< HEAD
-     * <a href="MemorySegment.html#segment-alignment">incompatible with the alignment constraints</a> in the provided layout.
-=======
-     * <a href="MemorySegment.html#segment-alignment">incompatible with the alignment constraints</a> in the provided layout,
-     * or if the layout alignment is greater than its size.
->>>>>>> 8e2fc4c7
+     * <a href="MemorySegment.html#segment-alignment">incompatible with the alignment constraints</a> in the provided layout,
+     * or if the layout alignment is greater than its size.
      * @throws IllegalCallerException if access to this method occurs from a module {@code M} and the command line option
      * {@code --enable-native-access} is either absent, or does not mention the module name {@code M}, or
      * {@code ALL-UNNAMED} in case {@code M} is an unnamed module.
@@ -585,12 +577,8 @@
      * @param index index in bytes (relative to this address). The final address of this read operation can be expressed as {@code toRowLongValue() + (index * layout.byteSize())}.
      * @return a short value read from this address.
      * @throws IllegalArgumentException if the dereference operation is
-<<<<<<< HEAD
-     * <a href="MemorySegment.html#segment-alignment">incompatible with the alignment constraints</a> in the provided layout.
-=======
-     * <a href="MemorySegment.html#segment-alignment">incompatible with the alignment constraints</a> in the provided layout,
-     * or if the layout alignment is greater than its size.
->>>>>>> 8e2fc4c7
+     * <a href="MemorySegment.html#segment-alignment">incompatible with the alignment constraints</a> in the provided layout,
+     * or if the layout alignment is greater than its size.
      * @throws IllegalCallerException if access to this method occurs from a module {@code M} and the command line option
      * {@code --enable-native-access} is either absent, or does not mention the module name {@code M}, or
      * {@code ALL-UNNAMED} in case {@code M} is an unnamed module.
@@ -610,12 +598,8 @@
      * @param index index in bytes (relative to this address). The final address of this write operation can be expressed as {@code toRowLongValue() + (index * layout.byteSize())}.
      * @param value the short value to be written.
      * @throws IllegalArgumentException if the dereference operation is
-<<<<<<< HEAD
-     * <a href="MemorySegment.html#segment-alignment">incompatible with the alignment constraints</a> in the provided layout.
-=======
-     * <a href="MemorySegment.html#segment-alignment">incompatible with the alignment constraints</a> in the provided layout,
-     * or if the layout alignment is greater than its size.
->>>>>>> 8e2fc4c7
+     * <a href="MemorySegment.html#segment-alignment">incompatible with the alignment constraints</a> in the provided layout,
+     * or if the layout alignment is greater than its size.
      * @throws IllegalCallerException if access to this method occurs from a module {@code M} and the command line option
      * {@code --enable-native-access} is either absent, or does not mention the module name {@code M}, or
      * {@code ALL-UNNAMED} in case {@code M} is an unnamed module.
@@ -635,12 +619,8 @@
      * @param index index in bytes (relative to this address). The final address of this read operation can be expressed as {@code toRowLongValue() + (index * layout.byteSize())}.
      * @return an int value read from this address.
      * @throws IllegalArgumentException if the dereference operation is
-<<<<<<< HEAD
-     * <a href="MemorySegment.html#segment-alignment">incompatible with the alignment constraints</a> in the provided layout.
-=======
-     * <a href="MemorySegment.html#segment-alignment">incompatible with the alignment constraints</a> in the provided layout,
-     * or if the layout alignment is greater than its size.
->>>>>>> 8e2fc4c7
+     * <a href="MemorySegment.html#segment-alignment">incompatible with the alignment constraints</a> in the provided layout,
+     * or if the layout alignment is greater than its size.
      * @throws IllegalCallerException if access to this method occurs from a module {@code M} and the command line option
      * {@code --enable-native-access} is either absent, or does not mention the module name {@code M}, or
      * {@code ALL-UNNAMED} in case {@code M} is an unnamed module.
@@ -660,12 +640,8 @@
      * @param index index in bytes (relative to this address). The final address of this write operation can be expressed as {@code toRowLongValue() + (index * layout.byteSize())}.
      * @param value the int value to be written.
      * @throws IllegalArgumentException if the dereference operation is
-<<<<<<< HEAD
-     * <a href="MemorySegment.html#segment-alignment">incompatible with the alignment constraints</a> in the provided layout.
-=======
-     * <a href="MemorySegment.html#segment-alignment">incompatible with the alignment constraints</a> in the provided layout,
-     * or if the layout alignment is greater than its size.
->>>>>>> 8e2fc4c7
+     * <a href="MemorySegment.html#segment-alignment">incompatible with the alignment constraints</a> in the provided layout,
+     * or if the layout alignment is greater than its size.
      * @throws IllegalCallerException if access to this method occurs from a module {@code M} and the command line option
      * {@code --enable-native-access} is either absent, or does not mention the module name {@code M}, or
      * {@code ALL-UNNAMED} in case {@code M} is an unnamed module.
@@ -685,12 +661,8 @@
      * @param index index in bytes (relative to this address). The final address of this read operation can be expressed as {@code toRowLongValue() + (index * layout.byteSize())}.
      * @return a float value read from this address.
      * @throws IllegalArgumentException if the dereference operation is
-<<<<<<< HEAD
-     * <a href="MemorySegment.html#segment-alignment">incompatible with the alignment constraints</a> in the provided layout.
-=======
-     * <a href="MemorySegment.html#segment-alignment">incompatible with the alignment constraints</a> in the provided layout,
-     * or if the layout alignment is greater than its size.
->>>>>>> 8e2fc4c7
+     * <a href="MemorySegment.html#segment-alignment">incompatible with the alignment constraints</a> in the provided layout,
+     * or if the layout alignment is greater than its size.
      * @throws IllegalCallerException if access to this method occurs from a module {@code M} and the command line option
      * {@code --enable-native-access} is either absent, or does not mention the module name {@code M}, or
      * {@code ALL-UNNAMED} in case {@code M} is an unnamed module.
@@ -710,12 +682,8 @@
      * @param index index in bytes (relative to this address). The final address of this write operation can be expressed as {@code toRowLongValue() + (index * layout.byteSize())}.
      * @param value the float value to be written.
      * @throws IllegalArgumentException if the dereference operation is
-<<<<<<< HEAD
-     * <a href="MemorySegment.html#segment-alignment">incompatible with the alignment constraints</a> in the provided layout.
-=======
-     * <a href="MemorySegment.html#segment-alignment">incompatible with the alignment constraints</a> in the provided layout,
-     * or if the layout alignment is greater than its size.
->>>>>>> 8e2fc4c7
+     * <a href="MemorySegment.html#segment-alignment">incompatible with the alignment constraints</a> in the provided layout,
+     * or if the layout alignment is greater than its size.
      * @throws IllegalCallerException if access to this method occurs from a module {@code M} and the command line option
      * {@code --enable-native-access} is either absent, or does not mention the module name {@code M}, or
      * {@code ALL-UNNAMED} in case {@code M} is an unnamed module.
@@ -735,12 +703,8 @@
      * @param index index in bytes (relative to this address). The final address of this read operation can be expressed as {@code toRowLongValue() + (index * layout.byteSize())}.
      * @return a long value read from this address.
      * @throws IllegalArgumentException if the dereference operation is
-<<<<<<< HEAD
-     * <a href="MemorySegment.html#segment-alignment">incompatible with the alignment constraints</a> in the provided layout.
-=======
-     * <a href="MemorySegment.html#segment-alignment">incompatible with the alignment constraints</a> in the provided layout,
-     * or if the layout alignment is greater than its size.
->>>>>>> 8e2fc4c7
+     * <a href="MemorySegment.html#segment-alignment">incompatible with the alignment constraints</a> in the provided layout,
+     * or if the layout alignment is greater than its size.
      * @throws IllegalCallerException if access to this method occurs from a module {@code M} and the command line option
      * {@code --enable-native-access} is either absent, or does not mention the module name {@code M}, or
      * {@code ALL-UNNAMED} in case {@code M} is an unnamed module.
@@ -760,12 +724,8 @@
      * @param index index in bytes (relative to this address). The final address of this write operation can be expressed as {@code toRowLongValue() + (index * layout.byteSize())}.
      * @param value the long value to be written.
      * @throws IllegalArgumentException if the dereference operation is
-<<<<<<< HEAD
-     * <a href="MemorySegment.html#segment-alignment">incompatible with the alignment constraints</a> in the provided layout.
-=======
-     * <a href="MemorySegment.html#segment-alignment">incompatible with the alignment constraints</a> in the provided layout,
-     * or if the layout alignment is greater than its size.
->>>>>>> 8e2fc4c7
+     * <a href="MemorySegment.html#segment-alignment">incompatible with the alignment constraints</a> in the provided layout,
+     * or if the layout alignment is greater than its size.
      * @throws IllegalCallerException if access to this method occurs from a module {@code M} and the command line option
      * {@code --enable-native-access} is either absent, or does not mention the module name {@code M}, or
      * {@code ALL-UNNAMED} in case {@code M} is an unnamed module.
@@ -785,12 +745,8 @@
      * @param index index in bytes (relative to this address). The final address of this read operation can be expressed as {@code toRowLongValue() + (index * layout.byteSize())}.
      * @return a double value read from this address.
      * @throws IllegalArgumentException if the dereference operation is
-<<<<<<< HEAD
-     * <a href="MemorySegment.html#segment-alignment">incompatible with the alignment constraints</a> in the provided layout.
-=======
-     * <a href="MemorySegment.html#segment-alignment">incompatible with the alignment constraints</a> in the provided layout,
-     * or if the layout alignment is greater than its size.
->>>>>>> 8e2fc4c7
+     * <a href="MemorySegment.html#segment-alignment">incompatible with the alignment constraints</a> in the provided layout,
+     * or if the layout alignment is greater than its size.
      * @throws IllegalCallerException if access to this method occurs from a module {@code M} and the command line option
      * {@code --enable-native-access} is either absent, or does not mention the module name {@code M}, or
      * {@code ALL-UNNAMED} in case {@code M} is an unnamed module.
@@ -810,12 +766,8 @@
      * @param index index in bytes (relative to this address). The final address of this write operation can be expressed as {@code toRowLongValue() + (index * layout.byteSize())}.
      * @param value the double value to be written.
      * @throws IllegalArgumentException if the dereference operation is
-<<<<<<< HEAD
-     * <a href="MemorySegment.html#segment-alignment">incompatible with the alignment constraints</a> in the provided layout.
-=======
-     * <a href="MemorySegment.html#segment-alignment">incompatible with the alignment constraints</a> in the provided layout,
-     * or if the layout alignment is greater than its size.
->>>>>>> 8e2fc4c7
+     * <a href="MemorySegment.html#segment-alignment">incompatible with the alignment constraints</a> in the provided layout,
+     * or if the layout alignment is greater than its size.
      * @throws IllegalCallerException if access to this method occurs from a module {@code M} and the command line option
      * {@code --enable-native-access} is either absent, or does not mention the module name {@code M}, or
      * {@code ALL-UNNAMED} in case {@code M} is an unnamed module.
@@ -835,12 +787,8 @@
      * @param index index in bytes (relative to this address). The final address of this read operation can be expressed as {@code toRowLongValue() + (index * layout.byteSize())}.
      * @return an address value read from this address.
      * @throws IllegalArgumentException if the dereference operation is
-<<<<<<< HEAD
-     * <a href="MemorySegment.html#segment-alignment">incompatible with the alignment constraints</a> in the provided layout.
-=======
-     * <a href="MemorySegment.html#segment-alignment">incompatible with the alignment constraints</a> in the provided layout,
-     * or if the layout alignment is greater than its size.
->>>>>>> 8e2fc4c7
+     * <a href="MemorySegment.html#segment-alignment">incompatible with the alignment constraints</a> in the provided layout,
+     * or if the layout alignment is greater than its size.
      * @throws IllegalCallerException if access to this method occurs from a module {@code M} and the command line option
      * {@code --enable-native-access} is either absent, or does not mention the module name {@code M}, or
      * {@code ALL-UNNAMED} in case {@code M} is an unnamed module.
@@ -860,12 +808,8 @@
      * @param index index in bytes (relative to this address). The final address of this write operation can be expressed as {@code toRowLongValue() + (index * layout.byteSize())}.
      * @param value the address value to be written.
      * @throws IllegalArgumentException if the dereference operation is
-<<<<<<< HEAD
-     * <a href="MemorySegment.html#segment-alignment">incompatible with the alignment constraints</a> in the provided layout.
-=======
-     * <a href="MemorySegment.html#segment-alignment">incompatible with the alignment constraints</a> in the provided layout,
-     * or if the layout alignment is greater than its size.
->>>>>>> 8e2fc4c7
+     * <a href="MemorySegment.html#segment-alignment">incompatible with the alignment constraints</a> in the provided layout,
+     * or if the layout alignment is greater than its size.
      * @throws IllegalCallerException if access to this method occurs from a module {@code M} and the command line option
      * {@code --enable-native-access} is either absent, or does not mention the module name {@code M}, or
      * {@code ALL-UNNAMED} in case {@code M} is an unnamed module.
