--- conflicted
+++ resolved
@@ -70,15 +70,10 @@
         this(elemCount, elementLayout, elementLayout.bitAlignment(), Map.of());
     }
 
-<<<<<<< HEAD
     SequenceLayout(OptionalLong elemCount, MemoryLayout elementLayout, long alignment, Map<String, Constable> annotations) {
-        super(elemCount.isPresent() ? elemCount.getAsLong() * elementLayout.bitSize() : -1, alignment, annotations);
-=======
-    SequenceLayout(OptionalLong elemCount, MemoryLayout elementLayout, long alignment, Optional<String> name) {
         super(elemCount.isPresent() && AbstractLayout.optSize(elementLayout).isPresent() ?
                 OptionalLong.of(elemCount.getAsLong() * elementLayout.bitSize()) :
-                OptionalLong.empty(), alignment, name);
->>>>>>> 0937eeb8
+                OptionalLong.empty(), alignment, annotations);
         this.elemCount = elemCount;
         this.elementLayout = elementLayout;
     }
