/*
 * Copyright (c) 2020, Oracle and/or its affiliates. All rights reserved.
 * DO NOT ALTER OR REMOVE COPYRIGHT NOTICES OR THIS FILE HEADER.
 *
 * This code is free software; you can redistribute it and/or modify it
 * under the terms of the GNU General Public License version 2 only, as
 * published by the Free Software Foundation.  Oracle designates this
 * particular file as subject to the "Classpath" exception as provided
 * by Oracle in the LICENSE file that accompanied this code.
 *
 * This code is distributed in the hope that it will be useful, but WITHOUT
 * ANY WARRANTY; without even the implied warranty of MERCHANTABILITY or
 * FITNESS FOR A PARTICULAR PURPOSE.  See the GNU General Public License
 * version 2 for more details (a copy is included in the LICENSE file that
 * accompanied this code).
 *
 * You should have received a copy of the GNU General Public License version
 * 2 along with this work; if not, write to the Free Software Foundation,
 * Inc., 51 Franklin St, Fifth Floor, Boston, MA 02110-1301 USA.
 *
 * Please contact Oracle, 500 Oracle Parkway, Redwood Shores, CA 94065 USA
 * or visit www.oracle.com if you need additional information or have any
 * questions.
 */

package jdk.incubator.foreign;

/**
 * Represents a type which is <em>addressable</em>. An addressable type is one which can be projected down to
 * a memory address instance (see {@link #address()}). Examples of addressable types are {@link MemorySegment},
 * {@link MemoryAddress} and {@link CLinker.VaList}.
<<<<<<< HEAD
 *
 * @apiNote In the future, if the Java language permits, {@link Addressable}
 * may become a {@code sealed} interface, which would prohibit subclassing except by
 * explicitly permitted types, such as {@link MemorySegment}, {@link MemoryAddress}
 * and {@link CLinker.VaList}.
=======
>>>>>>> 21a08587
 *
 * @implSpec
 * Implementations of this interface are <a href="{@docRoot}/java.base/java/lang/doc-files/ValueBased.html">value-based</a>.
 */
public interface Addressable {
    /**
     * Map this object into a {@link MemoryAddress} instance.
     * @return the {@link MemoryAddress} instance associated with this object.
     */
    MemoryAddress address();
}<|MERGE_RESOLUTION|>--- conflicted
+++ resolved
@@ -29,14 +29,6 @@
  * Represents a type which is <em>addressable</em>. An addressable type is one which can be projected down to
  * a memory address instance (see {@link #address()}). Examples of addressable types are {@link MemorySegment},
  * {@link MemoryAddress} and {@link CLinker.VaList}.
-<<<<<<< HEAD
- *
- * @apiNote In the future, if the Java language permits, {@link Addressable}
- * may become a {@code sealed} interface, which would prohibit subclassing except by
- * explicitly permitted types, such as {@link MemorySegment}, {@link MemoryAddress}
- * and {@link CLinker.VaList}.
-=======
->>>>>>> 21a08587
  *
  * @implSpec
  * Implementations of this interface are <a href="{@docRoot}/java.base/java/lang/doc-files/ValueBased.html">value-based</a>.
