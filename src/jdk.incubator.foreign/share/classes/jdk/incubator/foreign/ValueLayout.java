/*
 *  Copyright (c) 2019, Oracle and/or its affiliates. All rights reserved.
 *  DO NOT ALTER OR REMOVE COPYRIGHT NOTICES OR THIS FILE HEADER.
 *
 *  This code is free software; you can redistribute it and/or modify it
 *  under the terms of the GNU General Public License version 2 only, as
 *  published by the Free Software Foundation.  Oracle designates this
 *  particular file as subject to the "Classpath" exception as provided
 *  by Oracle in the LICENSE file that accompanied this code.
 *
 *  This code is distributed in the hope that it will be useful, but WITHOUT
 *  ANY WARRANTY; without even the implied warranty of MERCHANTABILITY or
 *  FITNESS FOR A PARTICULAR PURPOSE.  See the GNU General Public License
 *  version 2 for more details (a copy is included in the LICENSE file that
 *  accompanied this code).
 *
 *  You should have received a copy of the GNU General Public License version
 *  2 along with this work; if not, write to the Free Software Foundation,
 *  Inc., 51 Franklin St, Fifth Floor, Boston, MA 02110-1301 USA.
 *
 *   Please contact Oracle, 500 Oracle Parkway, Redwood Shores, CA 94065 USA
 *  or visit www.oracle.com if you need additional information or have any
 *  questions.
 *
 */
package jdk.incubator.foreign;

import jdk.internal.foreign.Utils;
import jdk.internal.misc.Unsafe;
import jdk.internal.vm.annotation.ForceInline;
import jdk.internal.vm.annotation.Stable;
import sun.invoke.util.Wrapper;

import java.lang.constant.ConstantDescs;
import java.lang.constant.DynamicConstantDesc;
import java.lang.invoke.VarHandle;
import java.nio.ByteOrder;
import java.util.Objects;
import java.util.Optional;
import java.util.OptionalLong;

/**
 * A value layout. A value layout is used to model the memory layout associated with values of basic data types, such as <em>integral</em> types
 * (either signed or unsigned) and <em>floating-point</em> types. Each value layout has a size, a {@linkplain ByteOrder byte order})
 * and a <em>carrier</em>, that is, the Java type that should be used when {@linkplain MemorySegment#get(OfInt, long) accessing}
 * a memory region using the value layout.
 * <p>
 * This class defines useful value layout constants for Java primitive types and addresses.
 * The layout constants in this class make implicit alignment and byte-ordering assumption: all layout
 * constants in this class are byte-aligned, and their byte order is set to the {@linkplain ByteOrder#nativeOrder() platform default},
 * thus making it easy to work with other APIs, such as arrays and {@link java.nio.ByteBuffer}.
 * <p>
 * This is a <a href="{@docRoot}/java.base/java/lang/doc-files/ValueBased.html">value-based</a>
 * class; programmers should treat instances that are
 * {@linkplain #equals(Object) equal} as interchangeable and should not
 * use instances for synchronization, or unpredictable behavior may
 * occur. For example, in a future release, synchronization may fail.
 * The {@code equals} method should be used for comparisons.
 *
 * <p> Unless otherwise specified, passing a {@code null} argument, or an array argument containing one or more {@code null}
 * elements to a method in this class causes a {@link NullPointerException NullPointerException} to be thrown. </p>
 *
 * @implSpec
 * This class is immutable and thread-safe.
 */
public sealed class ValueLayout extends AbstractLayout implements MemoryLayout {

    private final Class<?> carrier;
    private final ByteOrder order;

<<<<<<< HEAD
=======
    private static final int ADDRESS_SIZE_BITS = Unsafe.ADDRESS_SIZE * 8;

>>>>>>> ddb61725
    ValueLayout(Class<?> carrier, ByteOrder order, long size) {
        this(carrier, order, size, size, Optional.empty());
    }

    ValueLayout(Class<?> carrier, ByteOrder order, long size, long alignment, Optional<String> name) {
        super(OptionalLong.of(size), alignment, name);
        this.carrier = carrier;
        this.order = order;
        checkCarrierSize(carrier, size);
    }

    /**
     * Returns the value's byte order.
     *
     * @return the value's  byte order.
     */
    public ByteOrder order() {
        return order;
    }

    /**
     * Returns a new value layout with given byte order.
     *
     * @param order the desired byte order.
     * @return a new value layout with given byte order.
     */
    public ValueLayout withOrder(ByteOrder order) {
        return new ValueLayout(carrier, Objects.requireNonNull(order), bitSize(), alignment, name());
    }

    @Override
    public String toString() {
        return decorateLayoutString(String.format("%s%d",
                order == ByteOrder.BIG_ENDIAN ? "B" : "b",
                bitSize()));
    }

    @Override
    public boolean equals(Object other) {
        if (this == other) {
            return true;
        }
        if (!super.equals(other)) {
            return false;
        }
        if (!(other instanceof ValueLayout v)) {
            return false;
        }
        return carrier.equals(v.carrier) &&
            order.equals(v.order) &&
            bitSize() == v.bitSize() &&
            alignment == v.alignment;
    }

    /**
     * Returns the carrier associated with this value layout.
     * @return the carrier associated with this value layout.
     */
    public Class<?> carrier() {
        return carrier;
    }

    @Override
    public int hashCode() {
        return Objects.hash(super.hashCode(), order, bitSize(), alignment);
    }

    @Override
    ValueLayout dup(long alignment, Optional<String> name) {
        return new ValueLayout(carrier, order, bitSize(), alignment, name());
    }

    @Override
    public Optional<DynamicConstantDesc<ValueLayout>> describeConstable() {
        return Optional.of(decorateLayoutConstant(DynamicConstantDesc.ofNamed(ConstantDescs.BSM_INVOKE, "value",
                CD_VALUE_LAYOUT, MH_VALUE, carrier().describeConstable().get(), order == ByteOrder.BIG_ENDIAN ? BIG_ENDIAN : LITTLE_ENDIAN)));
    }

    //hack: the declarations below are to make javadoc happy; we could have used generics in AbstractLayout
    //but that causes issues with javadoc, see JDK-8224052

    /**
     * {@inheritDoc}
     */
    @Override
    public ValueLayout withName(String name) {
        return (ValueLayout)super.withName(name);
    }

    /**
     * {@inheritDoc}
     */
    @Override
    public ValueLayout withBitAlignment(long alignmentBits) {
        return (ValueLayout)super.withBitAlignment(alignmentBits);
    }

    static void checkCarrierSize(Class<?> carrier, long size) {
        if (!isValidCarrier(carrier)) {
            throw new IllegalArgumentException("Invalid carrier: " + carrier.getName());
        }
<<<<<<< HEAD
        if (carrier == void.class) return;
        if (carrier == MemoryAddress.class && size != (Unsafe.ADDRESS_SIZE * 8)) {
            throw new IllegalArgumentException("Address size mismatch: " + (Unsafe.ADDRESS_SIZE * 8) + " != " + size);
        }
        if (carrier.isPrimitive() && Wrapper.forPrimitiveType(carrier).bitWidth() != size &&
                carrier != boolean.class && size != 8) {
            throw new IllegalArgumentException("Carrier size mismatch: " + carrier.getName() + " != " + size);
=======
        if (carrier == MemoryAddress.class && size != ADDRESS_SIZE_BITS) {
            throw new IllegalArgumentException("Address size mismatch: " + ADDRESS_SIZE_BITS + " != " + size);
        }
        if (carrier.isPrimitive()) {
            int expectedSize =  carrier == boolean.class ? 8 : Wrapper.forPrimitiveType(carrier).bitWidth();
            if (size != expectedSize) {
                throw new IllegalArgumentException("Carrier size mismatch: " + carrier.getName() + " != " + size);
            }
>>>>>>> ddb61725
        }
    }

    static boolean isValidCarrier(Class<?> carrier) {
<<<<<<< HEAD
        return carrier == void.class
                || carrier == boolean.class
=======
        return carrier == boolean.class
>>>>>>> ddb61725
                || carrier == byte.class
                || carrier == short.class
                || carrier == char.class
                || carrier == int.class
                || carrier == long.class
                || carrier == float.class
                || carrier == double.class
                || carrier == MemoryAddress.class;
    }

    @Stable
    private VarHandle handle;

    @ForceInline
    VarHandle accessHandle() {
        if (handle == null) {
<<<<<<< HEAD
            handle = Utils.makeMemoryAccessVarHandle(carrier, false, byteAlignment() - 1, order());
=======
            // this store to stable field is safe, because return value of 'makeMemoryAccessVarHandle' has stable identity
            handle = Utils.makeMemoryAccessVarHandle(this, false);
>>>>>>> ddb61725
        }
        return handle;
    }

    /**
     * A value layout whose carrier is {@code boolean.class}.
     */
    public static final class OfBoolean extends ValueLayout {
        OfBoolean(ByteOrder order) {
            super(boolean.class, order, 8);
        }

        OfBoolean(ByteOrder order, long alignment, Optional<String> name) {
            super(boolean.class, order, 8, alignment, name);
        }

        @Override
        OfBoolean dup(long alignment, Optional<String> name) {
            return new OfBoolean(order(), alignment, name);
        }

        @Override
        public OfBoolean withName(String name) {
            return (OfBoolean)super.withName(name);
        }

        @Override
        public OfBoolean withBitAlignment(long alignmentBits) {
            return (OfBoolean)super.withBitAlignment(alignmentBits);
        }

        @Override
        public OfBoolean withOrder(ByteOrder order) {
            Objects.requireNonNull(order);
            return new OfBoolean(order, alignment, name());
        }
    }

    /**
     * A value layout whose carrier is {@code byte.class}.
     */
    public static final class OfByte extends ValueLayout {
        OfByte(ByteOrder order) {
            super(byte.class, order, 8);
        }

        OfByte(ByteOrder order, long alignment, Optional<String> name) {
            super(byte.class, order, 8, alignment, name);
        }

        @Override
        OfByte dup(long alignment, Optional<String> name) {
            return new OfByte(order(), alignment, name);
        }

        @Override
        public OfByte withName(String name) {
            return (OfByte)super.withName(name);
        }

        @Override
        public OfByte withBitAlignment(long alignmentBits) {
            return (OfByte)super.withBitAlignment(alignmentBits);
        }

        @Override
        public OfByte withOrder(ByteOrder order) {
            Objects.requireNonNull(order);
            return new OfByte(order, alignment, name());
        }
<<<<<<< HEAD
    }

    /**
     * A value layout whose carrier is {@code char.class}.
     */
    public static final class OfChar extends ValueLayout {
        OfChar(ByteOrder order) {
            super(char.class, order, 16);
        }

        OfChar(ByteOrder order, long alignment, Optional<String> name) {
            super(char.class, order, 16, alignment, name);
        }

        @Override
        OfChar dup(long alignment, Optional<String> name) {
            return new OfChar(order(), alignment, name);
        }

        @Override
        public OfChar withName(String name) {
            return (OfChar)super.withName(name);
        }

        @Override
        public OfChar withBitAlignment(long alignmentBits) {
            return (OfChar)super.withBitAlignment(alignmentBits);
        }

        @Override
        public OfChar withOrder(ByteOrder order) {
            Objects.requireNonNull(order);
            return new OfChar(order, alignment, name());
        }
    }

    /**
     * A value layout whose carrier is {@code short.class}.
     */
    public static final class OfShort extends ValueLayout {
        OfShort(ByteOrder order) {
            super(short.class, order, 16);
        }

        OfShort(ByteOrder order, long alignment, Optional<String> name) {
            super(short.class, order, 16, alignment, name);
        }

        @Override
        OfShort dup(long alignment, Optional<String> name) {
            return new OfShort(order(), alignment, name);
        }

        @Override
        public OfShort withName(String name) {
            return (OfShort)super.withName(name);
        }

        @Override
        public OfShort withBitAlignment(long alignmentBits) {
            return (OfShort)super.withBitAlignment(alignmentBits);
        }

        @Override
        public OfShort withOrder(ByteOrder order) {
            Objects.requireNonNull(order);
            return new OfShort(order, alignment, name());
        }
    }

    /**
     * A value layout whose carrier is {@code int.class}.
     */
    public static final class OfInt extends ValueLayout {
        OfInt(ByteOrder order) {
            super(int.class, order, 32);
        }

        OfInt(ByteOrder order, long alignment, Optional<String> name) {
            super(int.class, order, 32, alignment, name);
        }

        @Override
        OfInt dup(long alignment, Optional<String> name) {
            return new OfInt(order(), alignment, name);
        }

        @Override
        public OfInt withName(String name) {
            return (OfInt)super.withName(name);
        }

        @Override
        public OfInt withBitAlignment(long alignmentBits) {
            return (OfInt)super.withBitAlignment(alignmentBits);
        }

        @Override
        public OfInt withOrder(ByteOrder order) {
            Objects.requireNonNull(order);
            return new OfInt(order, alignment, name());
        }
    }

    /**
=======
    }

    /**
     * A value layout whose carrier is {@code char.class}.
     */
    public static final class OfChar extends ValueLayout {
        OfChar(ByteOrder order) {
            super(char.class, order, 16);
        }

        OfChar(ByteOrder order, long alignment, Optional<String> name) {
            super(char.class, order, 16, alignment, name);
        }

        @Override
        OfChar dup(long alignment, Optional<String> name) {
            return new OfChar(order(), alignment, name);
        }

        @Override
        public OfChar withName(String name) {
            return (OfChar)super.withName(name);
        }

        @Override
        public OfChar withBitAlignment(long alignmentBits) {
            return (OfChar)super.withBitAlignment(alignmentBits);
        }

        @Override
        public OfChar withOrder(ByteOrder order) {
            Objects.requireNonNull(order);
            return new OfChar(order, alignment, name());
        }
    }

    /**
     * A value layout whose carrier is {@code short.class}.
     */
    public static final class OfShort extends ValueLayout {
        OfShort(ByteOrder order) {
            super(short.class, order, 16);
        }

        OfShort(ByteOrder order, long alignment, Optional<String> name) {
            super(short.class, order, 16, alignment, name);
        }

        @Override
        OfShort dup(long alignment, Optional<String> name) {
            return new OfShort(order(), alignment, name);
        }

        @Override
        public OfShort withName(String name) {
            return (OfShort)super.withName(name);
        }

        @Override
        public OfShort withBitAlignment(long alignmentBits) {
            return (OfShort)super.withBitAlignment(alignmentBits);
        }

        @Override
        public OfShort withOrder(ByteOrder order) {
            Objects.requireNonNull(order);
            return new OfShort(order, alignment, name());
        }
    }

    /**
     * A value layout whose carrier is {@code int.class}.
     */
    public static final class OfInt extends ValueLayout {
        OfInt(ByteOrder order) {
            super(int.class, order, 32);
        }

        OfInt(ByteOrder order, long alignment, Optional<String> name) {
            super(int.class, order, 32, alignment, name);
        }

        @Override
        OfInt dup(long alignment, Optional<String> name) {
            return new OfInt(order(), alignment, name);
        }

        @Override
        public OfInt withName(String name) {
            return (OfInt)super.withName(name);
        }

        @Override
        public OfInt withBitAlignment(long alignmentBits) {
            return (OfInt)super.withBitAlignment(alignmentBits);
        }

        @Override
        public OfInt withOrder(ByteOrder order) {
            Objects.requireNonNull(order);
            return new OfInt(order, alignment, name());
        }
    }

    /**
>>>>>>> ddb61725
     * A value layout whose carrier is {@code float.class}.
     */
    public static final class OfFloat extends ValueLayout {
        OfFloat(ByteOrder order) {
            super(float.class, order, 32);
        }

        OfFloat(ByteOrder order, long alignment, Optional<String> name) {
            super(float.class, order, 32, alignment, name);
        }

        @Override
        OfFloat dup(long alignment, Optional<String> name) {
            return new OfFloat(order(), alignment, name);
        }

        @Override
        public OfFloat withName(String name) {
            return (OfFloat)super.withName(name);
        }

        @Override
        public OfFloat withBitAlignment(long alignmentBits) {
            return (OfFloat)super.withBitAlignment(alignmentBits);
        }

        @Override
        public OfFloat withOrder(ByteOrder order) {
            Objects.requireNonNull(order);
            return new OfFloat(order, alignment, name());
        }
    }

    /**
     * A value layout whose carrier is {@code long.class}.
     */
    public static final class OfLong extends ValueLayout {
        OfLong(ByteOrder order) {
            super(long.class, order, 64);
        }

        OfLong(ByteOrder order, long alignment, Optional<String> name) {
            super(long.class, order, 64, alignment, name);
        }

        @Override
        OfLong dup(long alignment, Optional<String> name) {
            return new OfLong(order(), alignment, name);
        }

        @Override
        public OfLong withName(String name) {
            return (OfLong)super.withName(name);
        }

        @Override
        public OfLong withBitAlignment(long alignmentBits) {
            return (OfLong)super.withBitAlignment(alignmentBits);
        }

        @Override
        public OfLong withOrder(ByteOrder order) {
            Objects.requireNonNull(order);
            return new OfLong(order, alignment, name());
        }
    }

    /**
     * A value layout whose carrier is {@code double.class}.
     */
    public static final class OfDouble extends ValueLayout {
        OfDouble(ByteOrder order) {
            super(double.class, order, 64);
        }

        OfDouble(ByteOrder order, long alignment, Optional<String> name) {
            super(double.class, order, 64, alignment, name);
        }

        @Override
        OfDouble dup(long alignment, Optional<String> name) {
            return new OfDouble(order(), alignment, name);
        }

        @Override
        public OfDouble withName(String name) {
            return (OfDouble)super.withName(name);
        }

        @Override
        public OfDouble withBitAlignment(long alignmentBits) {
            return (OfDouble)super.withBitAlignment(alignmentBits);
        }

        @Override
        public OfDouble withOrder(ByteOrder order) {
            Objects.requireNonNull(order);
            return new OfDouble(order, alignment, name());
        }
    }

    /**
     * A value layout whose carrier is {@code MemoryAddress.class}.
     */
    public static final class OfAddress extends ValueLayout {
        OfAddress(ByteOrder order) {
<<<<<<< HEAD
            super(MemoryAddress.class, order, Unsafe.ADDRESS_SIZE * 8);
=======
            super(MemoryAddress.class, order, ADDRESS_SIZE_BITS);
>>>>>>> ddb61725
        }

        OfAddress(ByteOrder order, long size, long alignment, Optional<String> name) {
            super(MemoryAddress.class, order, size, alignment, name);
        }

        @Override
        OfAddress dup(long alignment, Optional<String> name) {
            return new OfAddress(order(), bitSize(), alignment, name);
        }

        @Override
        public OfAddress withName(String name) {
            return (OfAddress)super.withName(name);
        }

        @Override
        public OfAddress withBitAlignment(long alignmentBits) {
            return (OfAddress)super.withBitAlignment(alignmentBits);
        }

        @Override
        public OfAddress withOrder(ByteOrder order) {
            Objects.requireNonNull(order);
            return new OfAddress(order, bitSize(), alignment, name());
        }
    }

    /**
     * A value layout constant whose size is the same as that of a machine address (e.g. {@code size_t}),
     * bit-alignment set to 8, and byte order set to {@link ByteOrder#nativeOrder()}.
     * Equivalent to the following code:
     * <blockquote><pre>{@code
    MemoryLayout.valueLayout(MemoryAddress.class, ByteOrder.nativeOrder()).withBitAlignment(8);
     * }</pre></blockquote>
     */
    public static final OfAddress ADDRESS = new OfAddress(ByteOrder.nativeOrder()).withBitAlignment(8);

    /**
     * A value layout constant whose size is the same as that of a Java {@code byte},
     * bit-alignment set to 8, and byte order set to {@link ByteOrder#nativeOrder()}.
     * Equivalent to the following code:
     * <blockquote><pre>{@code
    MemoryLayout.valueLayout(byte.class, ByteOrder.nativeOrder()).withBitAlignment(8);
     * }</pre></blockquote>
     */
    public static final OfByte JAVA_BYTE = new OfByte(ByteOrder.nativeOrder()).withBitAlignment(8);

    /**
     * A value layout constant whose size is the same as that of a Java {@code boolean},
     * bit-alignment set to 8, and byte order set to {@link ByteOrder#nativeOrder()}.
     * Equivalent to the following code:
     * <blockquote><pre>{@code
    MemoryLayout.valueLayout(boolean.class, ByteOrder.nativeOrder()).withBitAlignment(8);
     * }</pre></blockquote>
     */
    public static final OfBoolean JAVA_BOOLEAN = new OfBoolean(ByteOrder.nativeOrder()).withBitAlignment(8);

    /**
     * A value layout constant whose size is the same as that of a Java {@code char},
     * bit-alignment set to 8, and byte order set to {@link ByteOrder#nativeOrder()}.
     * Equivalent to the following code:
     * <blockquote><pre>{@code
    MemoryLayout.valueLayout(char.class, ByteOrder.nativeOrder()).withBitAlignment(8);
     * }</pre></blockquote>
     */
    public static final OfChar JAVA_CHAR = new OfChar(ByteOrder.nativeOrder()).withBitAlignment(8);

    /**
     * A value layout constant whose size is the same as that of a Java {@code short},
     * bit-alignment set to 8, and byte order set to {@link ByteOrder#nativeOrder()}.
     * Equivalent to the following code:
     * <blockquote><pre>{@code
    MemoryLayout.valueLayout(short.class, ByteOrder.nativeOrder()).withBitAlignment(8);
     * }</pre></blockquote>
     */
    public static final OfShort JAVA_SHORT = new OfShort(ByteOrder.nativeOrder()).withBitAlignment(8);

    /**
     * A value layout constant whose size is the same as that of a Java {@code int},
     * bit-alignment set to 8, and byte order set to {@link ByteOrder#nativeOrder()}.
     * Equivalent to the following code:
     * <blockquote><pre>{@code
    MemoryLayout.valueLayout(int.class, ByteOrder.nativeOrder()).withBitAlignment(8);
     * }</pre></blockquote>
     */
    public static final OfInt JAVA_INT = new OfInt(ByteOrder.nativeOrder()).withBitAlignment(8);

    /**
     * A value layout constant whose size is the same as that of a Java {@code long},
     * bit-alignment set to 8, and byte order set to {@link ByteOrder#nativeOrder()}.
     * Equivalent to the following code:
     * <blockquote><pre>{@code
    MemoryLayout.valueLayout(long.class, ByteOrder.nativeOrder()).withBitAlignment(8);
     * }</pre></blockquote>
     */
    public static final OfLong JAVA_LONG = new OfLong(ByteOrder.nativeOrder())
            .withBitAlignment(8);

    /**
     * A value layout constant whose size is the same as that of a Java {@code float},
     * bit-alignment set to 8, and byte order set to {@link ByteOrder#nativeOrder()}.
     * Equivalent to the following code:
     * <blockquote><pre>{@code
    MemoryLayout.valueLayout(float.class, ByteOrder.nativeOrder()).withBitAlignment(8);
     * }</pre></blockquote>
     */
    public static final OfFloat JAVA_FLOAT = new OfFloat(ByteOrder.nativeOrder()).withBitAlignment(8);

    /**
     * A value layout constant whose size is the same as that of a Java {@code double},
     * bit-alignment set to 8, and byte order set to {@link ByteOrder#nativeOrder()}.
     * Equivalent to the following code:
     * <blockquote><pre>{@code
    MemoryLayout.valueLayout(double.class, ByteOrder.nativeOrder()).withBitAlignment(8);
     * }</pre></blockquote>
     */
    public static final OfDouble JAVA_DOUBLE = new OfDouble(ByteOrder.nativeOrder()).withBitAlignment(8);
}<|MERGE_RESOLUTION|>--- conflicted
+++ resolved
@@ -68,11 +68,8 @@
     private final Class<?> carrier;
     private final ByteOrder order;
 
-<<<<<<< HEAD
-=======
     private static final int ADDRESS_SIZE_BITS = Unsafe.ADDRESS_SIZE * 8;
 
->>>>>>> ddb61725
     ValueLayout(Class<?> carrier, ByteOrder order, long size) {
         this(carrier, order, size, size, Optional.empty());
     }
@@ -174,15 +171,6 @@
         if (!isValidCarrier(carrier)) {
             throw new IllegalArgumentException("Invalid carrier: " + carrier.getName());
         }
-<<<<<<< HEAD
-        if (carrier == void.class) return;
-        if (carrier == MemoryAddress.class && size != (Unsafe.ADDRESS_SIZE * 8)) {
-            throw new IllegalArgumentException("Address size mismatch: " + (Unsafe.ADDRESS_SIZE * 8) + " != " + size);
-        }
-        if (carrier.isPrimitive() && Wrapper.forPrimitiveType(carrier).bitWidth() != size &&
-                carrier != boolean.class && size != 8) {
-            throw new IllegalArgumentException("Carrier size mismatch: " + carrier.getName() + " != " + size);
-=======
         if (carrier == MemoryAddress.class && size != ADDRESS_SIZE_BITS) {
             throw new IllegalArgumentException("Address size mismatch: " + ADDRESS_SIZE_BITS + " != " + size);
         }
@@ -191,17 +179,11 @@
             if (size != expectedSize) {
                 throw new IllegalArgumentException("Carrier size mismatch: " + carrier.getName() + " != " + size);
             }
->>>>>>> ddb61725
         }
     }
 
     static boolean isValidCarrier(Class<?> carrier) {
-<<<<<<< HEAD
-        return carrier == void.class
-                || carrier == boolean.class
-=======
         return carrier == boolean.class
->>>>>>> ddb61725
                 || carrier == byte.class
                 || carrier == short.class
                 || carrier == char.class
@@ -218,12 +200,8 @@
     @ForceInline
     VarHandle accessHandle() {
         if (handle == null) {
-<<<<<<< HEAD
-            handle = Utils.makeMemoryAccessVarHandle(carrier, false, byteAlignment() - 1, order());
-=======
             // this store to stable field is safe, because return value of 'makeMemoryAccessVarHandle' has stable identity
             handle = Utils.makeMemoryAccessVarHandle(this, false);
->>>>>>> ddb61725
         }
         return handle;
     }
@@ -294,7 +272,6 @@
             Objects.requireNonNull(order);
             return new OfByte(order, alignment, name());
         }
-<<<<<<< HEAD
     }
 
     /**
@@ -400,113 +377,6 @@
     }
 
     /**
-=======
-    }
-
-    /**
-     * A value layout whose carrier is {@code char.class}.
-     */
-    public static final class OfChar extends ValueLayout {
-        OfChar(ByteOrder order) {
-            super(char.class, order, 16);
-        }
-
-        OfChar(ByteOrder order, long alignment, Optional<String> name) {
-            super(char.class, order, 16, alignment, name);
-        }
-
-        @Override
-        OfChar dup(long alignment, Optional<String> name) {
-            return new OfChar(order(), alignment, name);
-        }
-
-        @Override
-        public OfChar withName(String name) {
-            return (OfChar)super.withName(name);
-        }
-
-        @Override
-        public OfChar withBitAlignment(long alignmentBits) {
-            return (OfChar)super.withBitAlignment(alignmentBits);
-        }
-
-        @Override
-        public OfChar withOrder(ByteOrder order) {
-            Objects.requireNonNull(order);
-            return new OfChar(order, alignment, name());
-        }
-    }
-
-    /**
-     * A value layout whose carrier is {@code short.class}.
-     */
-    public static final class OfShort extends ValueLayout {
-        OfShort(ByteOrder order) {
-            super(short.class, order, 16);
-        }
-
-        OfShort(ByteOrder order, long alignment, Optional<String> name) {
-            super(short.class, order, 16, alignment, name);
-        }
-
-        @Override
-        OfShort dup(long alignment, Optional<String> name) {
-            return new OfShort(order(), alignment, name);
-        }
-
-        @Override
-        public OfShort withName(String name) {
-            return (OfShort)super.withName(name);
-        }
-
-        @Override
-        public OfShort withBitAlignment(long alignmentBits) {
-            return (OfShort)super.withBitAlignment(alignmentBits);
-        }
-
-        @Override
-        public OfShort withOrder(ByteOrder order) {
-            Objects.requireNonNull(order);
-            return new OfShort(order, alignment, name());
-        }
-    }
-
-    /**
-     * A value layout whose carrier is {@code int.class}.
-     */
-    public static final class OfInt extends ValueLayout {
-        OfInt(ByteOrder order) {
-            super(int.class, order, 32);
-        }
-
-        OfInt(ByteOrder order, long alignment, Optional<String> name) {
-            super(int.class, order, 32, alignment, name);
-        }
-
-        @Override
-        OfInt dup(long alignment, Optional<String> name) {
-            return new OfInt(order(), alignment, name);
-        }
-
-        @Override
-        public OfInt withName(String name) {
-            return (OfInt)super.withName(name);
-        }
-
-        @Override
-        public OfInt withBitAlignment(long alignmentBits) {
-            return (OfInt)super.withBitAlignment(alignmentBits);
-        }
-
-        @Override
-        public OfInt withOrder(ByteOrder order) {
-            Objects.requireNonNull(order);
-            return new OfInt(order, alignment, name());
-        }
-    }
-
-    /**
->>>>>>> ddb61725
      * A value layout whose carrier is {@code float.class}.
      */
     public static final class OfFloat extends ValueLayout {
@@ -613,11 +483,7 @@
      */
     public static final class OfAddress extends ValueLayout {
         OfAddress(ByteOrder order) {
-<<<<<<< HEAD
-            super(MemoryAddress.class, order, Unsafe.ADDRESS_SIZE * 8);
-=======
             super(MemoryAddress.class, order, ADDRESS_SIZE_BITS);
->>>>>>> ddb61725
         }
 
         OfAddress(ByteOrder order, long size, long alignment, Optional<String> name) {
