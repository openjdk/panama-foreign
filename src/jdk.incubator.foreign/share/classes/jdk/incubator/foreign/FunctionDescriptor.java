/*
 *  Copyright (c) 2020, Oracle and/or its affiliates. All rights reserved.
 *  DO NOT ALTER OR REMOVE COPYRIGHT NOTICES OR THIS FILE HEADER.
 *
 *  This code is free software; you can redistribute it and/or modify it
 *  under the terms of the GNU General Public License version 2 only, as
 *  published by the Free Software Foundation.  Oracle designates this
 *  particular file as subject to the "Classpath" exception as provided
 *  by Oracle in the LICENSE file that accompanied this code.
 *
 *  This code is distributed in the hope that it will be useful, but WITHOUT
 *  ANY WARRANTY; without even the implied warranty of MERCHANTABILITY or
 *  FITNESS FOR A PARTICULAR PURPOSE.  See the GNU General Public License
 *  version 2 for more details (a copy is included in the LICENSE file that
 *  accompanied this code).
 *
 *  You should have received a copy of the GNU General Public License version
 *  2 along with this work; if not, write to the Free Software Foundation,
 *  Inc., 51 Franklin St, Fifth Floor, Boston, MA 02110-1301 USA.
 *
 *  Please contact Oracle, 500 Oracle Parkway, Redwood Shores, CA 94065 USA
 *  or visit www.oracle.com if you need additional information or have any
 *  questions.
 */
package jdk.incubator.foreign;

import java.lang.constant.Constable;
import java.lang.constant.ConstantDesc;
import java.lang.constant.ConstantDescs;
import java.lang.constant.DynamicConstantDesc;
import java.util.ArrayList;
import java.util.Arrays;
import java.util.List;
import java.util.Objects;
import java.util.Optional;
import java.util.stream.Collectors;
import java.util.stream.Stream;

/**
 * A function descriptor is made up of zero or more argument layouts and zero or one return layout. A function descriptor
 * is used to model the signature of foreign functions.
 *
 * <p> Unless otherwise specified, passing a {@code null} argument, or an array argument containing one or more {@code null}
 * elements to a method in this class causes a {@link NullPointerException NullPointerException} to be thrown. </p>
 */
public sealed class FunctionDescriptor implements Constable permits FunctionDescriptor.VariadicFunction {

    private final MemoryLayout resLayout;
    private final MemoryLayout[] argLayouts;

    private FunctionDescriptor(MemoryLayout resLayout, MemoryLayout... argLayouts) {
        this.resLayout = resLayout;
        this.argLayouts = argLayouts;
    }

    /**
     * Returns the return layout associated with this function.
     * @return the return layout.
     */
    public Optional<MemoryLayout> returnLayout() {
        return Optional.ofNullable(resLayout);
    }

    /**
     * Returns the argument layouts associated with this function.
     * @return the argument layouts.
     */
    public List<MemoryLayout> argumentLayouts() {
        return Arrays.asList(argLayouts);
    }

    /**
     * Create a function descriptor with given return and argument layouts.
     * @param resLayout the return layout.
     * @param argLayouts the argument layouts.
     * @return the new function descriptor.
     */
    public static FunctionDescriptor of(MemoryLayout resLayout, MemoryLayout... argLayouts) {
        Objects.requireNonNull(resLayout);
        Objects.requireNonNull(argLayouts);
        Arrays.stream(argLayouts).forEach(Objects::requireNonNull);
        return new FunctionDescriptor(resLayout, argLayouts);
    }

    /**
     * Create a function descriptor with given argument layouts and no return layout.
     * @param argLayouts the argument layouts.
     * @return the new function descriptor.
     */
    public static FunctionDescriptor ofVoid(MemoryLayout... argLayouts) {
        Objects.requireNonNull(argLayouts);
        Arrays.stream(argLayouts).forEach(Objects::requireNonNull);
        return new FunctionDescriptor(null, argLayouts);
    }

    /**
     * Obtain a specialized variadic function descriptor, by appending given variadic layouts to this
     * function descriptor argument layouts. The resulting function descriptor can report the position
     * of the {@linkplain #firstVariadicArgumentIndex() first variadic argument}, and cannot be altered
     * in any way: for instance, calling {@link #withReturnLayout(MemoryLayout)} on the resulting descriptor
     * will throw an {@link UnsupportedOperationException}.
     * @param variadicLayouts the variadic argument layouts to be appended to this descriptor argument layouts.
     * @return a new variadic function descriptor, or this descriptor if {@code variadicLayouts.length == 0}.
     */
    public FunctionDescriptor asVariadic(MemoryLayout... variadicLayouts) {
        Objects.requireNonNull(variadicLayouts);
        Arrays.stream(variadicLayouts).forEach(Objects::requireNonNull);
        return variadicLayouts.length == 0 ? this : new VariadicFunction(this, variadicLayouts);
    }

    /**
     * The index of the first variadic argument layout (where defined).
     * @return The index of the first variadic argument layout, or {@code -1} if this is not a
     * {@linkplain #asVariadic(MemoryLayout...) variadic} layout.
     */
    public int firstVariadicArgumentIndex() {
        return -1;
    }

    /**
     * Create a new function descriptor with the given argument layouts appended to the argument layout array
     * of this function descriptor.
     * @param addedLayouts the argument layouts to append.
     * @return the new function descriptor.
     */
    public FunctionDescriptor withAppendedArgumentLayouts(MemoryLayout... addedLayouts) {
        Objects.requireNonNull(addedLayouts);
        Arrays.stream(addedLayouts).forEach(Objects::requireNonNull);
        MemoryLayout[] newLayouts = Arrays.copyOf(argLayouts, argLayouts.length + addedLayouts.length);
        System.arraycopy(addedLayouts, 0, newLayouts, argLayouts.length, addedLayouts.length);
        return new FunctionDescriptor(resLayout, newLayouts);
    }

    /**
     * Create a new function descriptor with the given memory layout as the new return layout.
     * @param newReturn the new return layout.
     * @return the new function descriptor.
     */
    public FunctionDescriptor withReturnLayout(MemoryLayout newReturn) {
        Objects.requireNonNull(newReturn);
        return new FunctionDescriptor(newReturn, argLayouts);
    }

    /**
     * Create a new function descriptor with the return layout dropped.
     * @return the new function descriptor.
     */
    public FunctionDescriptor withVoidReturnLayout() {
        return new FunctionDescriptor(null, argLayouts);
    }

    /**
     * Returns a string representation of this function descriptor.
     * @return a string representation of this function descriptor.
     */
    @Override
    public String toString() {
        return String.format("(%s)%s",
                Stream.of(argLayouts)
                        .map(Object::toString)
                        .collect(Collectors.joining()),
                returnLayout().map(Object::toString).orElse("v"));
    }

    /**
     * Compares the specified object with this function descriptor for equality. Returns {@code true} if and only if the specified
     * object is also a function descriptor, and all the following conditions are met:
     * <ul>
     *     <li>the two function descriptors have equals return layouts (see {@link MemoryLayout#equals(Object)}), or both have no return layout</li>
     *     <li>the two function descriptors have argument layouts that are pair-wise equal (see {@link MemoryLayout#equals(Object)})
     * </ul>
     *
     * @param other the object to be compared for equality with this function descriptor.
     * @return {@code true} if the specified object is equal to this function descriptor.
     */
    @Override
    public boolean equals(Object other) {
        if (this == other) {
            return true;
        }
        if (!(other instanceof FunctionDescriptor f)) {
            return false;
        }
        return Objects.equals(resLayout, f.resLayout) && Arrays.equals(argLayouts, f.argLayouts);
    }

    /**
     * Returns the hash code value for this function descriptor.
     * @return the hash code value for this function descriptor.
     */
    @Override
    public int hashCode() {
        int hashCode = Arrays.hashCode(argLayouts);
        return resLayout == null ? hashCode : resLayout.hashCode() ^ hashCode;
    }

    @Override
    public Optional<DynamicConstantDesc<FunctionDescriptor>> describeConstable() {
        List<ConstantDesc> constants = new ArrayList<>();
        constants.add(resLayout == null ? AbstractLayout.MH_VOID_FUNCTION : AbstractLayout.MH_FUNCTION);
        if (resLayout != null) {
            constants.add(resLayout.describeConstable().get());
        }
        for (MemoryLayout argLayout : argLayouts) {
            constants.add(argLayout.describeConstable().get());
        }
        return Optional.of(DynamicConstantDesc.ofNamed(
                    ConstantDescs.BSM_INVOKE, "function", AbstractLayout.CD_FUNCTION_DESC, constants.toArray(new ConstantDesc[0])));
    }

<<<<<<< HEAD
    final static class VariadicFunction extends FunctionDescriptor {
=======
    static final class VariadicFunction extends FunctionDescriptor {
>>>>>>> 1ac1abfd

        private final int firstVariadicIndex;

        public VariadicFunction(FunctionDescriptor descriptor, MemoryLayout... argLayouts) {
            super(descriptor.returnLayout().orElse(null),
                    Stream.concat(descriptor.argumentLayouts().stream(), Stream.of(argLayouts)).toArray(MemoryLayout[]::new));
            this.firstVariadicIndex = descriptor.argumentLayouts().size();
        }

        public boolean isVariadicIndex(int pos) {
            return pos >= firstVariadicIndex;
        }

        public int firstVariadicArgumentIndex() {
            return firstVariadicIndex;
        }

        @Override
        public FunctionDescriptor withAppendedArgumentLayouts(MemoryLayout... addedLayouts) {
            throw new UnsupportedOperationException();
        }

        @Override
        public FunctionDescriptor withReturnLayout(MemoryLayout newReturn) {
            throw new UnsupportedOperationException();
        }

        @Override
        public FunctionDescriptor withVoidReturnLayout() {
            throw new UnsupportedOperationException();
        }

        @Override
        public Optional<DynamicConstantDesc<FunctionDescriptor>> describeConstable() {
            return Optional.empty();
        }
    }
}<|MERGE_RESOLUTION|>--- conflicted
+++ resolved
@@ -208,11 +208,7 @@
                     ConstantDescs.BSM_INVOKE, "function", AbstractLayout.CD_FUNCTION_DESC, constants.toArray(new ConstantDesc[0])));
     }
 
-<<<<<<< HEAD
-    final static class VariadicFunction extends FunctionDescriptor {
-=======
     static final class VariadicFunction extends FunctionDescriptor {
->>>>>>> 1ac1abfd
 
         private final int firstVariadicIndex;
 
