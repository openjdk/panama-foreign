/*
 *  Copyright (c) 2020, 2021, Oracle and/or its affiliates. All rights reserved.
 *  DO NOT ALTER OR REMOVE COPYRIGHT NOTICES OR THIS FILE HEADER.
 *
 *  This code is free software; you can redistribute it and/or modify it
 *  under the terms of the GNU General Public License version 2 only, as
 *  published by the Free Software Foundation.  Oracle designates this
 *  particular file as subject to the "Classpath" exception as provided
 *  by Oracle in the LICENSE file that accompanied this code.
 *
 *  This code is distributed in the hope that it will be useful, but WITHOUT
 *  ANY WARRANTY; without even the implied warranty of MERCHANTABILITY or
 *  FITNESS FOR A PARTICULAR PURPOSE.  See the GNU General Public License
 *  version 2 for more details (a copy is included in the LICENSE file that
 *  accompanied this code).
 *
 *  You should have received a copy of the GNU General Public License version
 *  2 along with this work; if not, write to the Free Software Foundation,
 *  Inc., 51 Franklin St, Fifth Floor, Boston, MA 02110-1301 USA.
 *
 *  Please contact Oracle, 500 Oracle Parkway, Redwood Shores, CA 94065 USA
 *  or visit www.oracle.com if you need additional information or have any
 *  questions.
 */
package jdk.incubator.foreign;

import java.lang.constant.Constable;
import java.lang.constant.ConstantDesc;
import java.lang.constant.ConstantDescs;
import java.lang.constant.DynamicConstantDesc;
import java.util.ArrayList;
import java.util.Arrays;
import java.util.List;
import java.util.Objects;
import java.util.Optional;
import java.util.stream.Collectors;
import java.util.stream.Stream;

/**
 * A function descriptor is made up of zero or more argument layouts and zero or one return layout. A function descriptor
 * is used to model the signature of foreign functions.
 *
 * <p> Unless otherwise specified, passing a {@code null} argument, or an array argument containing one or more {@code null}
 * elements to a method in this class causes a {@link NullPointerException NullPointerException} to be thrown. </p>
 */
public sealed class FunctionDescriptor implements Constable permits FunctionDescriptor.VariadicFunction {

    private final MemoryLayout resLayout;
    private final List<MemoryLayout> argLayouts;

    private FunctionDescriptor(MemoryLayout resLayout, List<MemoryLayout> argLayouts) {
        this.resLayout = resLayout;
        this.argLayouts = argLayouts;
    }

    /**
     * Returns the return layout associated with this function.
     * @return the return layout.
     */
    public Optional<MemoryLayout> returnLayout() {
        return Optional.ofNullable(resLayout);
    }

    /**
     * Returns the argument layouts associated with this function.
     * @return the argument layouts.
     */
    public List<MemoryLayout> argumentLayouts() {
        return argLayouts;
    }

    /**
     * Create a function descriptor with given return and argument layouts.
     * @param resLayout the return layout.
     * @param argLayouts the argument layouts.
     * @return the new function descriptor.
     */
    public static FunctionDescriptor of(MemoryLayout resLayout, MemoryLayout... argLayouts) {
        Objects.requireNonNull(resLayout);
        Objects.requireNonNull(argLayouts);
        Arrays.stream(argLayouts).forEach(Objects::requireNonNull);
        return new FunctionDescriptor(resLayout, List.of(argLayouts));
    }

    /**
     * Create a function descriptor with given argument layouts and no return layout.
     * @param argLayouts the argument layouts.
     * @return the new function descriptor.
     */
    public static FunctionDescriptor ofVoid(MemoryLayout... argLayouts) {
        Objects.requireNonNull(argLayouts);
        Arrays.stream(argLayouts).forEach(Objects::requireNonNull);
        return new FunctionDescriptor(null, List.of(argLayouts));
    }

    /**
     * Obtain a specialized variadic function descriptor, by appending given variadic layouts to this
     * function descriptor argument layouts. The resulting function descriptor can report the position
     * of the {@linkplain #firstVariadicArgumentIndex() first variadic argument}, and cannot be altered
     * in any way: for instance, calling {@link #changeReturnLayout(MemoryLayout)} on the resulting descriptor
     * will throw an {@link UnsupportedOperationException}.
     * @param variadicLayouts the variadic argument layouts to be appended to this descriptor argument layouts.
     * @return a new variadic function descriptor, or this descriptor if {@code variadicLayouts.length == 0}.
     */
    public FunctionDescriptor asVariadic(MemoryLayout... variadicLayouts) {
        Objects.requireNonNull(variadicLayouts);
        Arrays.stream(variadicLayouts).forEach(Objects::requireNonNull);
        return variadicLayouts.length == 0 ? this : new VariadicFunction(this, variadicLayouts);
    }

    /**
     * The index of the first variadic argument layout (where defined).
     * @return The index of the first variadic argument layout, or {@code -1} if this is not a
     * {@linkplain #asVariadic(MemoryLayout...) variadic} layout.
     */
    public int firstVariadicArgumentIndex() {
        return -1;
    }

    /**
     * Create a new function descriptor with the given argument layouts appended to the argument layout array
     * of this function descriptor.
     * @param addedLayouts the argument layouts to append.
     * @return the new function descriptor.
     */
    public FunctionDescriptor appendArgumentLayouts(MemoryLayout... addedLayouts) {
        return insertArgumentLayouts(argLayouts.size(), addedLayouts);
    }

    /**
     * Create a new function descriptor with the given argument layouts inserted at the given index, into the argument
     * layout array of this function descriptor.
     * @param index the index at which to insert the arguments
<<<<<<< HEAD
     * @param addedLayouts the argument layouts to append.
=======
     * @param addedLayouts the argument layouts to insert at given index.
>>>>>>> 79cda8ef
     * @return the new function descriptor.
     * @throws IllegalArgumentException if {@code index < 0 || index > argumentLayouts().size()}.
     */
    public FunctionDescriptor insertArgumentLayouts(int index, MemoryLayout... addedLayouts) {
<<<<<<< HEAD
        Objects.requireNonNull(addedLayouts);
        Arrays.stream(addedLayouts).forEach(Objects::requireNonNull);
        if (index < 0 || index > argLayouts.size())
            throw new IllegalArgumentException("Index out of bounds: " + index);
        List<MemoryLayout> newLayouts = new ArrayList<>(argLayouts.size() + addedLayouts.length);
        newLayouts.addAll(argLayouts.subList(0, index));
        newLayouts.addAll(List.of(addedLayouts));
=======
        if (index < 0 || index > argLayouts.size())
            throw new IllegalArgumentException("Index out of bounds: " + index);
        List<MemoryLayout> added = List.of(addedLayouts); // null check on array and its elements
        List<MemoryLayout> newLayouts = new ArrayList<>(argLayouts.size() + addedLayouts.length);
        newLayouts.addAll(argLayouts.subList(0, index));
        newLayouts.addAll(added);
>>>>>>> 79cda8ef
        newLayouts.addAll(argLayouts.subList(index, argLayouts.size()));
        return new FunctionDescriptor(resLayout, newLayouts);
    }

    /**
     * Create a new function descriptor with the given memory layout as the new return layout.
     * @param newReturn the new return layout.
     * @return the new function descriptor.
     */
    public FunctionDescriptor changeReturnLayout(MemoryLayout newReturn) {
        Objects.requireNonNull(newReturn);
        return new FunctionDescriptor(newReturn, argLayouts);
    }

    /**
     * Create a new function descriptor with the return layout dropped. This is useful to model functions
     * which return no values.
     * @return the new function descriptor.
     */
    public FunctionDescriptor dropReturnLayout() {
        return new FunctionDescriptor(null, argLayouts);
    }

    /**
     * Returns a string representation of this function descriptor.
     * @return a string representation of this function descriptor.
     */
    @Override
    public String toString() {
        return String.format("(%s)%s",
                Stream.of(argLayouts)
                        .map(Object::toString)
                        .collect(Collectors.joining()),
                returnLayout().map(Object::toString).orElse("v"));
    }

    /**
     * Compares the specified object with this function descriptor for equality. Returns {@code true} if and only if the specified
     * object is also a function descriptor, and all the following conditions are met:
     * <ul>
     *     <li>the two function descriptors have equals return layouts (see {@link MemoryLayout#equals(Object)}), or both have no return layout</li>
     *     <li>the two function descriptors have argument layouts that are pair-wise equal (see {@link MemoryLayout#equals(Object)})
     * </ul>
     *
     * @param other the object to be compared for equality with this function descriptor.
     * @return {@code true} if the specified object is equal to this function descriptor.
     */
    @Override
    public boolean equals(Object other) {
        if (this == other) {
            return true;
        }
        if (!(other instanceof FunctionDescriptor f)) {
            return false;
        }
        return Objects.equals(resLayout, f.resLayout) && Objects.equals(argLayouts, f.argLayouts);
    }

    /**
     * Returns the hash code value for this function descriptor.
     * @return the hash code value for this function descriptor.
     */
    @Override
    public int hashCode() {
        int hashCode = Objects.hashCode(argLayouts);
        return resLayout == null ? hashCode : resLayout.hashCode() ^ hashCode;
    }

    /**
     * Returns an {@link Optional} containing the nominal descriptor for this
     * function descriptor, if one can be constructed, or an empty {@link Optional}
     * if one cannot be constructed.
     *
     * @return An {@link Optional} containing the resulting nominal descriptor,
     * or an empty {@link Optional} if one cannot be constructed.
     */
    @Override
    public Optional<DynamicConstantDesc<FunctionDescriptor>> describeConstable() {
        List<ConstantDesc> constants = new ArrayList<>();
        constants.add(resLayout == null ? AbstractLayout.MH_VOID_FUNCTION : AbstractLayout.MH_FUNCTION);
        if (resLayout != null) {
            constants.add(resLayout.describeConstable().get());
        }
        for (MemoryLayout argLayout : argLayouts) {
            constants.add(argLayout.describeConstable().get());
        }
        return Optional.of(DynamicConstantDesc.ofNamed(
                ConstantDescs.BSM_INVOKE, "function", AbstractLayout.CD_FUNCTION_DESC, constants.toArray(new ConstantDesc[0])));
    }

    static final class VariadicFunction extends FunctionDescriptor {

        private final int firstVariadicIndex;

        public VariadicFunction(FunctionDescriptor descriptor, MemoryLayout... argLayouts) {
            super(descriptor.returnLayout().orElse(null),
                    Stream.concat(descriptor.argumentLayouts().stream(), Stream.of(argLayouts)).toList());
            this.firstVariadicIndex = descriptor.argumentLayouts().size();
        }

        @Override
        public int firstVariadicArgumentIndex() {
            return firstVariadicIndex;
        }

        @Override
        public FunctionDescriptor appendArgumentLayouts(MemoryLayout... addedLayouts) {
            throw new UnsupportedOperationException();
        }

        @Override
        public FunctionDescriptor insertArgumentLayouts(int index, MemoryLayout... addedLayouts) {
            throw new UnsupportedOperationException();
        }

        @Override
        public FunctionDescriptor changeReturnLayout(MemoryLayout newReturn) {
            throw new UnsupportedOperationException();
        }

        @Override
        public FunctionDescriptor dropReturnLayout() {
            throw new UnsupportedOperationException();
        }

        @Override
        public Optional<DynamicConstantDesc<FunctionDescriptor>> describeConstable() {
            return Optional.empty();
        }
    }
}<|MERGE_RESOLUTION|>--- conflicted
+++ resolved
@@ -131,31 +131,17 @@
      * Create a new function descriptor with the given argument layouts inserted at the given index, into the argument
      * layout array of this function descriptor.
      * @param index the index at which to insert the arguments
-<<<<<<< HEAD
-     * @param addedLayouts the argument layouts to append.
-=======
      * @param addedLayouts the argument layouts to insert at given index.
->>>>>>> 79cda8ef
      * @return the new function descriptor.
      * @throws IllegalArgumentException if {@code index < 0 || index > argumentLayouts().size()}.
      */
     public FunctionDescriptor insertArgumentLayouts(int index, MemoryLayout... addedLayouts) {
-<<<<<<< HEAD
-        Objects.requireNonNull(addedLayouts);
-        Arrays.stream(addedLayouts).forEach(Objects::requireNonNull);
-        if (index < 0 || index > argLayouts.size())
-            throw new IllegalArgumentException("Index out of bounds: " + index);
-        List<MemoryLayout> newLayouts = new ArrayList<>(argLayouts.size() + addedLayouts.length);
-        newLayouts.addAll(argLayouts.subList(0, index));
-        newLayouts.addAll(List.of(addedLayouts));
-=======
         if (index < 0 || index > argLayouts.size())
             throw new IllegalArgumentException("Index out of bounds: " + index);
         List<MemoryLayout> added = List.of(addedLayouts); // null check on array and its elements
         List<MemoryLayout> newLayouts = new ArrayList<>(argLayouts.size() + addedLayouts.length);
         newLayouts.addAll(argLayouts.subList(0, index));
         newLayouts.addAll(added);
->>>>>>> 79cda8ef
         newLayouts.addAll(argLayouts.subList(index, argLayouts.size()));
         return new FunctionDescriptor(resLayout, newLayouts);
     }
