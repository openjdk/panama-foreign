--- conflicted
+++ resolved
@@ -287,11 +287,7 @@
     /**
      * Closes this memory segment. Once a memory segment has been closed, any attempt to use the memory segment,
      * or to access any {@link MemoryAddress} instance associated with it will fail with {@link IllegalStateException}.
-<<<<<<< HEAD
-     * Depending on the kind of memory segment being closed, calling this method further trigger deallocation of all the resources
-=======
      * Depending on the kind of memory segment being closed, calling this method further triggers deallocation of all the resources
->>>>>>> 432c19e9
      * associated with the memory segment.
      * @throws IllegalStateException if this segment is not <em>alive</em>, or if access occurs from a thread other than the
      * thread owning this segment, or if the segment cannot be closed because it is being operated upon by a different
