/*
 *  Copyright (c) 2019, 2021, Oracle and/or its affiliates. All rights reserved.
 *  DO NOT ALTER OR REMOVE COPYRIGHT NOTICES OR THIS FILE HEADER.
 *
 *  This code is free software; you can redistribute it and/or modify it
 *  under the terms of the GNU General Public License version 2 only, as
 *  published by the Free Software Foundation.  Oracle designates this
 *  particular file as subject to the "Classpath" exception as provided
 *  by Oracle in the LICENSE file that accompanied this code.
 *
 *  This code is distributed in the hope that it will be useful, but WITHOUT
 *  ANY WARRANTY; without even the implied warranty of MERCHANTABILITY or
 *  FITNESS FOR A PARTICULAR PURPOSE.  See the GNU General Public License
 *  version 2 for more details (a copy is included in the LICENSE file that
 *  accompanied this code).
 *
 *  You should have received a copy of the GNU General Public License version
 *  2 along with this work; if not, write to the Free Software Foundation,
 *  Inc., 51 Franklin St, Fifth Floor, Boston, MA 02110-1301 USA.
 *
 *   Please contact Oracle, 500 Oracle Parkway, Redwood Shores, CA 94065 USA
 *  or visit www.oracle.com if you need additional information or have any
 *  questions.
 *
 */

package jdk.incubator.foreign;

import java.io.UncheckedIOException;
import java.lang.reflect.Array;
import java.nio.ByteBuffer;

import jdk.internal.foreign.AbstractMemorySegmentImpl;
import jdk.internal.foreign.HeapMemorySegmentImpl;
import jdk.internal.foreign.MappedMemorySegmentImpl;
import jdk.internal.foreign.ResourceScopeImpl;
import jdk.internal.foreign.NativeMemorySegmentImpl;
import jdk.internal.foreign.Utils;
import jdk.internal.foreign.abi.SharedUtils;
import jdk.internal.misc.ScopedMemoryAccess;
import jdk.internal.misc.Unsafe;
import jdk.internal.reflect.CallerSensitive;
import jdk.internal.reflect.Reflection;
import jdk.internal.vm.annotation.ForceInline;

import java.io.IOException;
import java.nio.ByteOrder;
import java.nio.channels.FileChannel;
import java.nio.charset.StandardCharsets;
import java.nio.file.Path;
import java.util.Objects;
import java.util.Spliterator;
import java.util.stream.Stream;

/**
 * A memory segment models a contiguous region of memory. A memory segment is associated with both spatial
 * and temporal bounds (e.g. a {@link ResourceScope}). Spatial bounds ensure that memory access operations on a memory segment cannot affect a memory location
 * which falls <em>outside</em> the boundaries of the memory segment being accessed. Temporal bounds ensure that memory access
 * operations on a segment cannot occur after the resource scope associated with a memory segment has been closed (see {@link ResourceScope#close()}).
 * <p>
 * All implementations of this interface must be <a href="{@docRoot}/java.base/java/lang/doc-files/ValueBased.html">value-based</a>;
 * programmers should treat instances that are {@linkplain Object#equals(Object) equal} as interchangeable and should not
 * use instances for synchronization, or unpredictable behavior may occur. For example, in a future release,
 * synchronization may fail. The {@code equals} method should be used for comparisons.
 * <p>
 * Non-platform classes should not implement {@linkplain MemorySegment} directly.
 *
 * <p> Unless otherwise specified, passing a {@code null} argument, or an array argument containing one or more {@code null}
 * elements to a method in this class causes a {@link NullPointerException NullPointerException} to be thrown. </p>
 *
 * <h2>Constructing memory segments</h2>
 *
 * There are multiple ways to obtain a memory segment. First, memory segments backed by off-heap memory can
 * be allocated using one of the many factory methods provided (see {@link MemorySegment#allocateNative(MemoryLayout, ResourceScope)},
 * {@link MemorySegment#allocateNative(long, ResourceScope)} and {@link MemorySegment#allocateNative(long, long, ResourceScope)}). Memory segments obtained
 * in this way are called <em>native memory segments</em>.
 * <p>
 * It is also possible to obtain a memory segment backed by an existing heap-allocated Java array,
 * using one of the provided factory methods (e.g. {@link MemorySegment#ofArray(int[])}). Memory segments obtained
 * in this way are called <em>array memory segments</em>.
 * <p>
 * It is possible to obtain a memory segment backed by an existing Java byte buffer (see {@link ByteBuffer}),
 * using the factory method {@link MemorySegment#ofByteBuffer(ByteBuffer)}.
 * Memory segments obtained in this way are called <em>buffer memory segments</em>. Note that buffer memory segments might
 * be backed by native memory (as in the case of native memory segments) or heap memory (as in the case of array memory segments),
 * depending on the characteristics of the byte buffer instance the segment is associated with. For instance, a buffer memory
 * segment obtained from a byte buffer created with the {@link ByteBuffer#allocateDirect(int)} method will be backed
 * by native memory.
 *
 * <h2>Mapping memory segments from files</h2>
 *
 * It is also possible to obtain a native memory segment backed by a memory-mapped file using the factory method
 * {@link MemorySegment#mapFile(Path, long, long, FileChannel.MapMode, ResourceScope)}. Such native memory segments are
 * called <em>mapped memory segments</em>; mapped memory segments are associated with an underlying file descriptor.
 * <p>
 * Contents of mapped memory segments can be {@linkplain #force() persisted} and {@linkplain #load() loaded} to and from the underlying file;
 * these capabilities are suitable replacements for some capabilities in the {@link java.nio.MappedByteBuffer} class.
 * Note that, while it is possible to map a segment into a byte buffer (see {@link MemorySegment#asByteBuffer()}),
 * and then call e.g. {@link java.nio.MappedByteBuffer#force()} that way, this can only be done when the source segment
 * is small enough, due to the size limitation inherent to the ByteBuffer API.
 * <p>
 * Clients requiring sophisticated, low-level control over mapped memory segments, should consider writing
 * custom mapped memory segment factories; using {@link CLinker}, e.g. on Linux, it is possible to call {@code mmap}
 * with the desired parameters; the returned address can be easily wrapped into a memory segment, using
<<<<<<< HEAD
 * {@link MemoryAddress#ofLong(long)} and {@link MemorySegment#ofAddressNative(MemoryAddress, long, ResourceScope)}.
=======
 * {@link MemoryAddress#ofLong(long)} and {@link MemorySegment#ofAddress(MemoryAddress, long, ResourceScope)}.
>>>>>>> ddb61725
 *
 * <h2>Restricted native segments</h2>
 *
 * Sometimes it is necessary to turn a memory address obtained from native code into a memory segment with
<<<<<<< HEAD
 * full spatial, temporal and confinement bounds. To do this, clients can {@link #ofAddressNative(MemoryAddress, long, ResourceScope) obtain}
=======
 * full spatial, temporal and confinement bounds. To do this, clients can {@link #ofAddress(MemoryAddress, long, ResourceScope) obtain}
>>>>>>> ddb61725
 * a native segment <em>unsafely</em> from a give memory address, by providing the segment size, as well as the segment {@linkplain ResourceScope scope}.
 * This is a <a href="package-summary.html#restricted"><em>restricted</em></a> operation and should be used with
 * caution: for instance, an incorrect segment size could result in a VM crash when attempting to dereference
 * the memory segment.
 *
 * <h2>Dereference</h2>
 *
 * A memory segment can be read or written using various methods provided in this class (e.g. {@link #get(ValueLayout.OfInt, long)}).
 * Each dereference method takes a {@linkplain jdk.incubator.foreign.ValueLayout value layout}, which specifies the size,
 * alignment constraints, byte order as well as the Java type associated with the dereference operation, and an offset.
 * For instance, to read an int from a segment, using {@link ByteOrder#nativeOrder() default endianness}, the following code can be used:
 * <blockquote><pre>{@code
MemorySegment segment = ...
int value = segment.get(ValueLayout.JAVA_INT, 0);
 * }</pre></blockquote>
 *
 * If the value to be read is stored in memory using {@link ByteOrder#BIG_ENDIAN big-endian} encoding, the dereference operation
 * can be expressed as follows:
 * <blockquote><pre>{@code
MemorySegment segment = ...
int value = segment.get(ValueLayout.JAVA_INT.withOrder(BIG_ENDIAN), 0);
 * }</pre></blockquote>
 *
 * For more complex dereference operations (e.g. structured memory access), clients can obtain a <em>memory access var handle</em>,
 * that is, a var handle that accepts a segment and, optionally, one or more additional {@code long} coordinates. Memory
 * access var handles can be obtained from {@linkplain MemoryLayout#varHandle(MemoryLayout.PathElement...) memory layouts}
 * by providing a so called <a href="MemoryLayout.html#layout-paths"><em>layout path</em></a>.
 * Alternatively, clients can obtain raw memory access var handles from a given
 * {@linkplain MemoryHandles#varHandle(ValueLayout) value layout}, and then adapt it using the var handle combinator
 * functions defined in the {@link MemoryHandles} class.
 *
 * <h2>Lifecycle and confinement</h2>
 *
 * Memory segments are associated with a resource scope (see {@link ResourceScope}), which can be accessed using
 * the {@link #scope()} method. As for all resources associated with a resource scope, a segment cannot be
 * accessed after its corresponding scope has been closed. For instance, the following code will result in an
 * exception:
 * <blockquote><pre>{@code
MemorySegment segment = null;
try (ResourceScope scope = ResourceScope.newConfinedScope()) {
    segment = MemorySegment.allocateNative(8, scope);
}
segment.get(ValueLayout.JAVA_LONG, 0); // already closed!
 * }</pre></blockquote>
 * Additionally, access to a memory segment is subject to the thread-confinement checks enforced by the owning scope; that is,
 * if the segment is associated with a shared scope, it can be accessed by multiple threads; if it is associated with a confined
 * scope, it can only be accessed by the thread which owns the scope.
 * <p>
 * Heap and buffer segments are always associated with a <em>global</em>, shared scope. This scope cannot be closed,
 * and can be considered as <em>always alive</em>.
 *
 * <h2>Memory segment views</h2>
 *
 * Memory segments support <em>views</em>. For instance, it is possible to create an <em>immutable</em> view of a memory segment, as follows:
 * <blockquote><pre>{@code
MemorySegment segment = ...
MemorySegment roSegment = segment.asReadOnly();
 * }</pre></blockquote>
 * It is also possible to create views whose spatial bounds are stricter than the ones of the original segment
 * (see {@link MemorySegment#asSlice(long, long)}).
 * <p>
 * Temporal bounds of the original segment are inherited by the views; that is, when the scope associated with a segment
 * is closed, all the views associated with that segment will also be rendered inaccessible.
 * <p>
 * To allow for interoperability with existing code, a byte buffer view can be obtained from a memory segment
 * (see {@link #asByteBuffer()}). This can be useful, for instance, for those clients that want to keep using the
 * {@link ByteBuffer} API, but need to operate on large memory segments. Byte buffers obtained in such a way support
 * the same spatial and temporal access restrictions associated with the memory segment from which they originated.
 *
 * <h2>Stream support</h2>
 *
 * A client might obtain a {@link Stream} from a segment, which can then be used to slice the segment (according to a given
 * element layout) and even allow multiple threads to work in parallel on disjoint segment slices
 * (to do this, the segment has to be associated with a shared scope). The following code can be used to sum all int
 * values in a memory segment in parallel:
 *
 * <blockquote><pre>{@code
try (ResourceScope scope = ResourceScope.newSharedScope()) {
    SequenceLayout SEQUENCE_LAYOUT = MemoryLayout.sequenceLayout(1024, ValueLayout.JAVA_INT);
    MemorySegment segment = MemorySegment.allocateNative(SEQUENCE_LAYOUT, scope);
    int sum = segment.elements(ValueLayout.JAVA_INT).parallel()
                           .mapToInt(s -> s.get(ValueLayout.JAVA_INT, 0))
                           .sum();
}
 * }</pre></blockquote>
 *
 * @implSpec
 * Implementations of this interface are immutable, thread-safe and <a href="{@docRoot}/java.base/java/lang/doc-files/ValueBased.html">value-based</a>.
 */
public sealed interface MemorySegment extends Addressable permits AbstractMemorySegmentImpl {

    /**
     * The base memory address associated with this native memory segment.
     * @throws UnsupportedOperationException if this segment is not a {@linkplain #isNative() native} segment.
     * @throws IllegalStateException if the scope associated with this segment has been closed, or if access occurs from
     * a thread other than the thread owning that scope.
     * @return The base memory address.
     */
    @Override
    MemoryAddress address();

    /**
     * Returns a spliterator for this memory segment. The returned spliterator reports {@link Spliterator#SIZED},
     * {@link Spliterator#SUBSIZED}, {@link Spliterator#IMMUTABLE}, {@link Spliterator#NONNULL} and {@link Spliterator#ORDERED}
     * characteristics.
     * <p>
     * The returned spliterator splits this segment according to the specified element layout; that is,
     * if the supplied layout has size N, then calling {@link Spliterator#trySplit()} will result in a spliterator serving
     * approximately {@code S/N/2} elements (depending on whether N is even or not), where {@code S} is the size of
     * this segment. As such, splitting is possible as long as {@code S/N >= 2}. The spliterator returns segments that feature the same
     * scope as this given segment.
     * <p>
     * The returned spliterator effectively allows to slice this segment into disjoint sub-segments, which can then
     * be processed in parallel by multiple threads.
     *
     * @param elementLayout the layout to be used for splitting.
     * @return the element spliterator for this segment
     * @throws IllegalArgumentException if the {@code elementLayout} size is zero, or the segment size modulo the
     * {@code elementLayout} size is greater than zero.
     */
    Spliterator<MemorySegment> spliterator(MemoryLayout elementLayout);

    /**
     * Returns a sequential {@code Stream} over disjoint slices (whose size matches that of the specified layout)
     * in this segment. Calling this method is equivalent to the following code:
     * <blockquote><pre>{@code
    StreamSupport.stream(segment.spliterator(elementLayout), false);
     * }</pre></blockquote>
     *
     * @param elementLayout the layout to be used for splitting.
     * @return a sequential {@code Stream} over disjoint slices in this segment.
     * @throws IllegalArgumentException if the {@code elementLayout} size is zero, or the segment size modulo the
     * {@code elementLayout} size is greater than zero.
     */
    Stream<MemorySegment> elements(MemoryLayout elementLayout);

    /**
     * Returns the resource scope associated with this memory segment.
     * @return the resource scope associated with this memory segment.
     */
    ResourceScope scope();

    /**
     * The size (in bytes) of this memory segment.
     * @return The size (in bytes) of this memory segment.
     */
    long byteSize();

    /**
     * Obtains a new memory segment view whose base address is the same as the base address of this segment plus a given offset,
     * and whose new size is specified by the given argument.
     *
     * @see #asSlice(long)
     *
     * @param offset The new segment base offset (relative to the current segment base address), specified in bytes.
     * @param newSize The new segment size, specified in bytes.
     * @return a new memory segment view with updated base/limit addresses.
     * @throws IndexOutOfBoundsException if {@code offset < 0}, {@code offset > byteSize()}, {@code newSize < 0}, or {@code newSize > byteSize() - offset}
     */
    MemorySegment asSlice(long offset, long newSize);

    /**
     * Obtains a new memory segment view whose base address is the same as the base address of this segment plus a given offset,
     * and whose new size is computed by subtracting the specified offset from this segment size.
     * <p>
     * Equivalent to the following code:
     * <pre>{@code
    asSlice(offset, byteSize() - offset);
     * }</pre>
     *
     * @see #asSlice(long, long)
     *
     * @param offset The new segment base offset (relative to the current segment base address), specified in bytes.
     * @return a new memory segment view with updated base/limit addresses.
     * @throws IndexOutOfBoundsException if {@code offset < 0}, or {@code offset > byteSize()}.
     */
    default MemorySegment asSlice(long offset) {
        return asSlice(offset, byteSize() - offset);
    }

    /**
     * Is this segment read-only?
     * @return {@code true}, if this segment is read-only.
     * @see #asReadOnly()
     */
    boolean isReadOnly();

    /**
     * Obtains a read-only view of this segment. The resulting segment will be identical to this one, but
     * attempts to overwrite the contents of the returned segment will cause runtime exceptions.
     * @return a read-only view of this segment
     * @see #isReadOnly()
     */
    MemorySegment asReadOnly();

    /**
     * Is this a native segment? Returns true if this segment is a native memory segment,
     * created using the {@link #allocateNative(long, ResourceScope)} (and related) factory, or a buffer segment
     * derived from a direct {@link java.nio.ByteBuffer} using the {@link #ofByteBuffer(ByteBuffer)} factory,
     * or if this is a {@linkplain #isMapped() mapped} segment.
     * @return {@code true} if this segment is native segment.
     */
    boolean isNative();

    /**
     * Is this a mapped segment? Returns true if this segment is a mapped memory segment,
     * created using the {@link #mapFile(Path, long, long, FileChannel.MapMode, ResourceScope)} factory, or a buffer segment
     * derived from a {@link java.nio.MappedByteBuffer} using the {@link #ofByteBuffer(ByteBuffer)} factory.
     * @return {@code true} if this segment is a mapped segment.
     */
    boolean isMapped();

    /**
     * Returns a slice of this segment that is the overlap between this and
     * the provided segment.
     *
<<<<<<< HEAD
     * <p>Two segments S1 and S2 are said to overlap if it is possible to find
     * at least two slices L1 (from S1) and L2 (from S2) that are backed by the
=======
     * <p>Two segments {@code S1} and {@code S2} are said to overlap if it is possible to find
     * at least two slices {@code L1} (from {@code S1}) and {@code L2} (from {@code S2}) that are backed by the
>>>>>>> ddb61725
     * same memory region. As such, it is not possible for a
     * {@link #isNative() native} segment to overlap with a heap segment; in
     * this case, or when no overlap occurs, {@code null} is returned.
     *
     * @param other the segment to test for an overlap with this segment.
     * @return a slice of this segment, or {@code null} if no overlap occurs.
     */
    MemorySegment asOverlappingSlice(MemorySegment other);

    /**
     * Returns the offset, in bytes, of the provided segment, relative to this
     * segment.
     *
     * <p>The offset is relative to the base address of this segment and can be
     * a negative or positive value. For instance, if both segments are native
     * segments, the resulting offset can be computed as follows:
     *
     * <pre>{@code
     * other.baseAddress().toRawLongValue() - segment.baseAddress().toRawLongValue()
     * }</pre>
     *
     * If the segments share the same base address, {@code 0} is returned. If
     * {@code other} is a slice of this segment, the offset is always
     * {@code 0 <= x < this.byteSize()}.
     *
     * @param other the segment to retrieve an offset to.
     * @return the relative offset, in bytes, of the provided segment.
     */
    long segmentOffset(MemorySegment other);

    /**
     * Fills a value into this memory segment.
     * <p>
     * More specifically, the given value is filled into each address of this
     * segment. Equivalent to (but likely more efficient than) the following code:
     *
     * <pre>{@code
byteHandle = MemoryLayout.ofSequence(ValueLayout.JAVA_BYTE)
         .varHandle(byte.class, MemoryLayout.PathElement.sequenceElement());
for (long l = 0; l < segment.byteSize(); l++) {
     byteHandle.set(segment.address(), l, value);
}
     * }</pre>
     *
     * without any regard or guarantees on the ordering of particular memory
     * elements being set.
     * <p>
     * Fill can be useful to initialize or reset the memory of a segment.
     *
     * @param value the value to fill into this segment
     * @return this memory segment
     * @throws IllegalStateException if the scope associated with this segment has been closed, or if access occurs from
     * a thread other than the thread owning that scope.
     * @throws UnsupportedOperationException if this segment is read-only (see {@link #isReadOnly()}).
     */
    MemorySegment fill(byte value);

    /**
     * Performs an element-wise bulk copy from given source segment to this segment. More specifically, the bytes at
     * offset {@code 0} through {@code src.byteSize() - 1} in the source segment are copied into this segment
     * at offset {@code 0} through {@code src.byteSize() - 1}.
     * <p>
     * Calling this method is equivalent to the following code:
     * <blockquote><pre>{@code
    MemorySegment.copy(src, 0, this, 0, src.byteSize);
     * }</pre></blockquote>
     * @param src the source segment.
     * @throws IndexOutOfBoundsException if {@code src.byteSize() > this.byteSize()}.
     * @throws IllegalArgumentException if the element layouts have different sizes, if the source segment size is not
     * a multiple of the source element layout size, if the source segment is incompatible with the alignment constraints
     * in the source element layout, or if this segment is incompatible with the alignment constraints
     * in the destination element layout.
     * @throws IllegalStateException if either the scope associated with the source segment or the scope associated
     * with this segment have been already closed, or if access occurs from a thread other than the thread owning either
     * scopes.
     * @throws UnsupportedOperationException if this segment is read-only (see {@link #isReadOnly()}).
     * @return this segment.
     */
    default MemorySegment copyFrom(MemorySegment src) {
        MemorySegment.copy(src, 0, this, 0, src.byteSize());
        return this;
    }

    /**
     * Finds and returns the offset, in bytes, of the first mismatch between
     * this segment and a given other segment. The offset is relative to the
     * {@linkplain #address() base address} of each segment and will be in the
     * range of 0 (inclusive) up to the {@linkplain #byteSize() size} (in bytes) of
     * the smaller memory segment (exclusive).
     * <p>
     * If the two segments share a common prefix then the returned offset is
     * the length of the common prefix, and it follows that there is a mismatch
     * between the two segments at that offset within the respective segments.
     * If one segment is a proper prefix of the other, then the returned offset is
     * the smallest of the segment sizes, and it follows that the offset is only
     * valid for the larger segment. Otherwise, there is no mismatch and {@code
     * -1} is returned.
     *
     * @param other the segment to be tested for a mismatch with this segment
     * @return the relative offset, in bytes, of the first mismatch between this
     * and the given other segment, otherwise -1 if no mismatch
     * @throws IllegalStateException if either the scope associated with this segment or the scope associated
     * with the {@code other} segment have been already closed, or if access occurs from a thread other than the thread
     * owning either scopes.
     */
    long mismatch(MemorySegment other);

    /**
     * Tells whether the contents of this mapped segment is resident in physical
     * memory.
     *
     * <p> A return value of {@code true} implies that it is highly likely
     * that all the data in this segment is resident in physical memory and
     * may therefore be accessed without incurring any virtual-memory page
     * faults or I/O operations.  A return value of {@code false} does not
     * necessarily imply that this segment's content is not resident in physical
     * memory.
     *
     * <p> The returned value is a hint, rather than a guarantee, because the
     * underlying operating system may have paged out some of this segment's data
     * by the time that an invocation of this method returns.  </p>
     *
     * @return  {@code true} if it is likely that the contents of this segment
     *          is resident in physical memory
     *
     * @throws IllegalStateException if the scope associated with this segment has been closed, or if access occurs from
     * a thread other than the thread owning that scope.
     * @throws UnsupportedOperationException if this segment is not a mapped memory segment, e.g. if
     * {@code isMapped() == false}.
     */
    boolean isLoaded();

    /**
     * Loads the contents of this mapped segment into physical memory.
     *
     * <p> This method makes a best effort to ensure that, when it returns,
     * this contents of this segment is resident in physical memory.  Invoking this
     * method may cause some number of page faults and I/O operations to
     * occur. </p>
     *
     * @throws IllegalStateException if the scope associated with this segment has been closed, or if access occurs from
     * a thread other than the thread owning that scope.
     * @throws UnsupportedOperationException if this segment is not a mapped memory segment, e.g. if
     * {@code isMapped() == false}.
     */
    void load();

    /**
     * Unloads the contents of this mapped segment from physical memory.
     *
     * <p> This method makes a best effort to ensure that the contents of this segment are
     * are no longer resident in physical memory. Accessing this segment's contents
     * after invoking this method may cause some number of page faults and I/O operations to
     * occur (as this segment's contents might need to be paged back in). </p>
     *
     * @throws IllegalStateException if the scope associated with this segment has been closed, or if access occurs from
     * a thread other than the thread owning that scope.
     * @throws UnsupportedOperationException if this segment is not a mapped memory segment, e.g. if
     * {@code isMapped() == false}.
     */
    void unload();

    /**
     * Forces any changes made to the contents of this mapped segment to be written to the
     * storage device described by the mapped segment's file descriptor.
     *
     * <p> If the file descriptor associated with this mapped segment resides on a local storage
     * device then when this method returns it is guaranteed that all changes
     * made to this segment since it was created, or since this method was last
     * invoked, will have been written to that device.
     *
     * <p> If the file descriptor associated with this mapped segment does not reside on a local device then
     * no such guarantee is made.
     *
     * <p> If this segment was not mapped in read/write mode ({@link
     * java.nio.channels.FileChannel.MapMode#READ_WRITE}) then
     * invoking this method may have no effect. In particular, the
     * method has no effect for segments mapped in read-only or private
     * mapping modes. This method may or may not have an effect for
     * implementation-specific mapping modes.
     * </p>
     *
     * @throws IllegalStateException if the scope associated with this segment has been closed, or if access occurs from
     * a thread other than the thread owning that scope.
     * @throws UnsupportedOperationException if this segment is not a mapped memory segment, e.g. if
     * {@code isMapped() == false}.
     * @throws UncheckedIOException if there is an I/O error writing the contents of this segment to the associated storage device
     */
    void force();

    /**
     * Wraps this segment in a {@link ByteBuffer}. Some properties of the returned buffer are linked to
     * the properties of this segment. For instance, if this segment is <em>immutable</em>
     * (e.g. the segment is a read-only segment, see {@link #isReadOnly()}), then the resulting buffer is <em>read-only</em>
     * (see {@link ByteBuffer#isReadOnly()}). Additionally, if this is a native memory segment, the resulting buffer is
     * <em>direct</em> (see {@link ByteBuffer#isDirect()}).
     * <p>
     * The returned buffer's position (see {@link ByteBuffer#position()}) is initially set to zero, while
     * the returned buffer's capacity and limit (see {@link ByteBuffer#capacity()} and {@link ByteBuffer#limit()}, respectively)
     * are set to this segment' size (see {@link MemorySegment#byteSize()}). For this reason, a byte buffer cannot be
     * returned if this segment' size is greater than {@link Integer#MAX_VALUE}.
     * <p>
     * The life-cycle of the returned buffer will be tied to that of this segment. That is, accessing the returned buffer
     * after the scope associated with this segment has been closed (see {@link ResourceScope#close()}), will throw an {@link IllegalStateException}.
     * <p>
     * If this segment is associated with a confined scope, calling read/write I/O operations on the resulting buffer
     * might result in an unspecified exception being thrown. Examples of such problematic operations are
     * {@link java.nio.channels.AsynchronousSocketChannel#read(ByteBuffer)} and
     * {@link java.nio.channels.AsynchronousSocketChannel#write(ByteBuffer)}.
     * <p>
     * Finally, the resulting buffer's byte order is {@link java.nio.ByteOrder#BIG_ENDIAN}; this can be changed using
     * {@link ByteBuffer#order(java.nio.ByteOrder)}.
     *
     * @return a {@link ByteBuffer} view of this memory segment.
     * @throws UnsupportedOperationException if this segment cannot be mapped onto a {@link ByteBuffer} instance,
     * e.g. because it models a heap-based segment that is not based on a {@code byte[]}), or if its size is greater
     * than {@link Integer#MAX_VALUE}.
     */
    ByteBuffer asByteBuffer();

    /**
     * Copy the contents of this memory segment into a fresh byte array.
     * @param elementLayout the source element layout. If the byte order associated with the layout is
     * different from the native order, a byte swap operation will be performed on each array element.
     * @return a fresh byte array copy of this memory segment.
     * @throws IllegalStateException if the scope associated with this segment has been closed, or if access occurs from
     * a thread other than the thread owning that scope, or if this segment's contents cannot be copied into a {@link byte[]} instance,
     * e.g. its size is greater than {@link Integer#MAX_VALUE}.
     */
    byte[] toArray(ValueLayout.OfByte elementLayout);

    /**
     * Copy the contents of this memory segment into a fresh short array.
     * @param elementLayout the source element layout. If the byte order associated with the layout is
     * different from the native order, a byte swap operation will be performed on each array element.
     * @return a fresh short array copy of this memory segment.
     * @throws IllegalStateException if the scope associated with this segment has been closed, or if access occurs from
     * a thread other than the thread owning that scope, or if this segment's contents cannot be copied into a {@link short[]} instance,
     * e.g. because {@code byteSize() % 2 != 0}, or {@code byteSize() / 2 > Integer#MAX_VALUE}
     */
    short[] toArray(ValueLayout.OfShort elementLayout);

    /**
     * Copy the contents of this memory segment into a fresh char array.
     * @param elementLayout the source element layout. If the byte order associated with the layout is
     * different from the native order, a byte swap operation will be performed on each array element.
     * @return a fresh char array copy of this memory segment.
     * @throws IllegalStateException if the scope associated with this segment has been closed, or if access occurs from
     * a thread other than the thread owning that scope, or if this segment's contents cannot be copied into a {@link char[]} instance,
     * e.g. because {@code byteSize() % 2 != 0}, or {@code byteSize() / 2 > Integer#MAX_VALUE}.
     */
    char[] toArray(ValueLayout.OfChar elementLayout);

    /**
     * Copy the contents of this memory segment into a fresh int array.
     * @param elementLayout the source element layout. If the byte order associated with the layout is
     * different from the native order, a byte swap operation will be performed on each array element.
     * @return a fresh int array copy of this memory segment.
     * @throws IllegalStateException if the scope associated with this segment has been closed, or if access occurs from
     * a thread other than the thread owning that scope, or if this segment's contents cannot be copied into a {@link int[]} instance,
     * e.g. because {@code byteSize() % 4 != 0}, or {@code byteSize() / 4 > Integer#MAX_VALUE}.
     */
    int[] toArray(ValueLayout.OfInt elementLayout);

    /**
     * Copy the contents of this memory segment into a fresh float array.
     * @param elementLayout the source element layout. If the byte order associated with the layout is
     * different from the native order, a byte swap operation will be performed on each array element.
     * @return a fresh float array copy of this memory segment.
     * @throws IllegalStateException if the scope associated with this segment has been closed, or if access occurs from
     * a thread other than the thread owning that scope, or if this segment's contents cannot be copied into a {@link float[]} instance,
     * e.g. because {@code byteSize() % 4 != 0}, or {@code byteSize() / 4 > Integer#MAX_VALUE}.
     */
    float[] toArray(ValueLayout.OfFloat elementLayout);

    /**
     * Copy the contents of this memory segment into a fresh long array.
     * @param elementLayout the source element layout. If the byte order associated with the layout is
     * different from the native order, a byte swap operation will be performed on each array element.
     * @return a fresh long array copy of this memory segment.
     * @throws IllegalStateException if the scope associated with this segment has been closed, or if access occurs from
     * a thread other than the thread owning that scope, or if this segment's contents cannot be copied into a {@link long[]} instance,
     * e.g. because {@code byteSize() % 8 != 0}, or {@code byteSize() / 8 > Integer#MAX_VALUE}.
     */
    long[] toArray(ValueLayout.OfLong elementLayout);

    /**
     * Copy the contents of this memory segment into a fresh double array.
     * @param elementLayout the source element layout. If the byte order associated with the layout is
     * different from the native order, a byte swap operation will be performed on each array element.
     * @return a fresh double array copy of this memory segment.
     * @throws IllegalStateException if the scope associated with this segment has been closed, or if access occurs from
     * a thread other than the thread owning that scope, or if this segment's contents cannot be copied into a {@link double[]} instance,
     * e.g. because {@code byteSize() % 8 != 0}, or {@code byteSize() / 8 > Integer#MAX_VALUE}.
     */
    double[] toArray(ValueLayout.OfDouble elementLayout);

    /**
     * Reads a UTF-8 encoded, null-terminated string from this segment at given offset.
     * <p>
     * This method always replaces malformed-input and unmappable-character
     * sequences with this charset's default replacement string.  The {@link
     * java.nio.charset.CharsetDecoder} class should be used when more control
     * over the decoding process is required.
<<<<<<< HEAD
     * @param offset offset in bytes (relative to this segment). For instance, if this segment is a {@link #isNative()} segment,
     *               the final address of this read operation can be expressed as {@code address().toRowLongValue() + offset}.
     * @return a Java UTF-8 string containing all the bytes read from the given starting address up to (but not including)
=======
     * @param offset offset in bytes (relative to this segment). For instance, if this segment is a {@linkplain #isNative() native} segment,
     *               the final address of this read operation can be expressed as {@code address().toRowLongValue() + offset}.
     * @return a Java string constructed from the bytes read from the given starting address up to (but not including)
>>>>>>> ddb61725
     * the first {@code '\0'} terminator character (assuming one is found).
     * @throws IllegalArgumentException if the size of the native string is greater than the largest string supported by the platform.
     * @throws IllegalStateException if the size of the native string is greater than the size of this segment,
     * or if the scope associated with this segment has been closed, or if access occurs from a thread other than the thread owning that scope.
     */
    default String getUtf8String(long offset) {
        return SharedUtils.toJavaStringInternal(this, offset);
    }

    /**
<<<<<<< HEAD
     * Writes a UTF-8 encoded, null-terminated string into this segment at given offset.
=======
     * Writes the given string into this segment at given offset, converting it to a null-terminated byte sequence using UTF-8 encoding.
>>>>>>> ddb61725
     * <p>
     * This method always replaces malformed-input and unmappable-character
     * sequences with this charset's default replacement string.  The {@link
     * java.nio.charset.CharsetDecoder} class should be used when more control
     * over the decoding process is required.
<<<<<<< HEAD
     * @param offset offset in bytes (relative to this segment). For instance, if this segment is a {@link #isNative()} segment,
=======
     * @param offset offset in bytes (relative to this segment). For instance, if this segment is a {@linkplain #isNative() native} segment,
>>>>>>> ddb61725
     *               the final address of this write operation can be expressed as {@code address().toRowLongValue() + offset}.
     * @param str the Java string to be written into this segment.
     * @throws IllegalArgumentException if the size of the native string is greater than the largest string supported by the platform.
     * @throws IllegalStateException if the size of the native string is greater than the size of this segment,
     * or if the scope associated with this segment has been closed, or if access occurs from a thread other than the thread owning that scope.
     */
    default void setUtf8String(long offset, String str) {
        Utils.toCString(str.getBytes(StandardCharsets.UTF_8), SegmentAllocator.prefixAllocator(asSlice(offset)));
    }


    /**
     * Creates a new buffer memory segment that models the memory associated with the given byte
     * buffer. The segment starts relative to the buffer's position (inclusive)
     * and ends relative to the buffer's limit (exclusive).
     * <p>
     * If the buffer is {@link ByteBuffer#isReadOnly() read-only}, the resulting segment will also be
     * {@link ByteBuffer#isReadOnly() read-only}. The scope associated with this segment can either be the
     * {@linkplain ResourceScope#globalScope() global} resource scope, in case the buffer has been created independently,
     * or some other resource scope, in case the buffer has been obtained using {@link #asByteBuffer()}.
     * <p>
     * The resulting memory segment keeps a reference to the backing buffer, keeping it <em>reachable</em>.
     *
     * @param bb the byte buffer backing the buffer memory segment.
     * @return a new buffer memory segment.
     */
    static MemorySegment ofByteBuffer(ByteBuffer bb) {
        return AbstractMemorySegmentImpl.ofBuffer(bb);
    }

    /**
     * Creates a new array memory segment that models the memory associated with a given heap-allocated byte array.
     * The returned segment's resource scope is set to the {@linkplain ResourceScope#globalScope() global} resource scope.
     *
     * @param arr the primitive array backing the array memory segment.
     * @return a new array memory segment.
     */
    static MemorySegment ofArray(byte[] arr) {
        return HeapMemorySegmentImpl.OfByte.fromArray(arr);
    }

    /**
     * Creates a new array memory segment that models the memory associated with a given heap-allocated char array.
     * The returned segment's resource scope is set to the {@linkplain ResourceScope#globalScope() global} resource scope.
     *
     * @param arr the primitive array backing the array memory segment.
     * @return a new array memory segment.
     */
    static MemorySegment ofArray(char[] arr) {
        return HeapMemorySegmentImpl.OfChar.fromArray(arr);
    }

    /**
     * Creates a new array memory segment that models the memory associated with a given heap-allocated short array.
     * The returned segment's resource scope is set to the {@linkplain ResourceScope#globalScope() global} resource scope.
     *
     * @param arr the primitive array backing the array memory segment.
     * @return a new array memory segment.
     */
    static MemorySegment ofArray(short[] arr) {
        return HeapMemorySegmentImpl.OfShort.fromArray(arr);
    }

    /**
     * Creates a new array memory segment that models the memory associated with a given heap-allocated int array.
     * The returned segment's resource scope is set to the {@linkplain ResourceScope#globalScope() global} resource scope.
     *
     * @param arr the primitive array backing the array memory segment.
     * @return a new array memory segment.
     */
    static MemorySegment ofArray(int[] arr) {
        return HeapMemorySegmentImpl.OfInt.fromArray(arr);
    }

    /**
     * Creates a new array memory segment that models the memory associated with a given heap-allocated float array.
     * The returned segment's resource scope is set to the {@linkplain ResourceScope#globalScope() global} resource scope.
     *
     * @param arr the primitive array backing the array memory segment.
     * @return a new array memory segment.
     */
    static MemorySegment ofArray(float[] arr) {
        return HeapMemorySegmentImpl.OfFloat.fromArray(arr);
    }

    /**
     * Creates a new array memory segment that models the memory associated with a given heap-allocated long array.
     * The returned segment's resource scope is set to the {@linkplain ResourceScope#globalScope() global} resource scope.
     *
     * @param arr the primitive array backing the array memory segment.
     * @return a new array memory segment.
     */
    static MemorySegment ofArray(long[] arr) {
        return HeapMemorySegmentImpl.OfLong.fromArray(arr);
    }

    /**
     * Creates a new array memory segment that models the memory associated with a given heap-allocated double array.
     * The returned segment's resource scope is set to the {@linkplain ResourceScope#globalScope() global} resource scope.
     *
     * @param arr the primitive array backing the array memory segment.
     * @return a new array memory segment.
     */
    static MemorySegment ofArray(double[] arr) {
        return HeapMemorySegmentImpl.OfDouble.fromArray(arr);
    }


    /**
<<<<<<< HEAD
     * Creates a new native memory segment with given size and resource scope, and whose base address is this address.
=======
     * Creates a new native memory segment with given size and resource scope, and whose base address is the given address.
>>>>>>> ddb61725
     * This method can be useful when interacting with custom
     * native memory sources (e.g. custom allocators), where an address to some
     * underlying memory region is typically obtained from native code (often as a plain {@code long} value).
     * The returned segment is not read-only (see {@link MemorySegment#isReadOnly()}), and is associated with the
     * provided resource scope.
     * <p>
<<<<<<< HEAD
     * Clients should ensure that the address and bounds refers to a valid region of memory that is accessible for reading and,
=======
     * Clients should ensure that the address and bounds refer to a valid region of memory that is accessible for reading and,
>>>>>>> ddb61725
     * if appropriate, writing; an attempt to access an invalid memory location from Java code will either return an arbitrary value,
     * have no visible effect, or cause an unspecified exception to be thrown.
     * <p>
     * This method is <a href="package-summary.html#restricted"><em>restricted</em></a>.
     * Restricted methods are unsafe, and, if used incorrectly, their use might crash
     * the JVM or, worse, silently result in memory corruption. Thus, clients should refrain from depending on
     * restricted methods, and use safe and supported functionalities, where possible.
     *
     *
     * @param address the returned segment's base address.
     * @param bytesSize the desired size.
     * @param scope the native segment scope.
     * @return a new native memory segment with given base address, size and scope.
     * @throws IllegalArgumentException if {@code bytesSize <= 0}.
     * @throws IllegalStateException if the provided scope has been already closed,
     * or if access occurs from a thread other than the thread owning the scope.
     * @throws IllegalCallerException if access to this method occurs from a module {@code M} and the command line option
     * {@code --enable-native-access} is either absent, or does not mention the module name {@code M}, or
     * {@code ALL-UNNAMED} in case {@code M} is an unnamed module.
     */
    @CallerSensitive
<<<<<<< HEAD
    static MemorySegment ofAddressNative(MemoryAddress address, long bytesSize, ResourceScope scope) {
=======
    static MemorySegment ofAddress(MemoryAddress address, long bytesSize, ResourceScope scope) {
>>>>>>> ddb61725
        Reflection.ensureNativeAccess(Reflection.getCallerClass());
        Objects.requireNonNull(address);
        Objects.requireNonNull(scope);
        if (bytesSize <= 0) {
            throw new IllegalArgumentException("Invalid size : " + bytesSize);
        }
        return NativeMemorySegmentImpl.makeNativeSegmentUnchecked(address, bytesSize, (ResourceScopeImpl)scope);
    }

    /**
     * Creates a new native memory segment that models a newly allocated block of off-heap memory with given layout
     * and resource scope. A client is responsible make sure that the resource scope associated with the returned segment is closed
     * when the segment is no longer in use. Failure to do so will result in off-heap memory leaks.
     * <p>
     * This is equivalent to the following code:
     * <blockquote><pre>{@code
    allocateNative(layout.bytesSize(), layout.bytesAlignment(), scope);
     * }</pre></blockquote>
     * <p>
     * The block of off-heap memory associated with the returned native memory segment is initialized to zero.
     *
     * @param layout the layout of the off-heap memory block backing the native memory segment.
     * @param scope the segment scope.
     * @return a new native memory segment.
     * @throws IllegalArgumentException if the specified layout has illegal size or alignment constraint.
     * @throws IllegalStateException if {@code scope} has been already closed, or if access occurs from a thread other
     * than the thread owning {@code scope}.
     */
    static MemorySegment allocateNative(MemoryLayout layout, ResourceScope scope) {
        Objects.requireNonNull(scope);
        Objects.requireNonNull(layout);
        return allocateNative(layout.byteSize(), layout.byteAlignment(), scope);
    }

    /**
     * Creates a new native memory segment that models a newly allocated block of off-heap memory with given size (in bytes)
     * and resource scope. A client is responsible make sure that the resource scope associated with the returned segment is closed
     * when the segment is no longer in use. Failure to do so will result in off-heap memory leaks.
     * <p>
     * This is equivalent to the following code:
     * <blockquote><pre>{@code
    allocateNative(bytesSize, 1, scope);
     * }</pre></blockquote>
     * <p>
     * The block of off-heap memory associated with the returned native memory segment is initialized to zero.
     *
     * @param bytesSize the size (in bytes) of the off-heap memory block backing the native memory segment.
     * @param scope the segment scope.
     * @return a new native memory segment.
     * @throws IllegalArgumentException if {@code bytesSize <= 0}.
     * @throws IllegalStateException if {@code scope} has been already closed, or if access occurs from a thread other
     * than the thread owning {@code scope}.
     */
    static MemorySegment allocateNative(long bytesSize, ResourceScope scope) {
        return allocateNative(bytesSize, 1, scope);
    }

    /**
     * Creates a new native memory segment that models a newly allocated block of off-heap memory with given size
     * (in bytes), alignment constraint (in bytes) and resource scope. A client is responsible make sure that the resource
     * scope associated with the returned segment is closed when the segment is no longer in use.
     * Failure to do so will result in off-heap memory leaks.
     * <p>
     * The block of off-heap memory associated with the returned native memory segment is initialized to zero.
     *
     * @param bytesSize the size (in bytes) of the off-heap memory block backing the native memory segment.
     * @param alignmentBytes the alignment constraint (in bytes) of the off-heap memory block backing the native memory segment.
     * @param scope the segment scope.
     * @return a new native memory segment.
     * @throws IllegalArgumentException if {@code bytesSize <= 0}, {@code alignmentBytes <= 0}, or if {@code alignmentBytes}
     * is not a power of 2.
     * @throws IllegalStateException if {@code scope} has been already closed, or if access occurs from a thread other
     * than the thread owning {@code scope}.
     */
    static MemorySegment allocateNative(long bytesSize, long alignmentBytes, ResourceScope scope) {
        Objects.requireNonNull(scope);
        if (bytesSize <= 0) {
            throw new IllegalArgumentException("Invalid allocation size : " + bytesSize);
        }

        if (alignmentBytes <= 0 ||
                ((alignmentBytes & (alignmentBytes - 1)) != 0L)) {
            throw new IllegalArgumentException("Invalid alignment constraint : " + alignmentBytes);
        }

        return NativeMemorySegmentImpl.makeNativeSegment(bytesSize, alignmentBytes, (ResourceScopeImpl) scope);
    }

    /**
     * Creates a new mapped memory segment that models a memory-mapped region of a file from a given path.
     * <p>
     * If the specified mapping mode is {@linkplain FileChannel.MapMode#READ_ONLY READ_ONLY}, the resulting segment
     * will be read-only (see {@link #isReadOnly()}).
     * <p>
     * The content of a mapped memory segment can change at any time, for example
     * if the content of the corresponding region of the mapped file is changed by
     * this (or another) program.  Whether such changes occur, and when they
     * occur, is operating-system dependent and therefore unspecified.
     * <p>
     * All or part of a mapped memory segment may become
     * inaccessible at any time, for example if the backing mapped file is truncated.  An
     * attempt to access an inaccessible region of a mapped memory segment will not
     * change the segment's content and will cause an unspecified exception to be
     * thrown either at the time of the access or at some later time.  It is
     * therefore strongly recommended that appropriate precautions be taken to
     * avoid the manipulation of a mapped file by this (or another) program, except to read or write
     * the file's content.
     *
     * @implNote When obtaining a mapped segment from a newly created file, the initialization state of the contents of the block
     * of mapped memory associated with the returned mapped memory segment is unspecified and should not be relied upon.
     *
     * @param path the path to the file to memory map.
     * @param bytesOffset the offset (expressed in bytes) within the file at which the mapped segment is to start.
     * @param bytesSize the size (in bytes) of the mapped memory backing the memory segment.
     * @param mapMode a file mapping mode, see {@link FileChannel#map(FileChannel.MapMode, long, long)}; the mapping mode
     *                might affect the behavior of the returned memory mapped segment (see {@link #force()}).
     * @param scope the segment scope.
     * @return a new mapped memory segment.
     * @throws IllegalArgumentException if {@code bytesOffset < 0}, {@code bytesSize < 0}, or if {@code path} is not associated
     * with the default file system.
     * @throws IllegalStateException if {@code scope} has been already closed, or if access occurs from a thread other
     * than the thread owning {@code scope}.
     * @throws UnsupportedOperationException if an unsupported map mode is specified.
     * @throws IOException if the specified path does not point to an existing file, or if some other I/O error occurs.
     * @throws  SecurityException If a security manager is installed, and it denies an unspecified permission required by the implementation.
     * In the case of the default provider, the {@link SecurityManager#checkRead(String)} method is invoked to check
     * read access if the file is opened for reading. The {@link SecurityManager#checkWrite(String)} method is invoked to check
     * write access if the file is opened for writing.
     */
    static MemorySegment mapFile(Path path, long bytesOffset, long bytesSize, FileChannel.MapMode mapMode, ResourceScope scope) throws IOException {
        Objects.requireNonNull(scope);
        return MappedMemorySegmentImpl.makeMappedSegment(path, bytesOffset, bytesSize, mapMode, (ResourceScopeImpl) scope);
    }

    /**
     * Performs a bulk copy from source segment to destination segment. More specifically, the bytes at offset
     * {@code srcOffset} through {@code srcOffset + bytes - 1} in the source segment are copied into the destination
     * segment at offset {@code dstOffset} through {@code dstOffset + bytes - 1}.
     * <p>
     * If the source segment overlaps with this segment, then the copying is performed as if the bytes at
     * offset {@code srcOffset} through {@code srcOffset + bytes - 1} in the source segment were first copied into a
     * temporary segment with size {@code bytes}, and then the contents of the temporary segment were copied into
     * the destination segment at offset {@code dstOffset} through {@code dstOffset + bytes - 1}.
     * <p>
     * The result of a bulk copy is unspecified if, in the uncommon case, the source segment and the destination segment
     * do not overlap, but refer to overlapping regions of the same backing storage using different addresses.
     * For example, this may occur if the same file is {@linkplain MemorySegment#mapFile mapped} to two segments.
     * <p>
     * Calling this method is equivalent to the following code:
     * <blockquote><pre>{@code
    MemorySegment.copy(srcSegment, ValueLayout.JAVA_BYTE, srcOffset, dstSegment, ValueLayout.JAVA_BYTE, dstOffset, bytes);
     * }</pre></blockquote>
     * @param srcSegment the source segment.
     * @param srcOffset the starting offset, in bytes, of the source segment.
     * @param dstSegment the destination segment.
     * @param dstOffset the starting offset, in bytes, of the destination segment.
     * @param bytes the number of bytes to be copied.
     * @throws IllegalStateException if either the scope associated with the source segment or the scope associated
     * with the destination segment have been already closed, or if access occurs from a thread other than the thread
     * owning either scopes.
     * @throws IndexOutOfBoundsException if {@code srcOffset + bytes > srcSegment.byteSize()} or if
     * {@code dstOffset + bytes > dstSegment.byteSize()}, or if either {@code srcOffset}, {@code dstOffset}
     * or {@code bytes} are {@code < 0}.
     * @throws UnsupportedOperationException if the destination segment is read-only (see {@link #isReadOnly()}).
     */
    @ForceInline
    static void copy(MemorySegment srcSegment, long srcOffset, MemorySegment dstSegment, long dstOffset, long bytes) {
        copy(srcSegment, ValueLayout.JAVA_BYTE, srcOffset, dstSegment, ValueLayout.JAVA_BYTE, dstOffset, bytes);
    }

    /**
     * Performs a bulk copy from source segment to destination segment. More specifically, if {@code S} is the byte size
     * of the element layouts, the bytes at offset {@code srcOffset} through {@code srcOffset + (elementCount * S) - 1}
     * in the source segment are copied into the destination segment at offset {@code dstOffset} through {@code dstOffset + (elementCount * S) - 1}.
     * <p>
     * The copy occurs in an element-wise fashion: the bytes in the source segment are interpreted as a sequence of elements
     * whose layout is {@code srcElementLayout}, whereas the bytes in the destination segment are interpreted as a sequence of
     * elements whose layout is {@code dstElementLayout}. Both element layouts must have same size {@code S}.
     * If the byte order of the two element layouts differ, the bytes corresponding to each element to be copied
     * are swapped accordingly during the copy operation.
     * <p>
     * If the source segment overlaps with this segment, then the copying is performed as if the bytes at
     * offset {@code srcOffset} through {@code srcOffset + (elementCount * S) - 1} in the source segment were first copied into a
     * temporary segment with size {@code bytes}, and then the contents of the temporary segment were copied into
     * the destination segment at offset {@code dstOffset} through {@code dstOffset + (elementCount * S) - 1}.
     * <p>
     * The result of a bulk copy is unspecified if, in the uncommon case, the source segment and the destination segment
     * do not overlap, but refer to overlapping regions of the same backing storage using different addresses.
     * For example, this may occur if the same file is {@linkplain MemorySegment#mapFile mapped} to two segments.
     * @param srcSegment the source segment.
     * @param srcElementLayout the element layout associated with the source segment.
     * @param srcOffset the starting offset, in bytes, of the source segment.
     * @param dstSegment the destination segment.
     * @param dstElementLayout the element layout associated with the destination segment.
     * @param dstOffset the starting offset, in bytes, of the destination segment.
     * @param elementCount the number of elements to be copied.
     * @throws IllegalArgumentException if the element layouts have different sizes, if the source offset is incompatible
     * with the alignment constraints in the source element layout, or if the destination offset is incompatible with the
     * alignment constraints in the destination element layout.
     * @throws IllegalStateException if either the scope associated with the source segment or the scope associated
     * with the destination segment have been already closed, or if access occurs from a thread other than the thread
     * owning either scopes.
     * @throws IndexOutOfBoundsException if {@code srcOffset + (elementCount * S) > srcSegment.byteSize()} or if
     * {@code dstOffset + (elementCount * S) > dstSegment.byteSize()}, where {@code S} is the byte size
     * of the element layouts, or if either {@code srcOffset}, {@code dstOffset} or {@code elementCount} are {@code < 0}.
     * @throws UnsupportedOperationException if the destination segment is read-only (see {@link #isReadOnly()}).
     */
    @ForceInline
    static void copy(MemorySegment srcSegment, ValueLayout srcElementLayout, long srcOffset, MemorySegment dstSegment,
                     ValueLayout dstElementLayout, long dstOffset, long elementCount) {
        Objects.requireNonNull(srcSegment);
        Objects.requireNonNull(srcElementLayout);
        Objects.requireNonNull(dstSegment);
        Objects.requireNonNull(dstElementLayout);
        AbstractMemorySegmentImpl srcImpl = (AbstractMemorySegmentImpl)srcSegment;
        AbstractMemorySegmentImpl dstImpl = (AbstractMemorySegmentImpl)dstSegment;
        if (srcElementLayout.byteSize() != dstElementLayout.byteSize()) {
            throw new IllegalArgumentException("Source and destination layouts must have same sizes");
        }
        if (srcOffset % srcElementLayout.byteAlignment() != 0) {
            throw new IllegalArgumentException("Source segment incompatible with alignment constraints");
        }
        if (dstOffset % dstElementLayout.byteAlignment() != 0) {
            throw new IllegalArgumentException("Target segment incompatible with alignment constraints");
        }
        long size = elementCount * srcElementLayout.byteSize();
        srcImpl.checkAccess(srcOffset, size, true);
        dstImpl.checkAccess(dstOffset, size, false);
        if (srcElementLayout.byteSize() == 1 || srcElementLayout.order() == dstElementLayout.order()) {
            ScopedMemoryAccess.getScopedMemoryAccess().copyMemory(srcImpl.scope(), dstImpl.scope(),
                    srcImpl.unsafeGetBase(), srcImpl.unsafeGetOffset() + srcOffset,
                    dstImpl.unsafeGetBase(), dstImpl.unsafeGetOffset() + dstOffset, size);
        } else {
            ScopedMemoryAccess.getScopedMemoryAccess().copySwapMemory(srcImpl.scope(), dstImpl.scope(),
                    srcImpl.unsafeGetBase(), srcImpl.unsafeGetOffset() + srcOffset,
                    dstImpl.unsafeGetBase(), dstImpl.unsafeGetOffset() + dstOffset, size, srcElementLayout.byteSize());
        }
    }

    /**
     * Reads a byte from this segment and offset with given layout.
     *
     * @param layout the layout of the memory region to be read.
<<<<<<< HEAD
     * @param offset offset in bytes (relative to this segment). For instance, if this segment is a {@link #isNative()} segment,
=======
     * @param offset offset in bytes (relative to this segment). For instance, if this segment is a {@linkplain #isNative() native} segment,
>>>>>>> ddb61725
     *               the final address of this read operation can be expressed as {@code address().toRowLongValue() + offset}.
     * @return a byte value read from this address.
     * @throws IllegalStateException if the scope associated with this segment has been closed, or if access occurs from
     * a thread other than the thread owning that scope.
     * @throws IndexOutOfBoundsException when the dereference operation falls outside the <em>spatial bounds</em> of the
     * memory segment.
     */
    @ForceInline
    default byte get(ValueLayout.OfByte layout, long offset) {
        return (byte)layout.accessHandle().get(this, offset);
    }

    /**
     * Writes a byte to this segment and offset with given layout.
     *
     * @param layout the layout of the memory region to be written.
<<<<<<< HEAD
     * @param offset offset in bytes (relative to this segment). For instance, if this segment is a {@link #isNative()} segment,
=======
     * @param offset offset in bytes (relative to this segment). For instance, if this segment is a {@linkplain #isNative() native} segment,
>>>>>>> ddb61725
     *               the final address of this write operation can be expressed as {@code address().toRowLongValue() + offset}.
     * @param value the byte value to be written.
     * @throws IllegalStateException if the scope associated with this segment has been closed, or if access occurs from
     * a thread other than the thread owning that scope.
     * @throws IndexOutOfBoundsException when the dereference operation falls outside the <em>spatial bounds</em> of the
     */
    @ForceInline
    default void set(ValueLayout.OfByte layout, long offset, byte value) {
        layout.accessHandle().set(this, offset, value);
    }

    /**
     * Reads a boolean from this segment and offset with given layout.
     *
     * @param layout the layout of the memory region to be read.
<<<<<<< HEAD
     * @param offset offset in bytes (relative to this segment). For instance, if this segment is a {@link #isNative()} segment,
=======
     * @param offset offset in bytes (relative to this segment). For instance, if this segment is a {@linkplain #isNative() native} segment,
>>>>>>> ddb61725
     *               the final address of this read operation can be expressed as {@code address().toRowLongValue() + offset}.
     * @return a boolean value read from this address.
     * @throws IllegalStateException if the scope associated with this segment has been closed, or if access occurs from
     * a thread other than the thread owning that scope.
     * @throws IndexOutOfBoundsException when the dereference operation falls outside the <em>spatial bounds</em> of the
     * memory segment.
     */
    @ForceInline
    default boolean get(ValueLayout.OfBoolean layout, long offset) {
        return (boolean)layout.accessHandle().get(this, offset);
    }

    /**
     * Writes a boolean to this segment and offset with given layout.
     *
     * @param layout the layout of the memory region to be written.
<<<<<<< HEAD
     * @param offset offset in bytes (relative to this segment). For instance, if this segment is a {@link #isNative()} segment,
     *               the final address of this write operation can be expressed as {@code address().toRowLongValue() + offset}.
     * @param value the byte value to be written.
=======
     * @param offset offset in bytes (relative to this segment). For instance, if this segment is a {@linkplain #isNative() native} segment,
     *               the final address of this write operation can be expressed as {@code address().toRowLongValue() + offset}.
     * @param value the boolean value to be written.
>>>>>>> ddb61725
     * @throws IllegalStateException if the scope associated with this segment has been closed, or if access occurs from
     * a thread other than the thread owning that scope.
     * @throws IndexOutOfBoundsException when the dereference operation falls outside the <em>spatial bounds</em> of the
     */
    @ForceInline
    default void set(ValueLayout.OfBoolean layout, long offset, boolean value) {
        layout.accessHandle().set(this, offset, value);
    }

    /**
     * Reads a char from this segment and offset with given layout.
     *
     * @param layout the layout of the memory region to be read.
<<<<<<< HEAD
     * @param offset offset in bytes (relative to this segment). For instance, if this segment is a {@link #isNative()} segment,
=======
     * @param offset offset in bytes (relative to this segment). For instance, if this segment is a {@linkplain #isNative() native} segment,
>>>>>>> ddb61725
     *               the final address of this read operation can be expressed as {@code address().toRowLongValue() + offset}.
     * @return a char value read from this address.
     * @throws IllegalStateException if the scope associated with this segment has been closed, or if access occurs from
     * a thread other than the thread owning that scope.
     * @throws IndexOutOfBoundsException when the dereference operation falls outside the <em>spatial bounds</em> of the
     * memory segment.
     */
    @ForceInline
    default char get(ValueLayout.OfChar layout, long offset) {
        return (char)layout.accessHandle().get(this, offset);
    }

    /**
     * Writes a char to this segment and offset with given layout.
     *
     * @param layout the layout of the memory region to be written.
<<<<<<< HEAD
     * @param offset offset in bytes (relative to this segment). For instance, if this segment is a {@link #isNative()} segment,
     *               the final address of this write operation can be expressed as {@code address().toRowLongValue() + offset}.
     * @param value the byte value to be written.
=======
     * @param offset offset in bytes (relative to this segment). For instance, if this segment is a {@linkplain #isNative() native} segment,
     *               the final address of this write operation can be expressed as {@code address().toRowLongValue() + offset}.
     * @param value the char value to be written.
>>>>>>> ddb61725
     * @throws IllegalStateException if the scope associated with this segment has been closed, or if access occurs from
     * a thread other than the thread owning that scope.
     * @throws IndexOutOfBoundsException when the dereference operation falls outside the <em>spatial bounds</em> of the
     */
    @ForceInline
    default void set(ValueLayout.OfChar layout, long offset, char value) {
        layout.accessHandle().set(this, offset, value);
    }

    /**
     * Reads a short from this segment and offset with given layout.
     *
     * @param layout the layout of the memory region to be read.
<<<<<<< HEAD
     * @param offset offset in bytes (relative to this segment). For instance, if this segment is a {@link #isNative()} segment,
=======
     * @param offset offset in bytes (relative to this segment). For instance, if this segment is a {@linkplain #isNative() native} segment,
>>>>>>> ddb61725
     *               the final address of this read operation can be expressed as {@code address().toRowLongValue() + offset}.
     * @return a short value read from this address.
     * @throws IllegalStateException if the scope associated with this segment has been closed, or if access occurs from
     * a thread other than the thread owning that scope.
     * @throws IndexOutOfBoundsException when the dereference operation falls outside the <em>spatial bounds</em> of the
     * memory segment.
     */
    @ForceInline
    default short get(ValueLayout.OfShort layout, long offset) {
        return (short)layout.accessHandle().get(this, offset);
    }

    /**
     * Writes a short to this segment and offset with given layout.
     *
     * @param layout the layout of the memory region to be written.
<<<<<<< HEAD
     * @param offset offset in bytes (relative to this segment). For instance, if this segment is a {@link #isNative()} segment,
     *               the final address of this write operation can be expressed as {@code address().toRowLongValue() + offset}.
     * @param value the byte value to be written.
=======
     * @param offset offset in bytes (relative to this segment). For instance, if this segment is a {@linkplain #isNative() native} segment,
     *               the final address of this write operation can be expressed as {@code address().toRowLongValue() + offset}.
     * @param value the short value to be written.
>>>>>>> ddb61725
     * @throws IllegalStateException if the scope associated with this segment has been closed, or if access occurs from
     * a thread other than the thread owning that scope.
     * @throws IndexOutOfBoundsException when the dereference operation falls outside the <em>spatial bounds</em> of the
     */
    @ForceInline
    default void set(ValueLayout.OfShort layout, long offset, short value) {
        layout.accessHandle().set(this, offset, value);
    }

    /**
     * Reads an int from this segment and offset with given layout.
     *
     * @param layout the layout of the memory region to be read.
<<<<<<< HEAD
     * @param offset offset in bytes (relative to this segment). For instance, if this segment is a {@link #isNative()} segment,
=======
     * @param offset offset in bytes (relative to this segment). For instance, if this segment is a {@linkplain #isNative() native} segment,
>>>>>>> ddb61725
     *               the final address of this read operation can be expressed as {@code address().toRowLongValue() + offset}.
     * @return an int value read from this address.
     * @throws IllegalStateException if the scope associated with this segment has been closed, or if access occurs from
     * a thread other than the thread owning that scope.
     * @throws IndexOutOfBoundsException when the dereference operation falls outside the <em>spatial bounds</em> of the
     * memory segment.
     */
    @ForceInline
    default int get(ValueLayout.OfInt layout, long offset) {
        return (int)layout.accessHandle().get(this, offset);
    }

    /**
     * Writes an int to this segment and offset with given layout.
     *
     * @param layout the layout of the memory region to be written.
<<<<<<< HEAD
     * @param offset offset in bytes (relative to this segment). For instance, if this segment is a {@link #isNative()} segment,
     *               the final address of this write operation can be expressed as {@code address().toRowLongValue() + offset}.
     * @param value the byte value to be written.
=======
     * @param offset offset in bytes (relative to this segment). For instance, if this segment is a {@linkplain #isNative() native} segment,
     *               the final address of this write operation can be expressed as {@code address().toRowLongValue() + offset}.
     * @param value the int value to be written.
>>>>>>> ddb61725
     * @throws IllegalStateException if the scope associated with this segment has been closed, or if access occurs from
     * a thread other than the thread owning that scope.
     * @throws IndexOutOfBoundsException when the dereference operation falls outside the <em>spatial bounds</em> of the
     */
    @ForceInline
    default void set(ValueLayout.OfInt layout, long offset, int value) {
        layout.accessHandle().set(this, offset, value);
    }

    /**
     * Reads a float from this segment and offset with given layout.
     *
     * @param layout the layout of the memory region to be read.
<<<<<<< HEAD
     * @param offset offset in bytes (relative to this segment). For instance, if this segment is a {@link #isNative()} segment,
=======
     * @param offset offset in bytes (relative to this segment). For instance, if this segment is a {@linkplain #isNative() native} segment,
>>>>>>> ddb61725
     *               the final address of this read operation can be expressed as {@code address().toRowLongValue() + offset}.
     * @return a float value read from this address.
     * @throws IllegalStateException if the scope associated with this segment has been closed, or if access occurs from
     * a thread other than the thread owning that scope.
     * @throws IndexOutOfBoundsException when the dereference operation falls outside the <em>spatial bounds</em> of the
     * memory segment.
     */
    @ForceInline
    default float get(ValueLayout.OfFloat layout, long offset) {
        return (float)layout.accessHandle().get(this, offset);
    }

    /**
     * Writes a float to this segment and offset with given layout.
     *
     * @param layout the layout of the memory region to be written.
<<<<<<< HEAD
     * @param offset offset in bytes (relative to this segment). For instance, if this segment is a {@link #isNative()} segment,
     *               the final address of this write operation can be expressed as {@code address().toRowLongValue() + offset}.
     * @param value the byte value to be written.
=======
     * @param offset offset in bytes (relative to this segment). For instance, if this segment is a {@linkplain #isNative() native} segment,
     *               the final address of this write operation can be expressed as {@code address().toRowLongValue() + offset}.
     * @param value the float value to be written.
>>>>>>> ddb61725
     * @throws IllegalStateException if the scope associated with this segment has been closed, or if access occurs from
     * a thread other than the thread owning that scope.
     * @throws IndexOutOfBoundsException when the dereference operation falls outside the <em>spatial bounds</em> of the
     */
    @ForceInline
    default void set(ValueLayout.OfFloat layout, long offset, float value) {
        layout.accessHandle().set(this, offset, value);
    }

    /**
     * Reads a long from this segment and offset with given layout.
     *
     * @param layout the layout of the memory region to be read.
<<<<<<< HEAD
     * @param offset offset in bytes (relative to this segment). For instance, if this segment is a {@link #isNative()} segment,
=======
     * @param offset offset in bytes (relative to this segment). For instance, if this segment is a {@linkplain #isNative() native} segment,
>>>>>>> ddb61725
     *               the final address of this read operation can be expressed as {@code address().toRowLongValue() + offset}.
     * @return a long value read from this address.
     * @throws IllegalStateException if the scope associated with this segment has been closed, or if access occurs from
     * a thread other than the thread owning that scope.
     * @throws IndexOutOfBoundsException when the dereference operation falls outside the <em>spatial bounds</em> of the
     * memory segment.
     */
    @ForceInline
    default long get(ValueLayout.OfLong layout, long offset) {
        return (long)layout.accessHandle().get(this, offset);
    }

    /**
     * Writes a long to this segment and offset with given layout.
     *
     * @param layout the layout of the memory region to be written.
<<<<<<< HEAD
     * @param offset offset in bytes (relative to this segment). For instance, if this segment is a {@link #isNative()} segment,
     *               the final address of this write operation can be expressed as {@code address().toRowLongValue() + offset}.
     * @param value the byte value to be written.
=======
     * @param offset offset in bytes (relative to this segment). For instance, if this segment is a {@linkplain #isNative() native} segment,
     *               the final address of this write operation can be expressed as {@code address().toRowLongValue() + offset}.
     * @param value the long value to be written.
>>>>>>> ddb61725
     * @throws IllegalStateException if the scope associated with this segment has been closed, or if access occurs from
     * a thread other than the thread owning that scope.
     * @throws IndexOutOfBoundsException when the dereference operation falls outside the <em>spatial bounds</em> of the
     */
    @ForceInline
    default void set(ValueLayout.OfLong layout, long offset, long value) {
        layout.accessHandle().set(this, offset, value);
    }

    /**
     * Reads a double from this segment and offset with given layout.
     *
     * @param layout the layout of the memory region to be read.
<<<<<<< HEAD
     * @param offset offset in bytes (relative to this segment). For instance, if this segment is a {@link #isNative()} segment,
=======
     * @param offset offset in bytes (relative to this segment). For instance, if this segment is a {@linkplain #isNative() native} segment,
>>>>>>> ddb61725
     *               the final address of this read operation can be expressed as {@code address().toRowLongValue() + offset}.
     * @return a double value read from this address.
     * @throws IllegalStateException if the scope associated with this segment has been closed, or if access occurs from
     * a thread other than the thread owning that scope.
     * @throws IndexOutOfBoundsException when the dereference operation falls outside the <em>spatial bounds</em> of the
     * memory segment.
     */
    @ForceInline
    default double get(ValueLayout.OfDouble layout, long offset) {
        return (double)layout.accessHandle().get(this, offset);
    }

    /**
     * Writes a double to this segment and offset with given layout.
     *
     * @param layout the layout of the memory region to be written.
<<<<<<< HEAD
     * @param offset offset in bytes (relative to this segment). For instance, if this segment is a {@link #isNative()} segment,
     *               the final address of this write operation can be expressed as {@code address().toRowLongValue() + offset}.
     * @param value the byte value to be written.
=======
     * @param offset offset in bytes (relative to this segment). For instance, if this segment is a {@linkplain #isNative() native} segment,
     *               the final address of this write operation can be expressed as {@code address().toRowLongValue() + offset}.
     * @param value the double value to be written.
>>>>>>> ddb61725
     * @throws IllegalStateException if the scope associated with this segment has been closed, or if access occurs from
     * a thread other than the thread owning that scope.
     * @throws IndexOutOfBoundsException when the dereference operation falls outside the <em>spatial bounds</em> of the
     */
    @ForceInline
    default void set(ValueLayout.OfDouble layout, long offset, double value) {
        layout.accessHandle().set(this, offset, value);
    }

    /**
     * Reads an address from this segment and offset with given layout.
     *
     * @param layout the layout of the memory region to be read.
<<<<<<< HEAD
     * @param offset offset in bytes (relative to this segment). For instance, if this segment is a {@link #isNative()} segment,
=======
     * @param offset offset in bytes (relative to this segment). For instance, if this segment is a {@linkplain #isNative() native} segment,
>>>>>>> ddb61725
     *               the final address of this read operation can be expressed as {@code address().toRowLongValue() + offset}.
     * @return an address value read from this address.
     * @throws IllegalStateException if the scope associated with this segment has been closed, or if access occurs from
     * a thread other than the thread owning that scope.
     * @throws IndexOutOfBoundsException when the dereference operation falls outside the <em>spatial bounds</em> of the
     * memory segment.
     */
    @ForceInline
    default MemoryAddress get(ValueLayout.OfAddress layout, long offset) {
        return (MemoryAddress)layout.accessHandle().get(this, offset);
    }

    /**
     * Writes an address to this segment and offset with given layout.
     *
     * @param layout the layout of the memory region to be written.
<<<<<<< HEAD
     * @param offset offset in bytes (relative to this segment). For instance, if this segment is a {@link #isNative()} segment,
     *               the final address of this write operation can be expressed as {@code address().toRowLongValue() + offset}.
     * @param value the byte value to be written.
=======
     * @param offset offset in bytes (relative to this segment). For instance, if this segment is a {@linkplain #isNative() native} segment,
     *               the final address of this write operation can be expressed as {@code address().toRowLongValue() + offset}.
     * @param value the address value to be written.
>>>>>>> ddb61725
     * @throws IllegalStateException if the scope associated with this segment has been closed, or if access occurs from
     * a thread other than the thread owning that scope.
     * @throws IndexOutOfBoundsException when the dereference operation falls outside the <em>spatial bounds</em> of the
     */
    @ForceInline
    default void set(ValueLayout.OfAddress layout, long offset, Addressable value) {
        layout.accessHandle().set(this, offset, value.address());
    }

    /**
     * Reads a char from this segment and index, scaled by given layout size.
     *
     * @param layout the layout of the memory region to be read.
<<<<<<< HEAD
     * @param index index (relative to this segment). For instance, if this segment is a {@link #isNative()} segment,
=======
     * @param index index (relative to this segment). For instance, if this segment is a {@linkplain #isNative() native} segment,
>>>>>>> ddb61725
     *               the final address of this read operation can be expressed as {@code address().toRowLongValue() + (index * layout.byteSize())}.
     * @return a char value read from this address.
     * @throws IllegalStateException if the scope associated with this segment has been closed, or if access occurs from
     * a thread other than the thread owning that scope.
     * @throws IndexOutOfBoundsException when the dereference operation falls outside the <em>spatial bounds</em> of the
     * memory segment.
     */
    @ForceInline
    default char getAtIndex(ValueLayout.OfChar layout, long index) {
        return (char)layout.accessHandle().get(this, Utils.scaleOffset(this, index, layout.byteSize()));
    }

    /**
     * Writes a char to this segment and index, scaled by given layout size.
     *
     * @param layout the layout of the memory region to be written.
<<<<<<< HEAD
     * @param index index (relative to this segment). For instance, if this segment is a {@link #isNative()} segment,
     *               the final address of this write operation can be expressed as {@code address().toRowLongValue() + (index * layout.byteSize())}.
     * @param value the byte value to be written.
=======
     * @param index index (relative to this segment). For instance, if this segment is a {@linkplain #isNative() native} segment,
     *               the final address of this write operation can be expressed as {@code address().toRowLongValue() + (index * layout.byteSize())}.
     * @param value the char value to be written.
>>>>>>> ddb61725
     * @throws IllegalStateException if the scope associated with this segment has been closed, or if access occurs from
     * a thread other than the thread owning that scope.
     * @throws IndexOutOfBoundsException when the dereference operation falls outside the <em>spatial bounds</em> of the
     */
    @ForceInline
    default void setAtIndex(ValueLayout.OfChar layout, long index, char value) {
        layout.accessHandle().set(this, Utils.scaleOffset(this, index, layout.byteSize()), value);
    }

    /**
     * Reads a short from this segment and index, scaled by given layout size.
     *
     * @param layout the layout of the memory region to be read.
<<<<<<< HEAD
     * @param index index (relative to this segment). For instance, if this segment is a {@link #isNative()} segment,
=======
     * @param index index (relative to this segment). For instance, if this segment is a {@linkplain #isNative() native} segment,
>>>>>>> ddb61725
     *               the final address of this read operation can be expressed as {@code address().toRowLongValue() + (index * layout.byteSize())}.
     * @return a short value read from this address.
     * @throws IllegalStateException if the scope associated with this segment has been closed, or if access occurs from
     * a thread other than the thread owning that scope.
     * @throws IndexOutOfBoundsException when the dereference operation falls outside the <em>spatial bounds</em> of the
     * memory segment.
     */
    @ForceInline
    default short getAtIndex(ValueLayout.OfShort layout, long index) {
        return (short)layout.accessHandle().get(this, Utils.scaleOffset(this, index, layout.byteSize()));
    }

    /**
     * Writes a short to this segment and index, scaled by given layout size.
     *
     * @param layout the layout of the memory region to be written.
<<<<<<< HEAD
     * @param index index (relative to this segment). For instance, if this segment is a {@link #isNative()} segment,
     *               the final address of this write operation can be expressed as {@code address().toRowLongValue() + (index * layout.byteSize())}.
     * @param value the byte value to be written.
=======
     * @param index index (relative to this segment). For instance, if this segment is a {@linkplain #isNative() native} segment,
     *               the final address of this write operation can be expressed as {@code address().toRowLongValue() + (index * layout.byteSize())}.
     * @param value the short value to be written.
>>>>>>> ddb61725
     * @throws IllegalStateException if the scope associated with this segment has been closed, or if access occurs from
     * a thread other than the thread owning that scope.
     * @throws IndexOutOfBoundsException when the dereference operation falls outside the <em>spatial bounds</em> of the
     */
    @ForceInline
    default void setAtIndex(ValueLayout.OfShort layout, long index, short value) {
        layout.accessHandle().set(this, Utils.scaleOffset(this, index, layout.byteSize()), value);
    }

    /**
     * Reads an int from this segment and index, scaled by given layout size.
     *
     * @param layout the layout of the memory region to be read.
<<<<<<< HEAD
     * @param index index (relative to this segment). For instance, if this segment is a {@link #isNative()} segment,
=======
     * @param index index (relative to this segment). For instance, if this segment is a {@linkplain #isNative() native} segment,
>>>>>>> ddb61725
     *               the final address of this read operation can be expressed as {@code address().toRowLongValue() + (index * layout.byteSize())}.
     * @return an int value read from this address.
     * @throws IllegalStateException if the scope associated with this segment has been closed, or if access occurs from
     * a thread other than the thread owning that scope.
     * @throws IndexOutOfBoundsException when the dereference operation falls outside the <em>spatial bounds</em> of the
     * memory segment.
     */
    @ForceInline
    default int getAtIndex(ValueLayout.OfInt layout, long index) {
        return (int)layout.accessHandle().get(this, Utils.scaleOffset(this, index, layout.byteSize()));
    }

    /**
     * Writes an int to this segment and index, scaled by given layout size.
     *
     * @param layout the layout of the memory region to be written.
<<<<<<< HEAD
     * @param index index (relative to this segment). For instance, if this segment is a {@link #isNative()} segment,
     *               the final address of this write operation can be expressed as {@code address().toRowLongValue() + (index * layout.byteSize())}.
     * @param value the byte value to be written.
=======
     * @param index index (relative to this segment). For instance, if this segment is a {@linkplain #isNative() native} segment,
     *               the final address of this write operation can be expressed as {@code address().toRowLongValue() + (index * layout.byteSize())}.
     * @param value the int value to be written.
>>>>>>> ddb61725
     * @throws IllegalStateException if the scope associated with this segment has been closed, or if access occurs from
     * a thread other than the thread owning that scope.
     * @throws IndexOutOfBoundsException when the dereference operation falls outside the <em>spatial bounds</em> of the
     */
    @ForceInline
    default void setAtIndex(ValueLayout.OfInt layout, long index, int value) {
        layout.accessHandle().set(this, Utils.scaleOffset(this, index, layout.byteSize()), value);
    }

    /**
     * Reads a float from this segment and index, scaled by given layout size.
     *
     * @param layout the layout of the memory region to be read.
<<<<<<< HEAD
     * @param index index (relative to this segment). For instance, if this segment is a {@link #isNative()} segment,
=======
     * @param index index (relative to this segment). For instance, if this segment is a {@linkplain #isNative() native} segment,
>>>>>>> ddb61725
     *               the final address of this read operation can be expressed as {@code address().toRowLongValue() + (index * layout.byteSize())}.
     * @return a float value read from this address.
     * @throws IllegalStateException if the scope associated with this segment has been closed, or if access occurs from
     * a thread other than the thread owning that scope.
     * @throws IndexOutOfBoundsException when the dereference operation falls outside the <em>spatial bounds</em> of the
     * memory segment.
     */
    @ForceInline
    default float getAtIndex(ValueLayout.OfFloat layout, long index) {
        return (float)layout.accessHandle().get(this, Utils.scaleOffset(this, index, layout.byteSize()));
    }

    /**
     * Writes a float to this segment and index, scaled by given layout size.
     *
     * @param layout the layout of the memory region to be written.
<<<<<<< HEAD
     * @param index index (relative to this segment). For instance, if this segment is a {@link #isNative()} segment,
     *               the final address of this write operation can be expressed as {@code address().toRowLongValue() + (index * layout.byteSize())}.
     * @param value the byte value to be written.
=======
     * @param index index (relative to this segment). For instance, if this segment is a {@linkplain #isNative() native} segment,
     *               the final address of this write operation can be expressed as {@code address().toRowLongValue() + (index * layout.byteSize())}.
     * @param value the float value to be written.
>>>>>>> ddb61725
     * @throws IllegalStateException if the scope associated with this segment has been closed, or if access occurs from
     * a thread other than the thread owning that scope.
     * @throws IndexOutOfBoundsException when the dereference operation falls outside the <em>spatial bounds</em> of the
     */
    @ForceInline
    default void setAtIndex(ValueLayout.OfFloat layout, long index, float value) {
        layout.accessHandle().set(this, Utils.scaleOffset(this, index, layout.byteSize()), value);
    }

    /**
     * Reads a long from this segment and index, scaled by given layout size.
     *
     * @param layout the layout of the memory region to be read.
<<<<<<< HEAD
     * @param index index (relative to this segment). For instance, if this segment is a {@link #isNative()} segment,
=======
     * @param index index (relative to this segment). For instance, if this segment is a {@linkplain #isNative() native} segment,
>>>>>>> ddb61725
     *               the final address of this read operation can be expressed as {@code address().toRowLongValue() + (index * layout.byteSize())}.
     * @return a long value read from this address.
     * @throws IllegalStateException if the scope associated with this segment has been closed, or if access occurs from
     * a thread other than the thread owning that scope.
     * @throws IndexOutOfBoundsException when the dereference operation falls outside the <em>spatial bounds</em> of the
     * memory segment.
     */
    @ForceInline
    default long getAtIndex(ValueLayout.OfLong layout, long index) {
        return (long)layout.accessHandle().get(this, Utils.scaleOffset(this, index, layout.byteSize()));
    }

    /**
     * Writes a long to this segment and index, scaled by given layout size.
     *
     * @param layout the layout of the memory region to be written.
<<<<<<< HEAD
     * @param index index (relative to this segment). For instance, if this segment is a {@link #isNative()} segment,
     *               the final address of this write operation can be expressed as {@code address().toRowLongValue() + (index * layout.byteSize())}.
     * @param value the byte value to be written.
=======
     * @param index index (relative to this segment). For instance, if this segment is a {@linkplain #isNative() native} segment,
     *               the final address of this write operation can be expressed as {@code address().toRowLongValue() + (index * layout.byteSize())}.
     * @param value the long value to be written.
>>>>>>> ddb61725
     * @throws IllegalStateException if the scope associated with this segment has been closed, or if access occurs from
     * a thread other than the thread owning that scope.
     * @throws IndexOutOfBoundsException when the dereference operation falls outside the <em>spatial bounds</em> of the
     */
    @ForceInline
    default void setAtIndex(ValueLayout.OfLong layout, long index, long value) {
        layout.accessHandle().set(this, Utils.scaleOffset(this, index, layout.byteSize()), value);
    }

    /**
     * Reads a double from this segment and index, scaled by given layout size.
     *
     * @param layout the layout of the memory region to be read.
<<<<<<< HEAD
     * @param index index (relative to this segment). For instance, if this segment is a {@link #isNative()} segment,
=======
     * @param index index (relative to this segment). For instance, if this segment is a {@linkplain #isNative() native} segment,
>>>>>>> ddb61725
     *               the final address of this read operation can be expressed as {@code address().toRowLongValue() + (index * layout.byteSize())}.
     * @return a double value read from this address.
     * @throws IllegalStateException if the scope associated with this segment has been closed, or if access occurs from
     * a thread other than the thread owning that scope.
     * @throws IndexOutOfBoundsException when the dereference operation falls outside the <em>spatial bounds</em> of the
     * memory segment.
     */
    @ForceInline
    default double getAtIndex(ValueLayout.OfDouble layout, long index) {
        return (double)layout.accessHandle().get(this, Utils.scaleOffset(this, index, layout.byteSize()));
    }

    /**
     * Writes a double to this segment and index, scaled by given layout size.
     *
     * @param layout the layout of the memory region to be written.
<<<<<<< HEAD
     * @param index index (relative to this segment). For instance, if this segment is a {@link #isNative()} segment,
     *               the final address of this write operation can be expressed as {@code address().toRowLongValue() + (index * layout.byteSize())}.
     * @param value the byte value to be written.
=======
     * @param index index (relative to this segment). For instance, if this segment is a {@linkplain #isNative() native} segment,
     *               the final address of this write operation can be expressed as {@code address().toRowLongValue() + (index * layout.byteSize())}.
     * @param value the double value to be written.
>>>>>>> ddb61725
     * @throws IllegalStateException if the scope associated with this segment has been closed, or if access occurs from
     * a thread other than the thread owning that scope.
     * @throws IndexOutOfBoundsException when the dereference operation falls outside the <em>spatial bounds</em> of the
     */
    @ForceInline
    default void setAtIndex(ValueLayout.OfDouble layout, long index, double value) {
        layout.accessHandle().set(this, Utils.scaleOffset(this, index, layout.byteSize()), value);
    }

    /**
     * Reads an address from this segment and index, scaled by given layout size.
     *
     * @param layout the layout of the memory region to be read.
<<<<<<< HEAD
     * @param index index (relative to this segment). For instance, if this segment is a {@link #isNative()} segment,
=======
     * @param index index (relative to this segment). For instance, if this segment is a {@linkplain #isNative() native} segment,
>>>>>>> ddb61725
     *               the final address of this read operation can be expressed as {@code address().toRowLongValue() + (index * layout.byteSize())}.
     * @return an address value read from this address.
     * @throws IllegalStateException if the scope associated with this segment has been closed, or if access occurs from
     * a thread other than the thread owning that scope.
     * @throws IndexOutOfBoundsException when the dereference operation falls outside the <em>spatial bounds</em> of the
     * memory segment.
     */
    @ForceInline
    default MemoryAddress getAtIndex(ValueLayout.OfAddress layout, long index) {
        return (MemoryAddress)layout.accessHandle().get(this, Utils.scaleOffset(this, index, layout.byteSize()));
    }

    /**
     * Writes an address to this segment and index, scaled by given layout size.
     *
     * @param layout the layout of the memory region to be written.
<<<<<<< HEAD
     * @param index index (relative to this segment). For instance, if this segment is a {@link #isNative()} segment,
     *               the final address of this write operation can be expressed as {@code address().toRowLongValue() + (index * layout.byteSize())}.
     * @param value the byte value to be written.
=======
     * @param index index (relative to this segment). For instance, if this segment is a {@linkplain #isNative() native} segment,
     *               the final address of this write operation can be expressed as {@code address().toRowLongValue() + (index * layout.byteSize())}.
     * @param value the address value to be written.
>>>>>>> ddb61725
     * @throws IllegalStateException if the scope associated with this segment has been closed, or if access occurs from
     * a thread other than the thread owning that scope.
     * @throws IndexOutOfBoundsException when the dereference operation falls outside the <em>spatial bounds</em> of the
     */
    @ForceInline
    default void setAtIndex(ValueLayout.OfAddress layout, long index, Addressable value) {
        layout.accessHandle().set(this, Utils.scaleOffset(this, index, layout.byteSize()), value.address());
    }


    /**
     * Copies a number of elements from a source segment to a destination array,
     * starting at a given segment offset (expressed in bytes), and a given array index, using the given source element layout.
<<<<<<< HEAD
     * Supported array types are {@code byte[]}, {@code char[]},{@code short[]},{@code int[]},{@code float[]},{@code long[]} and {@code double[]}.
=======
     * Supported array types are {@code byte[]}, {@code char[]}, {@code short[]}, {@code int[]}, {@code float[]}, {@code long[]} and {@code double[]}.
>>>>>>> ddb61725
     * @param srcSegment the source segment.
     * @param srcLayout the source element layout. If the byte order associated with the layout is
     * different from the native order, a byte swap operation will be performed on each array element.
     * @param srcOffset the starting offset, in bytes, of the source segment.
     * @param dstArray the destination array.
     * @param dstIndex the starting index of the destination array.
     * @param elementCount the number of array elements to be copied.
     * @throws  IllegalArgumentException if {@code dstArray} is not an array, or if it is an array but whose type is not supported,
     * or if the destination array component type does not match the carrier of the source element layout.
     */
    @ForceInline
    static void copy(
            MemorySegment srcSegment, ValueLayout srcLayout, long srcOffset,
            Object dstArray, int dstIndex, int elementCount) {
        Objects.requireNonNull(srcSegment);
        Objects.requireNonNull(dstArray);
        Objects.requireNonNull(srcLayout);
        long baseAndScale = getBaseAndScale(dstArray.getClass());
        if (dstArray.getClass().componentType() != srcLayout.carrier()) {
            throw new IllegalArgumentException("Incompatible value layout: " + srcLayout);
        }
        int dstBase = (int)baseAndScale;
        int dstWidth = (int)(baseAndScale >> 32);
        AbstractMemorySegmentImpl srcImpl = (AbstractMemorySegmentImpl)srcSegment;
        srcImpl.checkAccess(srcOffset, elementCount * dstWidth, true);
        Objects.checkFromIndexSize(dstIndex, elementCount, Array.getLength(dstArray));
        if (dstWidth == 1 || srcLayout.order() == ByteOrder.nativeOrder()) {
            ScopedMemoryAccess.getScopedMemoryAccess().copyMemory(srcImpl.scope(), null,
                    srcImpl.unsafeGetBase(), srcImpl.unsafeGetOffset() + srcOffset,
                    dstArray, dstBase + (dstIndex * dstWidth), elementCount * dstWidth);
        } else {
            ScopedMemoryAccess.getScopedMemoryAccess().copySwapMemory(srcImpl.scope(), null,
                    srcImpl.unsafeGetBase(), srcImpl.unsafeGetOffset() + srcOffset,
                    dstArray, dstBase + (dstIndex * dstWidth), elementCount * dstWidth, dstWidth);
        }
    }

    /**
     * Copies a number of elements from a source array to a destination segment,
     * starting at a given array index, and a given segment offset (expressed in bytes), using the given destination element layout.
<<<<<<< HEAD
     * Supported array types are {@code byte[]}, {@code char[]},{@code short[]},{@code int[]},{@code float[]},{@code long[]} and {@code double[]}.
=======
     * Supported array types are {@code byte[]}, {@code char[]}, {@code short[]}, {@code int[]}, {@code float[]}, {@code long[]} and {@code double[]}.
>>>>>>> ddb61725
     * @param srcArray the source array.
     * @param srcIndex the starting index of the source array.
     * @param dstSegment the destination segment.
     * @param dstLayout the destination element layout. If the byte order associated with the layout is
     * different from the native order, a byte swap operation will be performed on each array element.
     * @param dstOffset the starting offset, in bytes, of the destination segment.
     * @param elementCount the number of array elements to be copied.
     * @throws  IllegalArgumentException if {@code srcArray} is not an array, or if it is an array but whose type is not supported,
     * or if the source array component type does not match the carrier of the destination element layout.
     */
    @ForceInline
    static void copy(
            Object srcArray, int srcIndex,
            MemorySegment dstSegment, ValueLayout dstLayout, long dstOffset, int elementCount) {
        Objects.requireNonNull(srcArray);
        Objects.requireNonNull(dstSegment);
        Objects.requireNonNull(dstLayout);
        long baseAndScale = getBaseAndScale(srcArray.getClass());
        if (srcArray.getClass().componentType() != dstLayout.carrier()) {
            throw new IllegalArgumentException("Incompatible value layout: " + dstLayout);
        }
        int srcBase = (int)baseAndScale;
        int srcWidth = (int)(baseAndScale >> 32);
        Objects.checkFromIndexSize(srcIndex, elementCount, Array.getLength(srcArray));
        AbstractMemorySegmentImpl destImpl = (AbstractMemorySegmentImpl)dstSegment;
        destImpl.checkAccess(dstOffset, elementCount * srcWidth, false);
        if (srcWidth == 1 || dstLayout.order() == ByteOrder.nativeOrder()) {
            ScopedMemoryAccess.getScopedMemoryAccess().copyMemory(null, destImpl.scope(),
                    srcArray, srcBase + (srcIndex * srcWidth),
                    destImpl.unsafeGetBase(), destImpl.unsafeGetOffset() + dstOffset, elementCount * srcWidth);
        } else {
            ScopedMemoryAccess.getScopedMemoryAccess().copySwapMemory(null, destImpl.scope(),
                    srcArray, srcBase + (srcIndex * srcWidth),
                    destImpl.unsafeGetBase(), destImpl.unsafeGetOffset() + dstOffset, elementCount * srcWidth, srcWidth);
        }
    }

    private static long getBaseAndScale(Class<?> arrayType) {
        if (arrayType.equals(byte[].class)) {
            return (long)Unsafe.ARRAY_BYTE_BASE_OFFSET | ((long)Unsafe.ARRAY_BYTE_INDEX_SCALE << 32);
        } else if (arrayType.equals(char[].class)) {
            return (long)Unsafe.ARRAY_CHAR_BASE_OFFSET | ((long)Unsafe.ARRAY_CHAR_INDEX_SCALE << 32);
        } else if (arrayType.equals(short[].class)) {
            return (long)Unsafe.ARRAY_SHORT_BASE_OFFSET | ((long)Unsafe.ARRAY_SHORT_INDEX_SCALE << 32);
        } else if (arrayType.equals(int[].class)) {
            return (long)Unsafe.ARRAY_INT_BASE_OFFSET | ((long) Unsafe.ARRAY_INT_INDEX_SCALE << 32);
        } else if (arrayType.equals(float[].class)) {
            return (long)Unsafe.ARRAY_FLOAT_BASE_OFFSET | ((long)Unsafe.ARRAY_FLOAT_INDEX_SCALE << 32);
        } else if (arrayType.equals(long[].class)) {
            return (long)Unsafe.ARRAY_LONG_BASE_OFFSET | ((long)Unsafe.ARRAY_LONG_INDEX_SCALE << 32);
        } else if (arrayType.equals(double[].class)) {
            return (long)Unsafe.ARRAY_DOUBLE_BASE_OFFSET | ((long)Unsafe.ARRAY_DOUBLE_INDEX_SCALE << 32);
        } else {
            throw new IllegalArgumentException("Not a supported array class: " + arrayType.getSimpleName());
        }
    }
}<|MERGE_RESOLUTION|>--- conflicted
+++ resolved
@@ -102,20 +102,12 @@
  * Clients requiring sophisticated, low-level control over mapped memory segments, should consider writing
  * custom mapped memory segment factories; using {@link CLinker}, e.g. on Linux, it is possible to call {@code mmap}
  * with the desired parameters; the returned address can be easily wrapped into a memory segment, using
-<<<<<<< HEAD
- * {@link MemoryAddress#ofLong(long)} and {@link MemorySegment#ofAddressNative(MemoryAddress, long, ResourceScope)}.
-=======
  * {@link MemoryAddress#ofLong(long)} and {@link MemorySegment#ofAddress(MemoryAddress, long, ResourceScope)}.
->>>>>>> ddb61725
  *
  * <h2>Restricted native segments</h2>
  *
  * Sometimes it is necessary to turn a memory address obtained from native code into a memory segment with
-<<<<<<< HEAD
- * full spatial, temporal and confinement bounds. To do this, clients can {@link #ofAddressNative(MemoryAddress, long, ResourceScope) obtain}
-=======
  * full spatial, temporal and confinement bounds. To do this, clients can {@link #ofAddress(MemoryAddress, long, ResourceScope) obtain}
->>>>>>> ddb61725
  * a native segment <em>unsafely</em> from a give memory address, by providing the segment size, as well as the segment {@linkplain ResourceScope scope}.
  * This is a <a href="package-summary.html#restricted"><em>restricted</em></a> operation and should be used with
  * caution: for instance, an incorrect segment size could result in a VM crash when attempting to dereference
@@ -332,13 +324,8 @@
      * Returns a slice of this segment that is the overlap between this and
      * the provided segment.
      *
-<<<<<<< HEAD
-     * <p>Two segments S1 and S2 are said to overlap if it is possible to find
-     * at least two slices L1 (from S1) and L2 (from S2) that are backed by the
-=======
      * <p>Two segments {@code S1} and {@code S2} are said to overlap if it is possible to find
      * at least two slices {@code L1} (from {@code S1}) and {@code L2} (from {@code S2}) that are backed by the
->>>>>>> ddb61725
      * same memory region. As such, it is not possible for a
      * {@link #isNative() native} segment to overlap with a heap segment; in
      * this case, or when no overlap occurs, {@code null} is returned.
@@ -397,7 +384,7 @@
     MemorySegment fill(byte value);
 
     /**
-     * Performs an element-wise bulk copy from given source segment to this segment. More specifically, the bytes at
+     * Performs a bulk copy from given source segment to this segment. More specifically, the bytes at
      * offset {@code 0} through {@code src.byteSize() - 1} in the source segment are copied into this segment
      * at offset {@code 0} through {@code src.byteSize() - 1}.
      * <p>
@@ -407,10 +394,6 @@
      * }</pre></blockquote>
      * @param src the source segment.
      * @throws IndexOutOfBoundsException if {@code src.byteSize() > this.byteSize()}.
-     * @throws IllegalArgumentException if the element layouts have different sizes, if the source segment size is not
-     * a multiple of the source element layout size, if the source segment is incompatible with the alignment constraints
-     * in the source element layout, or if this segment is incompatible with the alignment constraints
-     * in the destination element layout.
      * @throws IllegalStateException if either the scope associated with the source segment or the scope associated
      * with this segment have been already closed, or if access occurs from a thread other than the thread owning either
      * scopes.
@@ -643,15 +626,9 @@
      * sequences with this charset's default replacement string.  The {@link
      * java.nio.charset.CharsetDecoder} class should be used when more control
      * over the decoding process is required.
-<<<<<<< HEAD
-     * @param offset offset in bytes (relative to this segment). For instance, if this segment is a {@link #isNative()} segment,
-     *               the final address of this read operation can be expressed as {@code address().toRowLongValue() + offset}.
-     * @return a Java UTF-8 string containing all the bytes read from the given starting address up to (but not including)
-=======
      * @param offset offset in bytes (relative to this segment). For instance, if this segment is a {@linkplain #isNative() native} segment,
      *               the final address of this read operation can be expressed as {@code address().toRowLongValue() + offset}.
      * @return a Java string constructed from the bytes read from the given starting address up to (but not including)
->>>>>>> ddb61725
      * the first {@code '\0'} terminator character (assuming one is found).
      * @throws IllegalArgumentException if the size of the native string is greater than the largest string supported by the platform.
      * @throws IllegalStateException if the size of the native string is greater than the size of this segment,
@@ -662,21 +639,13 @@
     }
 
     /**
-<<<<<<< HEAD
-     * Writes a UTF-8 encoded, null-terminated string into this segment at given offset.
-=======
      * Writes the given string into this segment at given offset, converting it to a null-terminated byte sequence using UTF-8 encoding.
->>>>>>> ddb61725
      * <p>
      * This method always replaces malformed-input and unmappable-character
      * sequences with this charset's default replacement string.  The {@link
      * java.nio.charset.CharsetDecoder} class should be used when more control
      * over the decoding process is required.
-<<<<<<< HEAD
-     * @param offset offset in bytes (relative to this segment). For instance, if this segment is a {@link #isNative()} segment,
-=======
-     * @param offset offset in bytes (relative to this segment). For instance, if this segment is a {@linkplain #isNative() native} segment,
->>>>>>> ddb61725
+     * @param offset offset in bytes (relative to this segment). For instance, if this segment is a {@linkplain #isNative() native} segment,
      *               the final address of this write operation can be expressed as {@code address().toRowLongValue() + offset}.
      * @param str the Java string to be written into this segment.
      * @throws IllegalArgumentException if the size of the native string is greater than the largest string supported by the platform.
@@ -786,22 +755,14 @@
 
 
     /**
-<<<<<<< HEAD
-     * Creates a new native memory segment with given size and resource scope, and whose base address is this address.
-=======
      * Creates a new native memory segment with given size and resource scope, and whose base address is the given address.
->>>>>>> ddb61725
      * This method can be useful when interacting with custom
      * native memory sources (e.g. custom allocators), where an address to some
      * underlying memory region is typically obtained from native code (often as a plain {@code long} value).
      * The returned segment is not read-only (see {@link MemorySegment#isReadOnly()}), and is associated with the
      * provided resource scope.
      * <p>
-<<<<<<< HEAD
-     * Clients should ensure that the address and bounds refers to a valid region of memory that is accessible for reading and,
-=======
      * Clients should ensure that the address and bounds refer to a valid region of memory that is accessible for reading and,
->>>>>>> ddb61725
      * if appropriate, writing; an attempt to access an invalid memory location from Java code will either return an arbitrary value,
      * have no visible effect, or cause an unspecified exception to be thrown.
      * <p>
@@ -823,11 +784,7 @@
      * {@code ALL-UNNAMED} in case {@code M} is an unnamed module.
      */
     @CallerSensitive
-<<<<<<< HEAD
-    static MemorySegment ofAddressNative(MemoryAddress address, long bytesSize, ResourceScope scope) {
-=======
     static MemorySegment ofAddress(MemoryAddress address, long bytesSize, ResourceScope scope) {
->>>>>>> ddb61725
         Reflection.ensureNativeAccess(Reflection.getCallerClass());
         Objects.requireNonNull(address);
         Objects.requireNonNull(scope);
@@ -1071,11 +1028,7 @@
      * Reads a byte from this segment and offset with given layout.
      *
      * @param layout the layout of the memory region to be read.
-<<<<<<< HEAD
-     * @param offset offset in bytes (relative to this segment). For instance, if this segment is a {@link #isNative()} segment,
-=======
-     * @param offset offset in bytes (relative to this segment). For instance, if this segment is a {@linkplain #isNative() native} segment,
->>>>>>> ddb61725
+     * @param offset offset in bytes (relative to this segment). For instance, if this segment is a {@linkplain #isNative() native} segment,
      *               the final address of this read operation can be expressed as {@code address().toRowLongValue() + offset}.
      * @return a byte value read from this address.
      * @throws IllegalStateException if the scope associated with this segment has been closed, or if access occurs from
@@ -1092,11 +1045,7 @@
      * Writes a byte to this segment and offset with given layout.
      *
      * @param layout the layout of the memory region to be written.
-<<<<<<< HEAD
-     * @param offset offset in bytes (relative to this segment). For instance, if this segment is a {@link #isNative()} segment,
-=======
-     * @param offset offset in bytes (relative to this segment). For instance, if this segment is a {@linkplain #isNative() native} segment,
->>>>>>> ddb61725
+     * @param offset offset in bytes (relative to this segment). For instance, if this segment is a {@linkplain #isNative() native} segment,
      *               the final address of this write operation can be expressed as {@code address().toRowLongValue() + offset}.
      * @param value the byte value to be written.
      * @throws IllegalStateException if the scope associated with this segment has been closed, or if access occurs from
@@ -1112,11 +1061,7 @@
      * Reads a boolean from this segment and offset with given layout.
      *
      * @param layout the layout of the memory region to be read.
-<<<<<<< HEAD
-     * @param offset offset in bytes (relative to this segment). For instance, if this segment is a {@link #isNative()} segment,
-=======
-     * @param offset offset in bytes (relative to this segment). For instance, if this segment is a {@linkplain #isNative() native} segment,
->>>>>>> ddb61725
+     * @param offset offset in bytes (relative to this segment). For instance, if this segment is a {@linkplain #isNative() native} segment,
      *               the final address of this read operation can be expressed as {@code address().toRowLongValue() + offset}.
      * @return a boolean value read from this address.
      * @throws IllegalStateException if the scope associated with this segment has been closed, or if access occurs from
@@ -1133,15 +1078,9 @@
      * Writes a boolean to this segment and offset with given layout.
      *
      * @param layout the layout of the memory region to be written.
-<<<<<<< HEAD
-     * @param offset offset in bytes (relative to this segment). For instance, if this segment is a {@link #isNative()} segment,
-     *               the final address of this write operation can be expressed as {@code address().toRowLongValue() + offset}.
-     * @param value the byte value to be written.
-=======
      * @param offset offset in bytes (relative to this segment). For instance, if this segment is a {@linkplain #isNative() native} segment,
      *               the final address of this write operation can be expressed as {@code address().toRowLongValue() + offset}.
      * @param value the boolean value to be written.
->>>>>>> ddb61725
      * @throws IllegalStateException if the scope associated with this segment has been closed, or if access occurs from
      * a thread other than the thread owning that scope.
      * @throws IndexOutOfBoundsException when the dereference operation falls outside the <em>spatial bounds</em> of the
@@ -1155,11 +1094,7 @@
      * Reads a char from this segment and offset with given layout.
      *
      * @param layout the layout of the memory region to be read.
-<<<<<<< HEAD
-     * @param offset offset in bytes (relative to this segment). For instance, if this segment is a {@link #isNative()} segment,
-=======
-     * @param offset offset in bytes (relative to this segment). For instance, if this segment is a {@linkplain #isNative() native} segment,
->>>>>>> ddb61725
+     * @param offset offset in bytes (relative to this segment). For instance, if this segment is a {@linkplain #isNative() native} segment,
      *               the final address of this read operation can be expressed as {@code address().toRowLongValue() + offset}.
      * @return a char value read from this address.
      * @throws IllegalStateException if the scope associated with this segment has been closed, or if access occurs from
@@ -1176,15 +1111,9 @@
      * Writes a char to this segment and offset with given layout.
      *
      * @param layout the layout of the memory region to be written.
-<<<<<<< HEAD
-     * @param offset offset in bytes (relative to this segment). For instance, if this segment is a {@link #isNative()} segment,
-     *               the final address of this write operation can be expressed as {@code address().toRowLongValue() + offset}.
-     * @param value the byte value to be written.
-=======
      * @param offset offset in bytes (relative to this segment). For instance, if this segment is a {@linkplain #isNative() native} segment,
      *               the final address of this write operation can be expressed as {@code address().toRowLongValue() + offset}.
      * @param value the char value to be written.
->>>>>>> ddb61725
      * @throws IllegalStateException if the scope associated with this segment has been closed, or if access occurs from
      * a thread other than the thread owning that scope.
      * @throws IndexOutOfBoundsException when the dereference operation falls outside the <em>spatial bounds</em> of the
@@ -1198,11 +1127,7 @@
      * Reads a short from this segment and offset with given layout.
      *
      * @param layout the layout of the memory region to be read.
-<<<<<<< HEAD
-     * @param offset offset in bytes (relative to this segment). For instance, if this segment is a {@link #isNative()} segment,
-=======
-     * @param offset offset in bytes (relative to this segment). For instance, if this segment is a {@linkplain #isNative() native} segment,
->>>>>>> ddb61725
+     * @param offset offset in bytes (relative to this segment). For instance, if this segment is a {@linkplain #isNative() native} segment,
      *               the final address of this read operation can be expressed as {@code address().toRowLongValue() + offset}.
      * @return a short value read from this address.
      * @throws IllegalStateException if the scope associated with this segment has been closed, or if access occurs from
@@ -1219,15 +1144,9 @@
      * Writes a short to this segment and offset with given layout.
      *
      * @param layout the layout of the memory region to be written.
-<<<<<<< HEAD
-     * @param offset offset in bytes (relative to this segment). For instance, if this segment is a {@link #isNative()} segment,
-     *               the final address of this write operation can be expressed as {@code address().toRowLongValue() + offset}.
-     * @param value the byte value to be written.
-=======
      * @param offset offset in bytes (relative to this segment). For instance, if this segment is a {@linkplain #isNative() native} segment,
      *               the final address of this write operation can be expressed as {@code address().toRowLongValue() + offset}.
      * @param value the short value to be written.
->>>>>>> ddb61725
      * @throws IllegalStateException if the scope associated with this segment has been closed, or if access occurs from
      * a thread other than the thread owning that scope.
      * @throws IndexOutOfBoundsException when the dereference operation falls outside the <em>spatial bounds</em> of the
@@ -1241,11 +1160,7 @@
      * Reads an int from this segment and offset with given layout.
      *
      * @param layout the layout of the memory region to be read.
-<<<<<<< HEAD
-     * @param offset offset in bytes (relative to this segment). For instance, if this segment is a {@link #isNative()} segment,
-=======
-     * @param offset offset in bytes (relative to this segment). For instance, if this segment is a {@linkplain #isNative() native} segment,
->>>>>>> ddb61725
+     * @param offset offset in bytes (relative to this segment). For instance, if this segment is a {@linkplain #isNative() native} segment,
      *               the final address of this read operation can be expressed as {@code address().toRowLongValue() + offset}.
      * @return an int value read from this address.
      * @throws IllegalStateException if the scope associated with this segment has been closed, or if access occurs from
@@ -1262,15 +1177,9 @@
      * Writes an int to this segment and offset with given layout.
      *
      * @param layout the layout of the memory region to be written.
-<<<<<<< HEAD
-     * @param offset offset in bytes (relative to this segment). For instance, if this segment is a {@link #isNative()} segment,
-     *               the final address of this write operation can be expressed as {@code address().toRowLongValue() + offset}.
-     * @param value the byte value to be written.
-=======
      * @param offset offset in bytes (relative to this segment). For instance, if this segment is a {@linkplain #isNative() native} segment,
      *               the final address of this write operation can be expressed as {@code address().toRowLongValue() + offset}.
      * @param value the int value to be written.
->>>>>>> ddb61725
      * @throws IllegalStateException if the scope associated with this segment has been closed, or if access occurs from
      * a thread other than the thread owning that scope.
      * @throws IndexOutOfBoundsException when the dereference operation falls outside the <em>spatial bounds</em> of the
@@ -1284,11 +1193,7 @@
      * Reads a float from this segment and offset with given layout.
      *
      * @param layout the layout of the memory region to be read.
-<<<<<<< HEAD
-     * @param offset offset in bytes (relative to this segment). For instance, if this segment is a {@link #isNative()} segment,
-=======
-     * @param offset offset in bytes (relative to this segment). For instance, if this segment is a {@linkplain #isNative() native} segment,
->>>>>>> ddb61725
+     * @param offset offset in bytes (relative to this segment). For instance, if this segment is a {@linkplain #isNative() native} segment,
      *               the final address of this read operation can be expressed as {@code address().toRowLongValue() + offset}.
      * @return a float value read from this address.
      * @throws IllegalStateException if the scope associated with this segment has been closed, or if access occurs from
@@ -1305,15 +1210,9 @@
      * Writes a float to this segment and offset with given layout.
      *
      * @param layout the layout of the memory region to be written.
-<<<<<<< HEAD
-     * @param offset offset in bytes (relative to this segment). For instance, if this segment is a {@link #isNative()} segment,
-     *               the final address of this write operation can be expressed as {@code address().toRowLongValue() + offset}.
-     * @param value the byte value to be written.
-=======
      * @param offset offset in bytes (relative to this segment). For instance, if this segment is a {@linkplain #isNative() native} segment,
      *               the final address of this write operation can be expressed as {@code address().toRowLongValue() + offset}.
      * @param value the float value to be written.
->>>>>>> ddb61725
      * @throws IllegalStateException if the scope associated with this segment has been closed, or if access occurs from
      * a thread other than the thread owning that scope.
      * @throws IndexOutOfBoundsException when the dereference operation falls outside the <em>spatial bounds</em> of the
@@ -1327,11 +1226,7 @@
      * Reads a long from this segment and offset with given layout.
      *
      * @param layout the layout of the memory region to be read.
-<<<<<<< HEAD
-     * @param offset offset in bytes (relative to this segment). For instance, if this segment is a {@link #isNative()} segment,
-=======
-     * @param offset offset in bytes (relative to this segment). For instance, if this segment is a {@linkplain #isNative() native} segment,
->>>>>>> ddb61725
+     * @param offset offset in bytes (relative to this segment). For instance, if this segment is a {@linkplain #isNative() native} segment,
      *               the final address of this read operation can be expressed as {@code address().toRowLongValue() + offset}.
      * @return a long value read from this address.
      * @throws IllegalStateException if the scope associated with this segment has been closed, or if access occurs from
@@ -1348,15 +1243,9 @@
      * Writes a long to this segment and offset with given layout.
      *
      * @param layout the layout of the memory region to be written.
-<<<<<<< HEAD
-     * @param offset offset in bytes (relative to this segment). For instance, if this segment is a {@link #isNative()} segment,
-     *               the final address of this write operation can be expressed as {@code address().toRowLongValue() + offset}.
-     * @param value the byte value to be written.
-=======
      * @param offset offset in bytes (relative to this segment). For instance, if this segment is a {@linkplain #isNative() native} segment,
      *               the final address of this write operation can be expressed as {@code address().toRowLongValue() + offset}.
      * @param value the long value to be written.
->>>>>>> ddb61725
      * @throws IllegalStateException if the scope associated with this segment has been closed, or if access occurs from
      * a thread other than the thread owning that scope.
      * @throws IndexOutOfBoundsException when the dereference operation falls outside the <em>spatial bounds</em> of the
@@ -1370,11 +1259,7 @@
      * Reads a double from this segment and offset with given layout.
      *
      * @param layout the layout of the memory region to be read.
-<<<<<<< HEAD
-     * @param offset offset in bytes (relative to this segment). For instance, if this segment is a {@link #isNative()} segment,
-=======
-     * @param offset offset in bytes (relative to this segment). For instance, if this segment is a {@linkplain #isNative() native} segment,
->>>>>>> ddb61725
+     * @param offset offset in bytes (relative to this segment). For instance, if this segment is a {@linkplain #isNative() native} segment,
      *               the final address of this read operation can be expressed as {@code address().toRowLongValue() + offset}.
      * @return a double value read from this address.
      * @throws IllegalStateException if the scope associated with this segment has been closed, or if access occurs from
@@ -1391,15 +1276,9 @@
      * Writes a double to this segment and offset with given layout.
      *
      * @param layout the layout of the memory region to be written.
-<<<<<<< HEAD
-     * @param offset offset in bytes (relative to this segment). For instance, if this segment is a {@link #isNative()} segment,
-     *               the final address of this write operation can be expressed as {@code address().toRowLongValue() + offset}.
-     * @param value the byte value to be written.
-=======
      * @param offset offset in bytes (relative to this segment). For instance, if this segment is a {@linkplain #isNative() native} segment,
      *               the final address of this write operation can be expressed as {@code address().toRowLongValue() + offset}.
      * @param value the double value to be written.
->>>>>>> ddb61725
      * @throws IllegalStateException if the scope associated with this segment has been closed, or if access occurs from
      * a thread other than the thread owning that scope.
      * @throws IndexOutOfBoundsException when the dereference operation falls outside the <em>spatial bounds</em> of the
@@ -1413,11 +1292,7 @@
      * Reads an address from this segment and offset with given layout.
      *
      * @param layout the layout of the memory region to be read.
-<<<<<<< HEAD
-     * @param offset offset in bytes (relative to this segment). For instance, if this segment is a {@link #isNative()} segment,
-=======
-     * @param offset offset in bytes (relative to this segment). For instance, if this segment is a {@linkplain #isNative() native} segment,
->>>>>>> ddb61725
+     * @param offset offset in bytes (relative to this segment). For instance, if this segment is a {@linkplain #isNative() native} segment,
      *               the final address of this read operation can be expressed as {@code address().toRowLongValue() + offset}.
      * @return an address value read from this address.
      * @throws IllegalStateException if the scope associated with this segment has been closed, or if access occurs from
@@ -1434,15 +1309,9 @@
      * Writes an address to this segment and offset with given layout.
      *
      * @param layout the layout of the memory region to be written.
-<<<<<<< HEAD
-     * @param offset offset in bytes (relative to this segment). For instance, if this segment is a {@link #isNative()} segment,
-     *               the final address of this write operation can be expressed as {@code address().toRowLongValue() + offset}.
-     * @param value the byte value to be written.
-=======
      * @param offset offset in bytes (relative to this segment). For instance, if this segment is a {@linkplain #isNative() native} segment,
      *               the final address of this write operation can be expressed as {@code address().toRowLongValue() + offset}.
      * @param value the address value to be written.
->>>>>>> ddb61725
      * @throws IllegalStateException if the scope associated with this segment has been closed, or if access occurs from
      * a thread other than the thread owning that scope.
      * @throws IndexOutOfBoundsException when the dereference operation falls outside the <em>spatial bounds</em> of the
@@ -1456,11 +1325,7 @@
      * Reads a char from this segment and index, scaled by given layout size.
      *
      * @param layout the layout of the memory region to be read.
-<<<<<<< HEAD
-     * @param index index (relative to this segment). For instance, if this segment is a {@link #isNative()} segment,
-=======
      * @param index index (relative to this segment). For instance, if this segment is a {@linkplain #isNative() native} segment,
->>>>>>> ddb61725
      *               the final address of this read operation can be expressed as {@code address().toRowLongValue() + (index * layout.byteSize())}.
      * @return a char value read from this address.
      * @throws IllegalStateException if the scope associated with this segment has been closed, or if access occurs from
@@ -1477,15 +1342,9 @@
      * Writes a char to this segment and index, scaled by given layout size.
      *
      * @param layout the layout of the memory region to be written.
-<<<<<<< HEAD
-     * @param index index (relative to this segment). For instance, if this segment is a {@link #isNative()} segment,
-     *               the final address of this write operation can be expressed as {@code address().toRowLongValue() + (index * layout.byteSize())}.
-     * @param value the byte value to be written.
-=======
      * @param index index (relative to this segment). For instance, if this segment is a {@linkplain #isNative() native} segment,
      *               the final address of this write operation can be expressed as {@code address().toRowLongValue() + (index * layout.byteSize())}.
      * @param value the char value to be written.
->>>>>>> ddb61725
      * @throws IllegalStateException if the scope associated with this segment has been closed, or if access occurs from
      * a thread other than the thread owning that scope.
      * @throws IndexOutOfBoundsException when the dereference operation falls outside the <em>spatial bounds</em> of the
@@ -1499,11 +1358,7 @@
      * Reads a short from this segment and index, scaled by given layout size.
      *
      * @param layout the layout of the memory region to be read.
-<<<<<<< HEAD
-     * @param index index (relative to this segment). For instance, if this segment is a {@link #isNative()} segment,
-=======
      * @param index index (relative to this segment). For instance, if this segment is a {@linkplain #isNative() native} segment,
->>>>>>> ddb61725
      *               the final address of this read operation can be expressed as {@code address().toRowLongValue() + (index * layout.byteSize())}.
      * @return a short value read from this address.
      * @throws IllegalStateException if the scope associated with this segment has been closed, or if access occurs from
@@ -1520,15 +1375,9 @@
      * Writes a short to this segment and index, scaled by given layout size.
      *
      * @param layout the layout of the memory region to be written.
-<<<<<<< HEAD
-     * @param index index (relative to this segment). For instance, if this segment is a {@link #isNative()} segment,
-     *               the final address of this write operation can be expressed as {@code address().toRowLongValue() + (index * layout.byteSize())}.
-     * @param value the byte value to be written.
-=======
      * @param index index (relative to this segment). For instance, if this segment is a {@linkplain #isNative() native} segment,
      *               the final address of this write operation can be expressed as {@code address().toRowLongValue() + (index * layout.byteSize())}.
      * @param value the short value to be written.
->>>>>>> ddb61725
      * @throws IllegalStateException if the scope associated with this segment has been closed, or if access occurs from
      * a thread other than the thread owning that scope.
      * @throws IndexOutOfBoundsException when the dereference operation falls outside the <em>spatial bounds</em> of the
@@ -1542,11 +1391,7 @@
      * Reads an int from this segment and index, scaled by given layout size.
      *
      * @param layout the layout of the memory region to be read.
-<<<<<<< HEAD
-     * @param index index (relative to this segment). For instance, if this segment is a {@link #isNative()} segment,
-=======
      * @param index index (relative to this segment). For instance, if this segment is a {@linkplain #isNative() native} segment,
->>>>>>> ddb61725
      *               the final address of this read operation can be expressed as {@code address().toRowLongValue() + (index * layout.byteSize())}.
      * @return an int value read from this address.
      * @throws IllegalStateException if the scope associated with this segment has been closed, or if access occurs from
@@ -1563,15 +1408,9 @@
      * Writes an int to this segment and index, scaled by given layout size.
      *
      * @param layout the layout of the memory region to be written.
-<<<<<<< HEAD
-     * @param index index (relative to this segment). For instance, if this segment is a {@link #isNative()} segment,
-     *               the final address of this write operation can be expressed as {@code address().toRowLongValue() + (index * layout.byteSize())}.
-     * @param value the byte value to be written.
-=======
      * @param index index (relative to this segment). For instance, if this segment is a {@linkplain #isNative() native} segment,
      *               the final address of this write operation can be expressed as {@code address().toRowLongValue() + (index * layout.byteSize())}.
      * @param value the int value to be written.
->>>>>>> ddb61725
      * @throws IllegalStateException if the scope associated with this segment has been closed, or if access occurs from
      * a thread other than the thread owning that scope.
      * @throws IndexOutOfBoundsException when the dereference operation falls outside the <em>spatial bounds</em> of the
@@ -1585,11 +1424,7 @@
      * Reads a float from this segment and index, scaled by given layout size.
      *
      * @param layout the layout of the memory region to be read.
-<<<<<<< HEAD
-     * @param index index (relative to this segment). For instance, if this segment is a {@link #isNative()} segment,
-=======
      * @param index index (relative to this segment). For instance, if this segment is a {@linkplain #isNative() native} segment,
->>>>>>> ddb61725
      *               the final address of this read operation can be expressed as {@code address().toRowLongValue() + (index * layout.byteSize())}.
      * @return a float value read from this address.
      * @throws IllegalStateException if the scope associated with this segment has been closed, or if access occurs from
@@ -1606,15 +1441,9 @@
      * Writes a float to this segment and index, scaled by given layout size.
      *
      * @param layout the layout of the memory region to be written.
-<<<<<<< HEAD
-     * @param index index (relative to this segment). For instance, if this segment is a {@link #isNative()} segment,
-     *               the final address of this write operation can be expressed as {@code address().toRowLongValue() + (index * layout.byteSize())}.
-     * @param value the byte value to be written.
-=======
      * @param index index (relative to this segment). For instance, if this segment is a {@linkplain #isNative() native} segment,
      *               the final address of this write operation can be expressed as {@code address().toRowLongValue() + (index * layout.byteSize())}.
      * @param value the float value to be written.
->>>>>>> ddb61725
      * @throws IllegalStateException if the scope associated with this segment has been closed, or if access occurs from
      * a thread other than the thread owning that scope.
      * @throws IndexOutOfBoundsException when the dereference operation falls outside the <em>spatial bounds</em> of the
@@ -1628,11 +1457,7 @@
      * Reads a long from this segment and index, scaled by given layout size.
      *
      * @param layout the layout of the memory region to be read.
-<<<<<<< HEAD
-     * @param index index (relative to this segment). For instance, if this segment is a {@link #isNative()} segment,
-=======
      * @param index index (relative to this segment). For instance, if this segment is a {@linkplain #isNative() native} segment,
->>>>>>> ddb61725
      *               the final address of this read operation can be expressed as {@code address().toRowLongValue() + (index * layout.byteSize())}.
      * @return a long value read from this address.
      * @throws IllegalStateException if the scope associated with this segment has been closed, or if access occurs from
@@ -1649,15 +1474,9 @@
      * Writes a long to this segment and index, scaled by given layout size.
      *
      * @param layout the layout of the memory region to be written.
-<<<<<<< HEAD
-     * @param index index (relative to this segment). For instance, if this segment is a {@link #isNative()} segment,
-     *               the final address of this write operation can be expressed as {@code address().toRowLongValue() + (index * layout.byteSize())}.
-     * @param value the byte value to be written.
-=======
      * @param index index (relative to this segment). For instance, if this segment is a {@linkplain #isNative() native} segment,
      *               the final address of this write operation can be expressed as {@code address().toRowLongValue() + (index * layout.byteSize())}.
      * @param value the long value to be written.
->>>>>>> ddb61725
      * @throws IllegalStateException if the scope associated with this segment has been closed, or if access occurs from
      * a thread other than the thread owning that scope.
      * @throws IndexOutOfBoundsException when the dereference operation falls outside the <em>spatial bounds</em> of the
@@ -1671,11 +1490,7 @@
      * Reads a double from this segment and index, scaled by given layout size.
      *
      * @param layout the layout of the memory region to be read.
-<<<<<<< HEAD
-     * @param index index (relative to this segment). For instance, if this segment is a {@link #isNative()} segment,
-=======
      * @param index index (relative to this segment). For instance, if this segment is a {@linkplain #isNative() native} segment,
->>>>>>> ddb61725
      *               the final address of this read operation can be expressed as {@code address().toRowLongValue() + (index * layout.byteSize())}.
      * @return a double value read from this address.
      * @throws IllegalStateException if the scope associated with this segment has been closed, or if access occurs from
@@ -1692,15 +1507,9 @@
      * Writes a double to this segment and index, scaled by given layout size.
      *
      * @param layout the layout of the memory region to be written.
-<<<<<<< HEAD
-     * @param index index (relative to this segment). For instance, if this segment is a {@link #isNative()} segment,
-     *               the final address of this write operation can be expressed as {@code address().toRowLongValue() + (index * layout.byteSize())}.
-     * @param value the byte value to be written.
-=======
      * @param index index (relative to this segment). For instance, if this segment is a {@linkplain #isNative() native} segment,
      *               the final address of this write operation can be expressed as {@code address().toRowLongValue() + (index * layout.byteSize())}.
      * @param value the double value to be written.
->>>>>>> ddb61725
      * @throws IllegalStateException if the scope associated with this segment has been closed, or if access occurs from
      * a thread other than the thread owning that scope.
      * @throws IndexOutOfBoundsException when the dereference operation falls outside the <em>spatial bounds</em> of the
@@ -1714,11 +1523,7 @@
      * Reads an address from this segment and index, scaled by given layout size.
      *
      * @param layout the layout of the memory region to be read.
-<<<<<<< HEAD
-     * @param index index (relative to this segment). For instance, if this segment is a {@link #isNative()} segment,
-=======
      * @param index index (relative to this segment). For instance, if this segment is a {@linkplain #isNative() native} segment,
->>>>>>> ddb61725
      *               the final address of this read operation can be expressed as {@code address().toRowLongValue() + (index * layout.byteSize())}.
      * @return an address value read from this address.
      * @throws IllegalStateException if the scope associated with this segment has been closed, or if access occurs from
@@ -1735,15 +1540,9 @@
      * Writes an address to this segment and index, scaled by given layout size.
      *
      * @param layout the layout of the memory region to be written.
-<<<<<<< HEAD
-     * @param index index (relative to this segment). For instance, if this segment is a {@link #isNative()} segment,
-     *               the final address of this write operation can be expressed as {@code address().toRowLongValue() + (index * layout.byteSize())}.
-     * @param value the byte value to be written.
-=======
      * @param index index (relative to this segment). For instance, if this segment is a {@linkplain #isNative() native} segment,
      *               the final address of this write operation can be expressed as {@code address().toRowLongValue() + (index * layout.byteSize())}.
      * @param value the address value to be written.
->>>>>>> ddb61725
      * @throws IllegalStateException if the scope associated with this segment has been closed, or if access occurs from
      * a thread other than the thread owning that scope.
      * @throws IndexOutOfBoundsException when the dereference operation falls outside the <em>spatial bounds</em> of the
@@ -1757,11 +1556,7 @@
     /**
      * Copies a number of elements from a source segment to a destination array,
      * starting at a given segment offset (expressed in bytes), and a given array index, using the given source element layout.
-<<<<<<< HEAD
-     * Supported array types are {@code byte[]}, {@code char[]},{@code short[]},{@code int[]},{@code float[]},{@code long[]} and {@code double[]}.
-=======
      * Supported array types are {@code byte[]}, {@code char[]}, {@code short[]}, {@code int[]}, {@code float[]}, {@code long[]} and {@code double[]}.
->>>>>>> ddb61725
      * @param srcSegment the source segment.
      * @param srcLayout the source element layout. If the byte order associated with the layout is
      * different from the native order, a byte swap operation will be performed on each array element.
@@ -1802,11 +1597,7 @@
     /**
      * Copies a number of elements from a source array to a destination segment,
      * starting at a given array index, and a given segment offset (expressed in bytes), using the given destination element layout.
-<<<<<<< HEAD
-     * Supported array types are {@code byte[]}, {@code char[]},{@code short[]},{@code int[]},{@code float[]},{@code long[]} and {@code double[]}.
-=======
      * Supported array types are {@code byte[]}, {@code char[]}, {@code short[]}, {@code int[]}, {@code float[]}, {@code long[]} and {@code double[]}.
->>>>>>> ddb61725
      * @param srcArray the source array.
      * @param srcIndex the starting index of the source array.
      * @param dstSegment the destination segment.
