--- conflicted
+++ resolved
@@ -426,10 +426,10 @@
      * <p>
      * The returned segment will feature only {@link MemorySegment#READ} and {@link MemorySegment#WRITE} access modes
      * (assuming these were available in the original segment). As such the returned segment cannot be closed directly
-     * using {@link MemorySegment#close()} - but it will be closed indirectly when the native scope is closed. The
+     * using {@link MemorySegment#close()} - but it will be closed indirectly when this native scope is closed. The
      * returned segment will also be confined by the same thread as the provided native scope (see {@link NativeScope#ownerThread()}).
      * <p>
-     * In cases where the owner thread of the returned segment differs from that of this segment, write accesses to this
+     * In case where the owner thread of the returned segment differs from that of this segment, write accesses to this
      * segment's content <a href="../../../java/util/concurrent/package-summary.html#MemoryVisibility"><i>happens-before</i></a>
      * hand-over from the current owner thread to the new owner thread, which in turn <i>happens before</i> read accesses
      * to the returned segment's contents on the new owner thread.
@@ -915,13 +915,8 @@
     int CLOSE = WRITE << 1;
 
     /**
-<<<<<<< HEAD
      * Handoff access mode; this segment support thread confinement changes (see {@link #handoff(NativeScope)} and
      * {@link #handoff(Thread)}).
-=======
-     * Handoff access mode; this segment supports temporal bound changes (see {@link #handoff(NativeScope)} and
-     * {@link #handoff(HandoffTransform)}).
->>>>>>> 1623068c
      * @see MemorySegment#accessModes()
      * @see MemorySegment#withAccessModes(int)
      */
@@ -939,77 +934,5 @@
      * @see MemorySegment#accessModes()
      * @see MemorySegment#withAccessModes(int)
      */
-<<<<<<< HEAD
     int ALL_ACCESS = READ | WRITE | CLOSE | HANDOFF | SHARE;
-=======
-    interface HandoffTransform {
-
-        /**
-         * Creates a new shared handoff transform. The target segment produced by the returned transform is a shared
-         * segment, which can be accessed concurrently from multiple threads.
-         * @return a shared handoff transform.
-         */
-        static HandoffTransform ofShared() {
-            return new AbstractMemorySegmentImpl.HandoffTransformImpl(null);
-        }
-
-        /**
-         * Creates a new confined handoff transform, bound by a given thread. The target segment produced by the returned transform
-         * is a confined segment, which will only be accessible by a specific thread.
-         *
-         * @param t the confinement thread.
-         * @return a confined handoff transform.
-         * @throws NullPointerException if {@code t == null}.
-         */
-        static HandoffTransform ofConfined(Thread t) {
-            return new AbstractMemorySegmentImpl.HandoffTransformImpl(t);
-        }
-
-        /**
-         * Creates a new confined handoff transform, bound by the current thread (see {@link Thread#currentThread()}).
-         * The target segment produced by the returned transform is a confined segment, which will only be accessible by the current thread.
-         *
-         * @return a confined handoff transform.
-         * @throws NullPointerException if {@code t == null}.
-         */
-        static HandoffTransform ofConfined() {
-            return ofConfined(Thread.currentThread());
-        }
-
-        /**
-         * Specifies an additional cleanup action to be associated with the target segment. More specifically, the target
-         * segment produced by this transform will feature a cleanup action which will first call the user-provided action,
-         * before delegating back to cleanup action associated with the source segment.
-         * Any errors and/or exceptions thrown by the user-provided action will be discarded, and will not prevent the
-         * release of any memory resources associated with the target segment.
-         *
-         * @param action the new cleanup action
-         * @return this handoff transform.
-         * @throws NullPointerException if {@code action == null}
-         */
-        HandoffTransform addCleanupAction(Runnable action);
-
-        /**
-         * Specifies an additional attachment object which will be kept alive by the target segment, in addition
-         * to any attachment object(s) which might also be associated with the source segment.
-         * This can be useful in cases where the lifecycle of the segment is dependent on that of some other external resource.
-         *
-         * @param attachment an attachment object that will be kept strongly reachable by the target segment produced
-         *                   by this transform.
-         * @return this handoff transform.
-         * @throws NullPointerException if {@code attachment == null}
-         */
-        HandoffTransform addAttachment(Object attachment);
-
-        /**
-         * Specifies a {@link Cleaner} object which is responsible for calling the cleanup action on the target segment
-         * should such segment become <em>unreachable</em> and not closed explicitly; this might be helpful in preventing
-         * native memory leaks.
-         * @param cleaner the {@link Cleaner} object responsible for cleaning up the target memory segment produced
-         *                by this transform.
-         * @return this handoff transform.
-         */
-        HandoffTransform registerCleaner(Cleaner cleaner);
-    }
->>>>>>> 1623068c
 }