/*
 *  Copyright (c) 2019, Oracle and/or its affiliates. All rights reserved.
 *  DO NOT ALTER OR REMOVE COPYRIGHT NOTICES OR THIS FILE HEADER.
 *
 *  This code is free software; you can redistribute it and/or modify it
 *  under the terms of the GNU General Public License version 2 only, as
 *  published by the Free Software Foundation.  Oracle designates this
 *  particular file as subject to the "Classpath" exception as provided
 *  by Oracle in the LICENSE file that accompanied this code.
 *
 *  This code is distributed in the hope that it will be useful, but WITHOUT
 *  ANY WARRANTY; without even the implied warranty of MERCHANTABILITY or
 *  FITNESS FOR A PARTICULAR PURPOSE.  See the GNU General Public License
 *  version 2 for more details (a copy is included in the LICENSE file that
 *  accompanied this code).
 *
 *  You should have received a copy of the GNU General Public License version
 *  2 along with this work; if not, write to the Free Software Foundation,
 *  Inc., 51 Franklin St, Fifth Floor, Boston, MA 02110-1301 USA.
 *
 *   Please contact Oracle, 500 Oracle Parkway, Redwood Shores, CA 94065 USA
 *  or visit www.oracle.com if you need additional information or have any
 *  questions.
 *
 */

package jdk.incubator.foreign;

import java.lang.ref.Cleaner;
import java.nio.ByteBuffer;

import jdk.internal.foreign.AbstractMemorySegmentImpl;
import jdk.internal.foreign.HeapMemorySegmentImpl;
import jdk.internal.foreign.MappedMemorySegmentImpl;
import jdk.internal.foreign.NativeMemorySegmentImpl;
import jdk.internal.foreign.Utils;

import java.io.IOException;
import java.nio.channels.FileChannel;
import java.nio.file.Path;
import java.util.Objects;
import java.util.Spliterator;
import java.util.function.Consumer;

/**
 * A memory segment models a contiguous region of memory. A memory segment is associated with both spatial
 * and temporal bounds. Spatial bounds ensure that memory access operations on a memory segment cannot affect a memory location
 * which falls <em>outside</em> the boundaries of the memory segment being accessed. Temporal bounds ensure that memory access
 * operations on a segment cannot occur after a memory segment has been closed (see {@link MemorySegment#close()}).
 * <p>
 * All implementations of this interface must be <a href="{@docRoot}/java.base/java/lang/doc-files/ValueBased.html">value-based</a>;
 * use of identity-sensitive operations (including reference equality ({@code ==}), identity hash code, or synchronization) on
 * instances of {@code MemorySegment} may have unpredictable results and should be avoided. The {@code equals} method should
 * be used for comparisons.
 * <p>
 * Non-platform classes should not implement {@linkplain MemorySegment} directly.
 *
 * <h2>Constructing memory segments from different sources</h2>
 *
 * There are multiple ways to obtain a memory segment. First, memory segments backed by off-heap memory can
 * be allocated using one of the many factory methods provided (see {@link MemorySegment#allocateNative(MemoryLayout)},
 * {@link MemorySegment#allocateNative(long)} and {@link MemorySegment#allocateNative(long, long)}). Memory segments obtained
 * in this way are called <em>native memory segments</em>.
 * <p>
 * It is also possible to obtain a memory segment backed by an existing heap-allocated Java array,
 * using one of the provided factory methods (e.g. {@link MemorySegment#ofArray(int[])}). Memory segments obtained
 * in this way are called <em>array memory segments</em>.
 * <p>
 * It is possible to obtain a memory segment backed by an existing Java byte buffer (see {@link ByteBuffer}),
 * using the factory method {@link MemorySegment#ofByteBuffer(ByteBuffer)}.
 * Memory segments obtained in this way are called <em>buffer memory segments</em>. Note that buffer memory segments might
 * be backed by native memory (as in the case of native memory segments) or heap memory (as in the case of array memory segments),
 * depending on the characteristics of the byte buffer instance the segment is associated with. For instance, a buffer memory
 * segment obtained from a byte buffer created with the {@link ByteBuffer#allocateDirect(int)} method will be backed
 * by native memory.
 * <p>
 * Finally, it is also possible to obtain a memory segment backed by a memory-mapped file using the factory method
 * {@link MemorySegment#mapFromPath(Path, long, long, FileChannel.MapMode)}. Such memory segments are called <em>mapped memory segments</em>
 * (see {@link MappedMemorySegment}).
 * <p>
 * Array and buffer segments are effectively <em>views</em> over existing memory regions which might outlive the
 * lifecycle of the segments derived from them, and can even be manipulated directly (e.g. via array access, or direct use
 * of the {@link ByteBuffer} API) by other clients. As a result, while sharing array or buffer segments is possible,
 * it is strongly advised that clients wishing to do so take extra precautions to make sure that the underlying memory sources
 * associated with such segments remain inaccessible, and that said memory sources are never aliased by more than one segment
 * at a time - e.g. so as to prevent concurrent modifications of the contents of an array, or buffer segment.
 *
 * <h2>Closing a memory segment</h2>
 *
 * Memory segments are closed explicitly (see {@link MemorySegment#close()}). When a segment is closed, it is no longer
 * <em>alive</em> (see {@link #isAlive()}, and subsequent operation on the segment (or on any {@link MemoryAddress} instance
 * derived from it) will fail with {@link IllegalStateException}.
 * <p>
 * Closing a segment might trigger the releasing of the underlying memory resources associated with said segment, depending on
 * the kind of memory segment being considered:
 * <ul>
 *     <li>closing a native memory segment results in <em>freeing</em> the native memory associated with it</li>
 *     <li>closing a mapped memory segment results in the backing memory-mapped file to be unmapped</li>
 *     <li>closing a buffer, or a heap segment does not have any side-effect, other than marking the segment
 *     as <em>not alive</em> (see {@link MemorySegment#isAlive()}). Also, since the buffer and heap segments might keep
 *     strong references to the original buffer or array instance, it is the responsibility of clients to ensure that
 *     these segments are discarded in a timely manner, so as not to prevent garbage collection to reclaim the underlying
 *     objects.</li>
 * </ul>
 *
 * <h2><a id = "access-modes">Access modes</a></h2>
 *
 * Memory segments supports zero or more <em>access modes</em>. Supported access modes are {@link #READ},
 * {@link #WRITE}, {@link #CLOSE}, {@link #SHARE} and {@link #HANDOFF}. The set of access modes supported by a segment alters the
 * set of operations that are supported by that segment. For instance, attempting to call {@link #close()} on
 * a segment which does not support the {@link #CLOSE} access mode will result in an exception.
 * <p>
 * The set of supported access modes can only be made stricter (by supporting <em>fewer</em> access modes). This means
 * that restricting the set of access modes supported by a segment before sharing it with other clients
 * is generally a good practice if the creator of the segment wants to retain some control over how the segment
 * is going to be accessed.
 *
 * <h2>Memory segment views</h2>
 *
 * Memory segments support <em>views</em>. For instance, it is possible to alter the set of supported access modes,
 * by creating an <em>immutable</em> view of a memory segment, as follows:
 * <blockquote><pre>{@code
MemorySegment segment = ...
MemorySegment roSegment = segment.withAccessModes(segment.accessModes() & ~WRITE);
 * }</pre></blockquote>
 * It is also possible to create views whose spatial bounds are stricter than the ones of the original segment
 * (see {@link MemorySegment#asSlice(long, long)}).
 * <p>
 * Temporal bounds of the original segment are inherited by the view; that is, closing a segment view, such as a sliced
 * view, will cause the original segment to be closed; as such special care must be taken when sharing views
 * between multiple clients. If a client want to protect itself against early closure of a segment by
 * another actor, it is the responsibility of that client to take protective measures, such as removing {@link #CLOSE}
 * from the set of supported access modes, before sharing the view with another client.
 * <p>
 * To allow for interoperability with existing code, a byte buffer view can be obtained from a memory segment
 * (see {@link #asByteBuffer()}). This can be useful, for instance, for those clients that want to keep using the
 * {@link ByteBuffer} API, but need to operate on large memory segments. Byte buffers obtained in such a way support
 * the same spatial and temporal access restrictions associated to the memory segment from which they originated.
 *
 * <h2><a id = "thread-confinement">Thread confinement</a></h2>
 *
 * Memory segments support strong thread-confinement guarantees. Upon creation, they are assigned an <em>owner thread</em>,
 * typically the thread which initiated the creation operation. After creation, only the owner thread will be allowed
 * to directly manipulate the memory segment (e.g. close the memory segment) or access the underlying memory associated with
 * the segment using a memory access var handle. Any attempt to perform such operations from a thread other than the
 * owner thread will result in a runtime failure.
 * <p>
 * Memory segments support <em>serial thread confinement</em>; that is, ownership of a memory segment can change (see
 * {@link #withOwnerThread(Thread)}). This allows, for instance, for two threads {@code A} and {@code B} to share
 * a segment in a controlled, cooperative and race-free fashion.
 * <p>
 * In some cases, it might be useful for multiple threads to process the contents of the same memory segment concurrently
 * (e.g. in the case of parallel processing); while memory segments provide strong confinement guarantees, it is possible
 * to derive a <em>shared</em> segment from a confined one. This can be done again, by calling {@link #withOwnerThread(Thread)},
 * and passing a {@code null} owner segment (this assumes that the access mode {@link #SHARE} of the original segment is set).
 * For instance, a client might obtain a {@link Spliterator} from a shared segment, which can then be used to slice the
 * segment and allow multiple thread to work in parallel on disjoint segment slices.
 * For instance, the following code can be used to sum all int values in a memory segment in parallel:
 * <blockquote><pre>{@code
SequenceLayout SEQUENCE_LAYOUT = MemoryLayout.ofSequence(1024, MemoryLayouts.JAVA_INT);
try (MemorySegment segment = MemorySegment.allocateNative(SEQUENCE_LAYOUT).share()) {
    VarHandle VH_int = SEQUENCE_LAYOUT.elementLayout().varHandle(int.class);
    int sum = StreamSupport.stream(MemorySegment.spliterator(segment, SEQUENCE_LAYOUT), true)
                           .mapToInt(s -> (int)VH_int.get(s.address()))
                           .sum();
}
 * }</pre></blockquote>
 * Once shared, a segment can be claimed back by a given thread (see {@link #withOwnerThread(Thread)}); in fact, many threads
 * can attempt to gain ownership of the same segment, concurrently, and only one of them is guaranteed to succeed.
 *
 * @apiNote In the future, if the Java language permits, {@link MemorySegment}
 * may become a {@code sealed} interface, which would prohibit subclassing except by
 * {@link MappedMemorySegment} and other explicitly permitted subtypes.
 *
 * @implSpec
 * Implementations of this interface are immutable, thread-safe and <a href="{@docRoot}/java.base/java/lang/doc-files/ValueBased.html">value-based</a>.
 */
public interface MemorySegment extends Addressable, AutoCloseable {

    /**
     * The base memory address associated with this memory segment. The returned address is
     * a <em>checked</em> memory address and can therefore be used in dereference operations
     * (see {@link MemoryAddress}).
     * @return The base memory address.
     * @throws IllegalStateException if this segment is not <em>alive</em>, or if access occurs from a thread other than the
     * thread owning this segment
     */
    @Override
    MemoryAddress address();

    /**
<<<<<<< HEAD
     * Obtains a new <em>shared</em>memory segment backed by the same underlying memory region as this segment,
     * but no owner thread. As a side-effect, this segment will be marked as <em>not alive</em>,
     * and subsequent operations on this segment will result in runtime errors.
     * <p>
     * Write accesses to the segment's content <a href="../../../java/util/concurrent/package-summary.html#MemoryVisibility"><i>happens-before</i></a>
     * hand-over from the current owner thread to the new owner thread, which in turn <i>happens before</i> read accesses to the segment's contents on
     * the new owner thread.
     *
     * @return a new <em>shared</em> memory segment backed by the same underlying memory region as this segment,
     *      and which has no owner thread.
     * @throws IllegalStateException if this segment is not <em>alive</em>, or if access occurs from a thread other than the
     * thread owning this segment.
     * thread (see {@link #spliterator(MemorySegment, SequenceLayout)}).
     * @throws NullPointerException if {@code newOwner == null}
     * @throws IllegalArgumentException if the segment is already a confined segment owner by {@code newOnwer}.
     * @throws UnsupportedOperationException if this segment does not support the {@link #HANDOFF} access mode.
     */
    MemorySegment share();

    /**
     * SOme
     * @return
     */
    void registerCleaner(Cleaner cleaner);

    /**
=======
>>>>>>> 55fb4379
     * Returns a spliterator for the given memory segment. The returned spliterator reports {@link Spliterator#SIZED},
     * {@link Spliterator#SUBSIZED}, {@link Spliterator#IMMUTABLE}, {@link Spliterator#NONNULL} and {@link Spliterator#ORDERED}
     * characteristics.
     * <p>
     * The returned spliterator splits the segment according to the specified sequence layout; that is,
     * if the supplied layout is a sequence layout whose element count is {@code N}, then calling {@link Spliterator#trySplit()}
     * will result in a spliterator serving approximatively {@code N/2} elements (depending on whether N is even or not).
     * As such, splitting is possible as long as {@code N >= 2}. The spliterator returns segments that feature the same
     * <a href="#access-modes">access modes</a> as the given segment less the {@link #CLOSE} access mode.
     * <p>
     * The returned spliterator effectively allows to slice a segment into disjoint sub-segments, which can then
     * be processed in parallel by multiple threads (if the access mode {@link #SHARE} is set).
     * While closing the segment (see {@link #close()}) during pending concurrent execution will generally
     * fail with an exception, it is possible to close a segment when a spliterator has been obtained but no thread
     * is actively working on it using {@link Spliterator#tryAdvance(Consumer)}; in such cases, any subsequent call
     * to {@link Spliterator#tryAdvance(Consumer)} will fail with an exception.
     * @param segment the segment to be used for splitting.
     * @param layout the layout to be used for splitting.
     * @param <S> the memory segment type
     * @return the element spliterator for this segment
     * @throws IllegalStateException if the segment is not <em>alive</em>, or if access occurs from a thread other than the
     * thread owning this segment
     */
    static <S extends MemorySegment> Spliterator<S> spliterator(S segment, SequenceLayout layout) {
        return AbstractMemorySegmentImpl.spliterator(segment, layout);
    }

    /**
     * The thread owning this segment.
     * @return the thread owning this segment.
     */
    Thread ownerThread();

    /**
     * Obtains a new memory segment backed by the same underlying memory region as this segment,
     * but with different owner thread. As a side-effect, this segment will be marked as <em>not alive</em>,
     * and subsequent operations on this segment will result in runtime errors.
     *<p>If {@code newOwner} is {@code != null}, then the resulting segment will
     * be a confined segment, whose owner thread is {@code newOwner}. Otherwise, the resulting segment will be
     * a shared segment, and will be accessible concurrently from multiple threads.
     * <p>
     * Write accesses to the segment's content <a href="../../../java/util/concurrent/package-summary.html#MemoryVisibility"><i>happens-before</i></a>
     * hand-over from the current owner thread to the new owner thread, which in turn <i>happens before</i> read accesses to the segment's contents on
     * the new owner thread.
     *
     * @param newOwner the new owner thread (can be {@code null}).
     * @return a new memory segment backed by the same underlying memory region as this segment; the new segment can
     * be either a confined segment ({@code newOwner != null}) or a shared segment ({@code newOwner == null}).
     * @throws IllegalStateException if this segment is not <em>alive</em>, or if access occurs from a thread other than the
     * thread owning this segment.
     * thread (see {@link #spliterator(MemorySegment, SequenceLayout)}).
     * @throws IllegalArgumentException if the segment is already a confined segment owner by {@code newOnwer}
     * @throws UnsupportedOperationException if {@code newOwner != null} and this segment does not support the {@link #HANDOFF} access mode,
     * or if {@code newOwner == null} and this segment does not support the {@link #SHARE} access mode.
     */
    MemorySegment withOwnerThread(Thread newOwner);

    /**
     * The size (in bytes) of this memory segment.
     * @return The size (in bytes) of this memory segment.
     */
    long byteSize();

    /**
     * Obtains a segment view with specific <a href="#access-modes">access modes</a>. Supported access modes are {@link #READ}, {@link #WRITE},
     * {@link #CLOSE}, {@link #SHARE} and {@link #HANDOFF}. It is generally not possible to go from a segment with stricter access modes
     * to one with less strict access modes. For instance, attempting to add {@link #WRITE} access mode to a read-only segment
     * will be met with an exception.
     * @param accessModes an ORed mask of zero or more access modes.
     * @return a segment view with specific access modes.
     * @throws IllegalArgumentException when {@code mask} is an access mask which is less strict than the one supported by this
     * segment, or when {@code mask} contains bits not associated with any of the supported access modes.
     */
    MemorySegment withAccessModes(int accessModes);

    /**
     * Does this segment support a given set of access modes?
     * @param accessModes an ORed mask of zero or more access modes.
     * @return true, if the access modes in {@code accessModes} are stricter than the ones supported by this segment.
     * @throws IllegalArgumentException when {@code mask} contains bits not associated with any of the supported access modes.
     */
    boolean hasAccessModes(int accessModes);

    /**
     * Returns the <a href="#access-modes">access modes</a> associated with this segment; the result is represented as ORed values from
     * {@link #READ}, {@link #WRITE}, {@link #CLOSE}, {@link #SHARE} and {@link #HANDOFF}.
     * @return the access modes associated with this segment.
     */
    int accessModes();

    /**
     * Obtains a new memory segment view whose base address is the same as the base address of this segment plus a given offset,
     * and whose new size is specified by the given argument.
     * @param offset The new segment base offset (relative to the current segment base address), specified in bytes.
     * @param newSize The new segment size, specified in bytes.
     * @return a new memory segment view with updated base/limit addresses.
     * @throws IndexOutOfBoundsException if {@code offset < 0}, {@code offset > byteSize()}, {@code newSize < 0}, or {@code newSize > byteSize() - offset}
     */
    MemorySegment asSlice(long offset, long newSize);

    /**
     * Obtains a new memory segment view whose base address is the same as the base address of this segment plus a given offset,
     * and whose new size is computed by subtracting the specified offset from this segment size.
     * @param offset The new segment base offset (relative to the current segment base address), specified in bytes.
     * @return a new memory segment view with updated base/limit addresses.
     * @throws IndexOutOfBoundsException if {@code offset < 0}, or {@code offset > byteSize()}.
     */
    MemorySegment asSlice(long offset);

    /**
     * Obtains a new memory segment view whose base address is the address passed as argument,
     * and whose new size is computed by subtracting the address offset relative to this segment
     * (see {@link MemoryAddress#segmentOffset(MemorySegment)}) from this segment size.
     * @param address The new segment base offset (relative to the current segment base address), specified in bytes.
     * @return a new memory segment view with updated base/limit addresses.
     * @throws IndexOutOfBoundsException if {@code address.segmentOffset(this) < 0}, or {@code address.segmentOffset(this) > byteSize()}.
     */
    default MemorySegment asSlice(MemoryAddress address) {
        return asSlice(address.segmentOffset(this));
    }

    /**
     * Is this segment alive?
     * @return true, if the segment is alive.
     * @see MemorySegment#close()
     */
    boolean isAlive();

    /**
     * Closes this memory segment. Once a memory segment has been closed, any attempt to use the memory segment,
     * or to access any {@link MemoryAddress} instance associated with it will fail with {@link IllegalStateException}.
     * Depending on the kind of memory segment being closed, calling this method further triggers deallocation of all the resources
     * associated with the memory segment.
     * @throws IllegalStateException if this segment is not <em>alive</em>, or if access occurs from a thread other than the
     * thread owning this segment.
     * thread (see {@link #spliterator(MemorySegment, SequenceLayout)}).
     * @throws UnsupportedOperationException if this segment does not support the {@link #CLOSE} access mode.
     */
    void close();

    /**
     * Fills a value into this memory segment.
     * <p>
     * More specifically, the given value is filled into each address of this
     * segment. Equivalent to (but likely more efficient than) the following code:
     *
     * <pre>{@code
byteHandle = MemoryLayout.ofSequence(MemoryLayouts.JAVA_BYTE)
         .varHandle(byte.class, MemoryLayout.PathElement.sequenceElement());
for (long l = 0; l < segment.byteSize(); l++) {
     byteHandle.set(segment.address(), l, value);
}
     * }</pre>
     *
     * without any regard or guarantees on the ordering of particular memory
     * elements being set.
     * <p>
     * Fill can be useful to initialize or reset the memory of a segment.
     *
     * @param value the value to fill into this segment
     * @return this memory segment
     * @throws IllegalStateException if this segment is not <em>alive</em>, or if access occurs from a thread other than the
     * thread owning this segment
     * @throws UnsupportedOperationException if this segment does not support the {@link #WRITE} access mode
     */
    MemorySegment fill(byte value);

    /**
     * Performs a bulk copy from given source segment to this segment. More specifically, the bytes at
     * offset {@code 0} through {@code src.byteSize() - 1} in the source segment are copied into this segment
     * at offset {@code 0} through {@code src.byteSize() - 1}.
     * If the source segment overlaps with this segment, then the copying is performed as if the bytes at
     * offset {@code 0} through {@code src.byteSize() - 1} in the source segment were first copied into a
     * temporary segment with size {@code bytes}, and then the contents of the temporary segment were copied into
     * this segment at offset {@code 0} through {@code src.byteSize() - 1}.
     * <p>
     * The result of a bulk copy is unspecified if, in the uncommon case, the source segment and this segment
     * do not overlap, but refer to overlapping regions of the same backing storage using different addresses.
     * For example, this may occur if the same file is {@link MemorySegment#mapFromPath mapped} to two segments.
     *
     * @param src the source segment.
     * @throws IndexOutOfBoundsException if {@code src.byteSize() > this.byteSize()}.
     * @throws IllegalStateException if either the source segment or this segment have been already closed,
     * or if access occurs from a thread other than the thread owning either segment.
     * @throws UnsupportedOperationException if either the source segment or this segment do not feature required access modes;
     * more specifically, {@code src} should feature at least the {@link MemorySegment#READ} access mode,
     * while this segment should feature at least the {@link MemorySegment#WRITE} access mode.
     */
    void copyFrom(MemorySegment src);

    /**
     * Finds and returns the offset, in bytes, of the first mismatch between
     * this segment and a given other segment. The offset is relative to the
     * {@link #address() base address} of each segment and will be in the
     * range of 0 (inclusive) up to the {@link #byteSize() size} (in bytes) of
     * the smaller memory segment (exclusive).
     * <p>
     * If the two segments share a common prefix then the returned offset is
     * the length of the common prefix and it follows that there is a mismatch
     * between the two segments at that offset within the respective segments.
     * If one segment is a proper prefix of the other then the returned offset is
     * the smaller of the segment sizes, and it follows that the offset is only
     * valid for the larger segment. Otherwise, there is no mismatch and {@code
     * -1} is returned.
     *
     * @param other the segment to be tested for a mismatch with this segment
     * @return the relative offset, in bytes, of the first mismatch between this
     * and the given other segment, otherwise -1 if no mismatch
     * @throws IllegalStateException if either this segment of the other segment
     * have been already closed, or if access occurs from a thread other than the
     * thread owning either segment
     * @throws UnsupportedOperationException if either this segment or the other
     * segment does not feature at least the {@link MemorySegment#READ} access mode
     */
    long mismatch(MemorySegment other);

    /**
     * Wraps this segment in a {@link ByteBuffer}. Some of the properties of the returned buffer are linked to
     * the properties of this segment. For instance, if this segment is <em>immutable</em>
     * (e.g. the segment has access mode {@link #READ} but not {@link #WRITE}), then the resulting buffer is <em>read-only</em>
     * (see {@link ByteBuffer#isReadOnly()}. Additionally, if this is a native memory segment, the resulting buffer is
     * <em>direct</em> (see {@link ByteBuffer#isDirect()}).
     * <p>
     * The life-cycle of the returned buffer will be tied to that of this segment. That means that if the this segment
     * is closed (see {@link MemorySegment#close()}, accessing the returned
     * buffer will throw an {@link IllegalStateException}.
     * <p>
     * The resulting buffer's byte order is {@link java.nio.ByteOrder#BIG_ENDIAN}; this can be changed using
     * {@link ByteBuffer#order(java.nio.ByteOrder)}.
     *
     * @return a {@link ByteBuffer} view of this memory segment.
     * @throws UnsupportedOperationException if this segment cannot be mapped onto a {@link ByteBuffer} instance,
     * e.g. because it models an heap-based segment that is not based on a {@code byte[]}), or if its size is greater
     * than {@link Integer#MAX_VALUE}, or if the segment does not support the {@link #READ} access mode.
     */
    ByteBuffer asByteBuffer();

    /**
     * Copy the contents of this memory segment into a fresh byte array.
     * @return a fresh byte array copy of this memory segment.
     * @throws UnsupportedOperationException if this segment does not feature the {@link #READ} access mode, or if this
     * segment's contents cannot be copied into a {@link byte[]} instance, e.g. its size is greater than {@link Integer#MAX_VALUE},
     * @throws IllegalStateException if this segment has been closed, or if access occurs from a thread other than the
     * thread owning this segment.
     */
    byte[] toByteArray();

    /**
     * Copy the contents of this memory segment into a fresh short array.
     * @return a fresh short array copy of this memory segment.
     * @throws UnsupportedOperationException if this segment does not feature the {@link #READ} access mode, or if this
     * segment's contents cannot be copied into a {@link short[]} instance, e.g. because {@code byteSize() % 2 != 0},
     * or {@code byteSize() / 2 > Integer#MAX_VALUE}.
     * @throws IllegalStateException if this segment has been closed, or if access occurs from a thread other than the
     * thread owning this segment.
     */
    short[] toShortArray();

    /**
     * Copy the contents of this memory segment into a fresh char array.
     * @return a fresh char array copy of this memory segment.
     * @throws UnsupportedOperationException if this segment does not feature the {@link #READ} access mode, or if this
     * segment's contents cannot be copied into a {@link char[]} instance, e.g. because {@code byteSize() % 2 != 0},
     * or {@code byteSize() / 2 > Integer#MAX_VALUE}.
     * @throws IllegalStateException if this segment has been closed, or if access occurs from a thread other than the
     * thread owning this segment.
     */
    char[] toCharArray();

    /**
     * Copy the contents of this memory segment into a fresh int array.
     * @return a fresh int array copy of this memory segment.
     * @throws UnsupportedOperationException if this segment does not feature the {@link #READ} access mode, or if this
     * segment's contents cannot be copied into a {@link int[]} instance, e.g. because {@code byteSize() % 4 != 0},
     * or {@code byteSize() / 4 > Integer#MAX_VALUE}.
     * @throws IllegalStateException if this segment has been closed, or if access occurs from a thread other than the
     * thread owning this segment.
     */
    int[] toIntArray();

    /**
     * Copy the contents of this memory segment into a fresh float array.
     * @return a fresh float array copy of this memory segment.
     * @throws UnsupportedOperationException if this segment does not feature the {@link #READ} access mode, or if this
     * segment's contents cannot be copied into a {@link float[]} instance, e.g. because {@code byteSize() % 4 != 0},
     * or {@code byteSize() / 4 > Integer#MAX_VALUE}.
     * @throws IllegalStateException if this segment has been closed, or if access occurs from a thread other than the
     * thread owning this segment.
     */
    float[] toFloatArray();

    /**
     * Copy the contents of this memory segment into a fresh long array.
     * @return a fresh long array copy of this memory segment.
     * @throws UnsupportedOperationException if this segment does not feature the {@link #READ} access mode, or if this
     * segment's contents cannot be copied into a {@link long[]} instance, e.g. because {@code byteSize() % 8 != 0},
     * or {@code byteSize() / 8 > Integer#MAX_VALUE}.
     * @throws IllegalStateException if this segment has been closed, or if access occurs from a thread other than the
     * thread owning this segment.
     */
    long[] toLongArray();

    /**
     * Copy the contents of this memory segment into a fresh double array.
     * @return a fresh double array copy of this memory segment.
     * @throws UnsupportedOperationException if this segment does not feature the {@link #READ} access mode, or if this
     * segment's contents cannot be copied into a {@link double[]} instance, e.g. because {@code byteSize() % 8 != 0},
     * or {@code byteSize() / 8 > Integer#MAX_VALUE}.
     * @throws IllegalStateException if this segment has been closed, or if access occurs from a thread other than the
     * thread owning this segment.
     */
    double[] toDoubleArray();

    /**
     * Creates a new buffer memory segment that models the memory associated with the given byte
     * buffer. The segment starts relative to the buffer's position (inclusive)
     * and ends relative to the buffer's limit (exclusive).
     * <p>
     * The segment will feature all <a href="#access-modes">access modes</a> (see {@link #ALL_ACCESS}),
     * unless the given buffer is {@linkplain ByteBuffer#isReadOnly() read-only} in which case the segment will
     * not feature the {@link #WRITE} access mode.
     * <p>
     * The resulting memory segment keeps a reference to the backing buffer, to ensure it remains <em>reachable</em>
     * for the life-time of the segment.
     *
     * @param bb the byte buffer backing the buffer memory segment.
     * @return a new buffer memory segment.
     */
    static MemorySegment ofByteBuffer(ByteBuffer bb) {
        return AbstractMemorySegmentImpl.ofBuffer(bb);
    }

    /**
     * Creates a new array memory segment that models the memory associated with a given heap-allocated byte array.
     * <p>
     * The resulting memory segment keeps a reference to the backing array, to ensure it remains <em>reachable</em>
     * for the life-time of the segment. The segment will feature all <a href="#access-modes">access modes</a>
     * (see {@link #ALL_ACCESS}).
     *
     * @param arr the primitive array backing the array memory segment.
     * @return a new array memory segment.
     */
    static MemorySegment ofArray(byte[] arr) {
        return HeapMemorySegmentImpl.makeArraySegment(arr);
    }

    /**
     * Creates a new array memory segment that models the memory associated with a given heap-allocated char array.
     * <p>
     * The resulting memory segment keeps a reference to the backing array, to ensure it remains <em>reachable</em>
     * for the life-time of the segment. The segment will feature all <a href="#access-modes">access modes</a>
     * (see {@link #ALL_ACCESS}).
     *
     * @param arr the primitive array backing the array memory segment.
     * @return a new array memory segment.
     */
    static MemorySegment ofArray(char[] arr) {
        return HeapMemorySegmentImpl.makeArraySegment(arr);
    }

    /**
     * Creates a new array memory segment that models the memory associated with a given heap-allocated short array.
     * <p>
     * The resulting memory segment keeps a reference to the backing array, to ensure it remains <em>reachable</em>
     * for the life-time of the segment. The segment will feature all <a href="#access-modes">access modes</a>
     * (see {@link #ALL_ACCESS}).
     *
     * @param arr the primitive array backing the array memory segment.
     * @return a new array memory segment.
     */
    static MemorySegment ofArray(short[] arr) {
        return HeapMemorySegmentImpl.makeArraySegment(arr);
    }

    /**
     * Creates a new array memory segment that models the memory associated with a given heap-allocated int array.
     * <p>
     * The resulting memory segment keeps a reference to the backing array, to ensure it remains <em>reachable</em>
     * for the life-time of the segment. The segment will feature all <a href="#access-modes">access modes</a>.
     *
     * @param arr the primitive array backing the array memory segment.
     * @return a new array memory segment.
     */
    static MemorySegment ofArray(int[] arr) {
        return HeapMemorySegmentImpl.makeArraySegment(arr);
    }

    /**
     * Creates a new array memory segment that models the memory associated with a given heap-allocated float array.
     * <p>
     * The resulting memory segment keeps a reference to the backing array, to ensure it remains <em>reachable</em>
     * for the life-time of the segment. The segment will feature all <a href="#access-modes">access modes</a>
     * (see {@link #ALL_ACCESS}).
     *
     * @param arr the primitive array backing the array memory segment.
     * @return a new array memory segment.
     */
    static MemorySegment ofArray(float[] arr) {
        return HeapMemorySegmentImpl.makeArraySegment(arr);
    }

    /**
     * Creates a new array memory segment that models the memory associated with a given heap-allocated long array.
     * <p>
     * The resulting memory segment keeps a reference to the backing array, to ensure it remains <em>reachable</em>
     * for the life-time of the segment. The segment will feature all <a href="#access-modes">access modes</a>
     * (see {@link #ALL_ACCESS}).
     *
     * @param arr the primitive array backing the array memory segment.
     * @return a new array memory segment.
     */
    static MemorySegment ofArray(long[] arr) {
        return HeapMemorySegmentImpl.makeArraySegment(arr);
    }

    /**
     * Creates a new array memory segment that models the memory associated with a given heap-allocated double array.
     * <p>
     * The resulting memory segment keeps a reference to the backing array, to ensure it remains <em>reachable</em>
     * for the life-time of the segment. The segment will feature all <a href="#access-modes">access modes</a>
     * (see {@link #ALL_ACCESS}).
     *
     * @param arr the primitive array backing the array memory segment.
     * @return a new array memory segment.
     */
    static MemorySegment ofArray(double[] arr) {
        return HeapMemorySegmentImpl.makeArraySegment(arr);
    }

    /**
     * Creates a new native memory segment that models a newly allocated block of off-heap memory with given layout.
     * <p>
     * This is equivalent to the following code:
     * <blockquote><pre>{@code
    allocateNative(layout.bytesSize(), layout.bytesAlignment());
     * }</pre></blockquote>
     *
     * @implNote The block of off-heap memory associated with the returned native memory segment is initialized to zero.
     * Moreover, a client is responsible to call the {@link MemorySegment#close()} on a native memory segment,
     * to make sure the backing off-heap memory block is deallocated accordingly. Failure to do so will result in off-heap memory leaks.
     *
     * @param layout the layout of the off-heap memory block backing the native memory segment.
     * @return a new native memory segment.
     * @throws IllegalArgumentException if the specified layout has illegal size or alignment constraint.
     */
    static MemorySegment allocateNative(MemoryLayout layout) {
        return allocateNative(layout.byteSize(), layout.byteAlignment());
    }

    /**
     * Creates a new native memory segment that models a newly allocated block of off-heap memory with given size (in bytes).
     * <p>
     * This is equivalent to the following code:
     * <blockquote><pre>{@code
allocateNative(bytesSize, 1);
     * }</pre></blockquote>
     *
     * @implNote The block of off-heap memory associated with the returned native memory segment is initialized to zero.
     * Moreover, a client is responsible to call the {@link MemorySegment#close()} on a native memory segment,
     * to make sure the backing off-heap memory block is deallocated accordingly. Failure to do so will result in off-heap memory leaks.
     *
     * @param bytesSize the size (in bytes) of the off-heap memory block backing the native memory segment.
     * @return a new native memory segment.
     * @throws IllegalArgumentException if {@code bytesSize < 0}.
     */
    static MemorySegment allocateNative(long bytesSize) {
        return allocateNative(bytesSize, 1);
    }

    /**
     * Creates a new mapped memory segment that models a memory-mapped region of a file from a given path.
     * <p>
     * The segment will feature all <a href="#access-modes">access modes</a> (see {@link #ALL_ACCESS}),
     * unless the given mapping mode is {@linkplain FileChannel.MapMode#READ_ONLY READ_ONLY}, in which case
     * the segment will not feature the {@link #WRITE} access mode.
     *
     * @implNote When obtaining a mapped segment from a newly created file, the initialization state of the contents of the block
     * of mapped memory associated with the returned mapped memory segment is unspecified and should not be relied upon.
     *
     * @param path the path to the file to memory map.
     * @param bytesOffset the offset (expressed in bytes) within the file at which the mapped segment is to start.
     * @param bytesSize the size (in bytes) of the mapped memory backing the memory segment.
     * @param mapMode a file mapping mode, see {@link FileChannel#map(FileChannel.MapMode, long, long)}; the chosen mapping mode
     *                might affect the behavior of the returned memory mapped segment (see {@link MappedMemorySegment#force()}).
     * @return a new mapped memory segment.
     * @throws IllegalArgumentException if {@code bytesOffset < 0}.
     * @throws IllegalArgumentException if {@code bytesSize < 0}.
     * @throws UnsupportedOperationException if an unsupported map mode is specified.
     * @throws IOException if the specified path does not point to an existing file, or if some other I/O error occurs.
     */
    static MappedMemorySegment mapFromPath(Path path, long bytesOffset, long bytesSize, FileChannel.MapMode mapMode) throws IOException {
        return MappedMemorySegmentImpl.makeMappedSegment(path, bytesOffset, bytesSize, mapMode);
    }

    /**
     * Creates a new native memory segment that models a newly allocated block of off-heap memory with given size and
     * alignment constraint (in bytes). The segment will feature all <a href="#access-modes">access modes</a>
     * (see {@link #ALL_ACCESS}).
     *
     * @implNote The block of off-heap memory associated with the returned native memory segment is initialized to zero.
     * Moreover, a client is responsible to call the {@link MemorySegment#close()} on a native memory segment,
     * to make sure the backing off-heap memory block is deallocated accordingly. Failure to do so will result in off-heap memory leaks.
     *
     * @param bytesSize the size (in bytes) of the off-heap memory block backing the native memory segment.
     * @param alignmentBytes the alignment constraint (in bytes) of the off-heap memory block backing the native memory segment.
     * @return a new native memory segment.
     * @throws IllegalArgumentException if {@code bytesSize < 0}, {@code alignmentBytes < 0}, or if {@code alignmentBytes}
     * is not a power of 2.
     */
    static MemorySegment allocateNative(long bytesSize, long alignmentBytes) {
        if (bytesSize <= 0) {
            throw new IllegalArgumentException("Invalid allocation size : " + bytesSize);
        }

        if (alignmentBytes < 0 ||
                ((alignmentBytes & (alignmentBytes - 1)) != 0L)) {
            throw new IllegalArgumentException("Invalid alignment constraint : " + alignmentBytes);
        }

        return NativeMemorySegmentImpl.makeNativeSegment(bytesSize, alignmentBytes);
    }

    /**
     * Returns a native memory segment whose base address is {@link MemoryAddress#NULL} and whose size is {@link Long#MAX_VALUE}.
     * This method can be very useful when dereferencing memory addresses obtained when interacting with native libraries.
     * The segment will feature the {@link #READ} and {@link #WRITE} <a href="#access-modes">access modes</a>.
     * Equivalent to (but likely more efficient than) the following code:
     * <pre>{@code
    MemorySegment.ofNativeRestricted(MemoryAddress.NULL, Long.MAX_VALUE, null, null, null)
                 .withAccessModes(READ | WRITE);
     * }</pre>
     * <p>
     * This method is <em>restricted</em>. Restricted methods are unsafe, and, if used incorrectly, their use might crash
     * the JVM or, worse, silently result in memory corruption. Thus, clients should refrain from depending on
     * restricted methods, and use safe and supported functionalities, where possible.
     *
     * @return a memory segment whose base address is {@link MemoryAddress#NULL} and whose size is {@link Long#MAX_VALUE}.
     * @throws IllegalAccessError if the runtime property {@code foreign.restricted} is not set to either
     * {@code permit}, {@code warn} or {@code debug} (the default value is set to {@code deny}).
     */
    static MemorySegment ofNativeRestricted() {
        Utils.checkRestrictedAccess("MemorySegment.ofNativeRestricted");
        return NativeMemorySegmentImpl.EVERYTHING;
    }

    /**
     * Returns a new native memory segment with given base address and size; the returned segment has its own temporal
     * bounds, and can therefore be closed; closing such a segment can optionally result in calling an user-provided cleanup
     * action. This method can be very useful when interacting with custom native memory sources (e.g. custom allocators,
     * GPU memory, etc.), where an address to some underlying memory region is typically obtained from native code
     * (often as a plain {@code long} value). The segment will feature all <a href="#access-modes">access modes</a>
     * (see {@link #ALL_ACCESS}).
     * <p>
     * This method is <em>restricted</em>. Restricted methods are unsafe, and, if used incorrectly, their use might crash
     * the JVM or, worse, silently result in memory corruption. Thus, clients should refrain from depending on
     * restricted methods, and use safe and supported functionalities, where possible.
     *
     * @param addr the desired base address
     * @param bytesSize the desired size.
     * @param owner the desired owner thread. If {@code owner == null}, the returned segment is <em>not</em> confined.
     * @param cleanup a cleanup action to be executed when the {@link MemorySegment#close()} method is called on the
     *                returned segment. If {@code cleanup == null}, no cleanup action is executed.
     * @param attachment an object that must be kept alive by the returned segment; this can be useful when
     *                   the returned segment depends on memory which could be released if a certain object
     *                   is determined to be unreacheable. In most cases this will be set to {@code null}.
     * @return a new native memory segment with given base address, size, owner, cleanup action and object attachment.
     * @throws IllegalArgumentException if {@code bytesSize <= 0}.
     * @throws UnsupportedOperationException if {@code addr} is associated with an heap segment.
     * @throws IllegalAccessError if the runtime property {@code foreign.restricted} is not set to either
     * {@code permit}, {@code warn} or {@code debug} (the default value is set to {@code deny}).
     * @throws NullPointerException if {@code addr == null}.
     */
    static MemorySegment ofNativeRestricted(MemoryAddress addr, long bytesSize, Thread owner, Runnable cleanup, Object attachment) {
        Objects.requireNonNull(addr);
        if (bytesSize <= 0) {
            throw new IllegalArgumentException("Invalid size : " + bytesSize);
        }
        Utils.checkRestrictedAccess("MemorySegment.ofNativeRestricted");
        return NativeMemorySegmentImpl.makeNativeSegmentUnchecked(addr, bytesSize, owner, cleanup, attachment);
    }

    // access mode masks

    /**
     * Read access mode; read operations are supported by a segment which supports this access mode.
     * @see MemorySegment#accessModes()
     * @see MemorySegment#withAccessModes(int)
     */
    int READ = 1;

    /**
     * Write access mode; write operations are supported by a segment which supports this access mode.
     * @see MemorySegment#accessModes()
     * @see MemorySegment#withAccessModes(int)
     */
    int WRITE = READ << 1;

    /**
     * Close access mode; calling {@link #close()} is supported by a segment which supports this access mode.
     * @see MemorySegment#accessModes()
     * @see MemorySegment#withAccessModes(int)
     */
    int CLOSE = WRITE << 1;

    /**
     * Share access mode; this segment support sharing with threads other than the owner thread (see {@link #withOwnerThread(Thread)}}).
     * (see {@link #spliterator(MemorySegment, SequenceLayout)}).
     * @see MemorySegment#accessModes()
     * @see MemorySegment#withAccessModes(int)
     */
    int SHARE = CLOSE << 1;

    /**
     * Handoff access mode; this segment support serial thread-confinement via thread ownership changes
     * (see {@link #withOwnerThread(Thread)}).
     * @see MemorySegment#accessModes()
     * @see MemorySegment#withAccessModes(int)
     */
    int HANDOFF = SHARE << 1;

    /**
     * Default access mode; this is a union of all the access modes supported by memory segments.
     * @see MemorySegment#accessModes()
     * @see MemorySegment#withAccessModes(int)
     */
    int ALL_ACCESS = READ | WRITE | CLOSE | SHARE | HANDOFF;
}<|MERGE_RESOLUTION|>--- conflicted
+++ resolved
@@ -102,6 +102,10 @@
  *     these segments are discarded in a timely manner, so as not to prevent garbage collection to reclaim the underlying
  *     objects.</li>
  * </ul>
+ * 
+ * Clients can register a memory segment against a {@link Cleaner}, to make sure that underlying resources associated with
+ * that segment will be released when the segment becomes <em>unreachable</em> (see {@link #registerCleaner(Cleaner)});
+ * this might be useful to prevent native memory leaks.
  *
  * <h2><a id = "access-modes">Access modes</a></h2>
  *
@@ -189,35 +193,19 @@
     MemoryAddress address();
 
     /**
-<<<<<<< HEAD
-     * Obtains a new <em>shared</em>memory segment backed by the same underlying memory region as this segment,
-     * but no owner thread. As a side-effect, this segment will be marked as <em>not alive</em>,
-     * and subsequent operations on this segment will result in runtime errors.
-     * <p>
-     * Write accesses to the segment's content <a href="../../../java/util/concurrent/package-summary.html#MemoryVisibility"><i>happens-before</i></a>
-     * hand-over from the current owner thread to the new owner thread, which in turn <i>happens before</i> read accesses to the segment's contents on
-     * the new owner thread.
-     *
-     * @return a new <em>shared</em> memory segment backed by the same underlying memory region as this segment,
-     *      and which has no owner thread.
+     * Register this memory segment instance against a {@link Cleaner} object. This allows for the segment to be closed
+     * as soon as it becomes <em>unreachable</em>, which might be helpful in preventing native memory leaks.
+     * @apiNote Calling this method multiple times, even concurrently (from multiple threads, if this segment is shared)
+     * is allowed; the implementation guarantees that the memory resources associated with this segment will be released
+     * at most once. Also, in case the segment has been closed explicitly (see {@link #close}) no further action will be
+     * taken by the GC when the segment later becomes unreachable.
+     * @param cleaner the {@link Cleaner} object responsible for cleaning up this memory segment.
      * @throws IllegalStateException if this segment is not <em>alive</em>, or if access occurs from a thread other than the
-     * thread owning this segment.
-     * thread (see {@link #spliterator(MemorySegment, SequenceLayout)}).
-     * @throws NullPointerException if {@code newOwner == null}
-     * @throws IllegalArgumentException if the segment is already a confined segment owner by {@code newOnwer}.
-     * @throws UnsupportedOperationException if this segment does not support the {@link #HANDOFF} access mode.
-     */
-    MemorySegment share();
-
-    /**
-     * SOme
-     * @return
+     * thread owning this segment
      */
     void registerCleaner(Cleaner cleaner);
 
     /**
-=======
->>>>>>> 55fb4379
      * Returns a spliterator for the given memory segment. The returned spliterator reports {@link Spliterator#SIZED},
      * {@link Spliterator#SUBSIZED}, {@link Spliterator#IMMUTABLE}, {@link Spliterator#NONNULL} and {@link Spliterator#ORDERED}
      * characteristics.
