/*
 *  Copyright (c) 2019, Oracle and/or its affiliates. All rights reserved.
 *  DO NOT ALTER OR REMOVE COPYRIGHT NOTICES OR THIS FILE HEADER.
 *
 *  This code is free software; you can redistribute it and/or modify it
 *  under the terms of the GNU General Public License version 2 only, as
 *  published by the Free Software Foundation.  Oracle designates this
 *  particular file as subject to the "Classpath" exception as provided
 *  by Oracle in the LICENSE file that accompanied this code.
 *
 *  This code is distributed in the hope that it will be useful, but WITHOUT
 *  ANY WARRANTY; without even the implied warranty of MERCHANTABILITY or
 *  FITNESS FOR A PARTICULAR PURPOSE.  See the GNU General Public License
 *  version 2 for more details (a copy is included in the LICENSE file that
 *  accompanied this code).
 *
 *  You should have received a copy of the GNU General Public License version
 *  2 along with this work; if not, write to the Free Software Foundation,
 *  Inc., 51 Franklin St, Fifth Floor, Boston, MA 02110-1301 USA.
 *
 *   Please contact Oracle, 500 Oracle Parkway, Redwood Shores, CA 94065 USA
 *  or visit www.oracle.com if you need additional information or have any
 *  questions.
 *
 */

package jdk.incubator.foreign;

import java.nio.ByteBuffer;

import jdk.internal.foreign.AbstractMemorySegmentImpl;
import jdk.internal.foreign.HeapMemorySegmentImpl;
import jdk.internal.foreign.MappedMemorySegmentImpl;
import jdk.internal.foreign.MemoryScope;
import jdk.internal.foreign.NativeMemorySegmentImpl;
import jdk.internal.foreign.Utils;

import java.io.IOException;
import java.nio.channels.FileChannel;
import java.nio.file.Path;
import java.util.Objects;
import java.util.Spliterator;

/**
 * A memory segment models a contiguous region of memory. A memory segment is associated with both spatial
 * and temporal bounds (e.g. a {@link ResourceScope}). Spatial bounds ensure that memory access operations on a memory segment cannot affect a memory location
 * which falls <em>outside</em> the boundaries of the memory segment being accessed. Temporal bounds ensure that memory access
 * operations on a segment cannot occur after the resource scope associated with a memory segment has been closed (see {@link ResourceScope#close()}).
 * <p>
 * All implementations of this interface must be <a href="{@docRoot}/java.base/java/lang/doc-files/ValueBased.html">value-based</a>;
 * programmers should treat instances that are {@linkplain Object#equals(Object) equal} as interchangeable and should not
 * use instances for synchronization, or unpredictable behavior may occur. For example, in a future release,
 * synchronization may fail. The {@code equals} method should be used for comparisons.
 * <p>
 * Non-platform classes should not implement {@linkplain MemorySegment} directly.
 *
 * <p> Unless otherwise specified, passing a {@code null} argument, or an array argument containing one or more {@code null}
 * elements to a method in this class causes a {@link NullPointerException NullPointerException} to be thrown. </p>
 *
 * <h2>Constructing memory segments</h2>
 *
 * There are multiple ways to obtain a memory segment. First, memory segments backed by off-heap memory can
 * be allocated using one of the many factory methods provided (see {@link MemorySegment#allocateNative(MemoryLayout)},
 * {@link MemorySegment#allocateNative(long)} and {@link MemorySegment#allocateNative(long, long)}). Memory segments obtained
 * in this way are called <em>native memory segments</em>.
 * <p>
 * It is also possible to obtain a memory segment backed by an existing heap-allocated Java array,
 * using one of the provided factory methods (e.g. {@link MemorySegment#ofArray(int[])}). Memory segments obtained
 * in this way are called <em>array memory segments</em>.
 * <p>
 * It is possible to obtain a memory segment backed by an existing Java byte buffer (see {@link ByteBuffer}),
 * using the factory method {@link MemorySegment#ofByteBuffer(ByteBuffer)}.
 * Memory segments obtained in this way are called <em>buffer memory segments</em>. Note that buffer memory segments might
 * be backed by native memory (as in the case of native memory segments) or heap memory (as in the case of array memory segments),
 * depending on the characteristics of the byte buffer instance the segment is associated with. For instance, a buffer memory
 * segment obtained from a byte buffer created with the {@link ByteBuffer#allocateDirect(int)} method will be backed
 * by native memory.
 * <p>
 * Finally, it is also possible to obtain a memory segment backed by a memory-mapped file using the factory method
 * {@link MemorySegment#mapFile(Path, long, long, FileChannel.MapMode)}. Such memory segments are called <em>mapped memory segments</em>;
 * mapped memory segments are associated with an underlying file descriptor. For more operations on mapped memory segments, please refer to the
 * {@link MappedMemorySegments} class.
 *
 * <h2>Lifecycle and confinement</h2>
 *
 * Memory segments are associated to a resource scope (see {@link ResourceScope}), which can be accessed using
 * the {@link #scope()} method. As for all resources associated with a resource scope, a segment cannot be
 * accessed after its corresponding scope has been closed. For instance, the following code will result in an
 * exception:
 * <blockquote><pre>{@code
MemorySegment segment = null;
try (ResourceScope scope = ResourceScope.ofConfined()) {
    segment = MemorySegment.allocateNative(8, 1, scope);
}
MemoryAccess.getLong(segment); // already closed!
 * }</pre></blockquote>
 * Additionally, access to a memory segment in subject to the thread-confinement checks enforced by the owning scope; that is,
 * if the segment is associated with a shared scope, it can be accessed by multiple threads; if it is associated with a confined
 * scope, it can only be accessed by the thread which own the scope.
 * <p>
 * Heap and buffer segments are always associated with a <em>global</em>, shared scope. This scope cannot be closed,
 * and can be considered as <em>always alive</em>.
 *
 * <h2>Memory segment views</h2>
 *
 * Memory segments support <em>views</em>. For instance, it is possible to create an <em>immutable</em> view of a memory segment, as follows:
 * <blockquote><pre>{@code
MemorySegment segment = ...
MemorySegment roSegment = segment.asReadOnly();
 * }</pre></blockquote>
 * It is also possible to create views whose spatial bounds are stricter than the ones of the original segment
 * (see {@link MemorySegment#asSlice(long, long)}).
 * <p>
 * Temporal bounds of the original segment are inherited by the views; that is, when the scope associated with a segment
 * is closed, all the views associated with that segment will also be rendered inaccessible.
 * <p>
 * To allow for interoperability with existing code, a byte buffer view can be obtained from a memory segment
 * (see {@link #asByteBuffer()}). This can be useful, for instance, for those clients that want to keep using the
 * {@link ByteBuffer} API, but need to operate on large memory segments. Byte buffers obtained in such a way support
 * the same spatial and temporal access restrictions associated to the memory segment from which they originated.
 *
 * <h2>Spliterator support</h2>
 *
 * A client might obtain a {@link Spliterator} from a segment, which can then be used to slice the segment and allow multiple
 * threads to work in parallel on disjoint segment slices (to do this, the segment has to be associated with a shared scope).
 * The following code can be used to sum all int values in a memory segment in parallel:
 *
 * <blockquote><pre>{@code
try (ResourceScope scope = ResourceScope.ofShared()) {
    SequenceLayout SEQUENCE_LAYOUT = MemoryLayout.ofSequence(1024, MemoryLayouts.JAVA_INT);
    MemorySegment segment = MemorySegment.allocateNative(SEQUENCE_LAYOUT, scope);
    VarHandle VH_int = SEQUENCE_LAYOUT.elementLayout().varHandle(int.class);
    int sum = StreamSupport.stream(segment.spliterator(SEQUENCE_LAYOUT), true)
                           .mapToInt(s -> (int)VH_int.get(s.address()))
                           .sum();
}
 * }</pre></blockquote>
 *
 * @apiNote In the future, if the Java language permits, {@link MemorySegment}
 * may become a {@code sealed} interface, which would prohibit subclassing except by other explicitly permitted subtypes.
 *
 * @implSpec
 * Implementations of this interface are immutable, thread-safe and <a href="{@docRoot}/java.base/java/lang/doc-files/ValueBased.html">value-based</a>.
 */
public interface MemorySegment extends Addressable {

    /**
     * The base memory address associated with this memory segment. The returned address is
     * a <em>checked</em> memory address and can therefore be used in dereference operations
     * (see {@link MemoryAddress}).
     * @return The base memory address.
     * @throws IllegalStateException if this segment is not <em>alive</em>, or if access occurs from a thread other than the
     * thread owning this segment
     */
    @Override
    MemoryAddress address();

    /**
     * Returns a spliterator for this memory segment. The returned spliterator reports {@link Spliterator#SIZED},
     * {@link Spliterator#SUBSIZED}, {@link Spliterator#IMMUTABLE}, {@link Spliterator#NONNULL} and {@link Spliterator#ORDERED}
     * characteristics.
     * <p>
     * The returned spliterator splits this segment according to the specified sequence layout; that is,
     * if the supplied layout is a sequence layout whose element count is {@code N}, then calling {@link Spliterator#trySplit()}
     * will result in a spliterator serving approximatively {@code N/2} elements (depending on whether N is even or not).
     * As such, splitting is possible as long as {@code N >= 2}. The spliterator returns segments that feature the same
     * scope as the given segment.
     * <p>
     * The returned spliterator effectively allows to slice this segment into disjoint sub-segments, which can then
     * be processed in parallel by multiple threads (if the segment is shared).
     *
     * @param layout the layout to be used for splitting.
     * @return the element spliterator for this segment
     * @throws IllegalStateException if the segment is not <em>alive</em>, or if access occurs from a thread other than the
     * thread owning this segment
     */
    Spliterator<MemorySegment> spliterator(SequenceLayout layout);

    /**
     * Returns the resource scope associated with this memory segment.
     * @return the resource scope associated with this memory segment.
     */
    ResourceScope scope();

    /**
     * The size (in bytes) of this memory segment.
     * @return The size (in bytes) of this memory segment.
     */
    long byteSize();

    /**
     * Obtains a new memory segment view whose base address is the same as the base address of this segment plus a given offset,
     * and whose new size is specified by the given argument.
     *
     * @see #asSlice(long)
     * @see #asSlice(MemoryAddress)
     * @see #asSlice(MemoryAddress, long)
     *
     * @param offset The new segment base offset (relative to the current segment base address), specified in bytes.
     * @param newSize The new segment size, specified in bytes.
     * @return a new memory segment view with updated base/limit addresses.
     * @throws IndexOutOfBoundsException if {@code offset < 0}, {@code offset > byteSize()}, {@code newSize < 0}, or {@code newSize > byteSize() - offset}
     */
    MemorySegment asSlice(long offset, long newSize);

    /**
     * Obtains a new memory segment view whose base address is the given address, and whose new size is specified by the given argument.
     * <p>
     * Equivalent to the following code:
     * <pre>{@code
    asSlice(newBase.segmentOffset(this), newSize);
     * }</pre>
     *
     * @see #asSlice(long)
     * @see #asSlice(MemoryAddress)
     * @see #asSlice(long, long)
     *
     * @param newBase The new segment base address.
     * @param newSize The new segment size, specified in bytes.
     * @return a new memory segment view with updated base/limit addresses.
     * @throws IndexOutOfBoundsException if {@code offset < 0}, {@code offset > byteSize()}, {@code newSize < 0}, or {@code newSize > byteSize() - offset}
     */
    default MemorySegment asSlice(MemoryAddress newBase, long newSize) {
        Objects.requireNonNull(newBase);
        return asSlice(newBase.segmentOffset(this), newSize);
    }

    /**
     * Obtains a new memory segment view whose base address is the same as the base address of this segment plus a given offset,
     * and whose new size is computed by subtracting the specified offset from this segment size.
     * <p>
     * Equivalent to the following code:
     * <pre>{@code
    asSlice(offset, byteSize() - offset);
     * }</pre>
     *
     * @see #asSlice(MemoryAddress)
     * @see #asSlice(MemoryAddress, long)
     * @see #asSlice(long, long)
     *
     * @param offset The new segment base offset (relative to the current segment base address), specified in bytes.
     * @return a new memory segment view with updated base/limit addresses.
     * @throws IndexOutOfBoundsException if {@code offset < 0}, or {@code offset > byteSize()}.
     */
    default MemorySegment asSlice(long offset) {
        return asSlice(offset, byteSize() - offset);
    }

    /**
     * Obtains a new memory segment view whose base address is the given address, and whose new size is computed by subtracting
     * the address offset relative to this segment (see {@link MemoryAddress#segmentOffset(MemorySegment)}) from this segment size.
     * <p>
     * Equivalent to the following code:
     * <pre>{@code
    asSlice(newBase.segmentOffset(this));
     * }</pre>
     *
     * @see #asSlice(long)
     * @see #asSlice(MemoryAddress, long)
     * @see #asSlice(long, long)
     *
     * @param newBase The new segment base offset (relative to the current segment base address), specified in bytes.
     * @return a new memory segment view with updated base/limit addresses.
     * @throws IndexOutOfBoundsException if {@code address.segmentOffset(this) < 0}, or {@code address.segmentOffset(this) > byteSize()}.
     */
    default MemorySegment asSlice(MemoryAddress newBase) {
        Objects.requireNonNull(newBase);
        return asSlice(newBase.segmentOffset(this));
    }

    /**
     * Is this segment read-only?
     * @return {@code true}, if this segment is read-only.
     * @see #asReadOnly()
     */
    boolean isReadOnly();

    /**
     * Obtains a read-only view of this segment. The resulting segment will be identical to this one, but
     * attempts to overwrite the contents of the returned segment will cause runtime exceptions.
     * @return a read-only view of this segment
     * @see #isReadOnly()
     */
    MemorySegment asReadOnly();

    /**
     * Is this a mapped segment? Returns true if this segment is a mapped memory segment,
     * created using the {@link #mapFile(Path, long, long, FileChannel.MapMode)} factory, or a buffer segment
     * derived from a {@link java.nio.MappedByteBuffer} using the {@link #ofByteBuffer(ByteBuffer)} factory.
     * @return {@code true} if this segment is a mapped segment.
     */
    boolean isMapped();

    /**
     * Fills a value into this memory segment.
     * <p>
     * More specifically, the given value is filled into each address of this
     * segment. Equivalent to (but likely more efficient than) the following code:
     *
     * <pre>{@code
byteHandle = MemoryLayout.ofSequence(MemoryLayouts.JAVA_BYTE)
         .varHandle(byte.class, MemoryLayout.PathElement.sequenceElement());
for (long l = 0; l < segment.byteSize(); l++) {
     byteHandle.set(segment.address(), l, value);
}
     * }</pre>
     *
     * without any regard or guarantees on the ordering of particular memory
     * elements being set.
     * <p>
     * Fill can be useful to initialize or reset the memory of a segment.
     *
     * @param value the value to fill into this segment
     * @return this memory segment
     * @throws IllegalStateException if this segment is not <em>alive</em>, or if access occurs from a thread other than the
     * thread owning this segment
     * @throws UnsupportedOperationException if this segment is read-only (see {@link #isReadOnly()}).
     */
    MemorySegment fill(byte value);

    /**
     * Performs a bulk copy from given source segment to this segment. More specifically, the bytes at
     * offset {@code 0} through {@code src.byteSize() - 1} in the source segment are copied into this segment
     * at offset {@code 0} through {@code src.byteSize() - 1}.
     * If the source segment overlaps with this segment, then the copying is performed as if the bytes at
     * offset {@code 0} through {@code src.byteSize() - 1} in the source segment were first copied into a
     * temporary segment with size {@code bytes}, and then the contents of the temporary segment were copied into
     * this segment at offset {@code 0} through {@code src.byteSize() - 1}.
     * <p>
     * The result of a bulk copy is unspecified if, in the uncommon case, the source segment and this segment
     * do not overlap, but refer to overlapping regions of the same backing storage using different addresses.
     * For example, this may occur if the same file is {@link MemorySegment#mapFile mapped} to two segments.
     *
     * @param src the source segment.
     * @throws IndexOutOfBoundsException if {@code src.byteSize() > this.byteSize()}.
     * @throws IllegalStateException if either the source segment or this segment have been already closed,
     * or if access occurs from a thread other than the thread owning either segment.
     * @throws UnsupportedOperationException if this segment is read-only (see {@link #isReadOnly()}).
     */
    void copyFrom(MemorySegment src);

    /**
     * Finds and returns the offset, in bytes, of the first mismatch between
     * this segment and a given other segment. The offset is relative to the
     * {@link #address() base address} of each segment and will be in the
     * range of 0 (inclusive) up to the {@link #byteSize() size} (in bytes) of
     * the smaller memory segment (exclusive).
     * <p>
     * If the two segments share a common prefix then the returned offset is
     * the length of the common prefix and it follows that there is a mismatch
     * between the two segments at that offset within the respective segments.
     * If one segment is a proper prefix of the other then the returned offset is
     * the smaller of the segment sizes, and it follows that the offset is only
     * valid for the larger segment. Otherwise, there is no mismatch and {@code
     * -1} is returned.
     *
     * @param other the segment to be tested for a mismatch with this segment
     * @return the relative offset, in bytes, of the first mismatch between this
     * and the given other segment, otherwise -1 if no mismatch
     * @throws IllegalStateException if either this segment of the other segment
     * have been already closed, or if access occurs from a thread other than the
     * thread owning either segment
     */
    long mismatch(MemorySegment other);

    /**
     * Wraps this segment in a {@link ByteBuffer}. Some of the properties of the returned buffer are linked to
     * the properties of this segment. For instance, if this segment is <em>immutable</em>
     * (e.g. the segment is a read-only segment, see {@link #isReadOnly()}), then the resulting buffer is <em>read-only</em>
     * (see {@link ByteBuffer#isReadOnly()}. Additionally, if this is a native memory segment, the resulting buffer is
     * <em>direct</em> (see {@link ByteBuffer#isDirect()}).
     * <p>
     * The returned buffer's position (see {@link ByteBuffer#position()} is initially set to zero, while
     * the returned buffer's capacity and limit (see {@link ByteBuffer#capacity()} and {@link ByteBuffer#limit()}, respectively)
     * are set to this segment' size (see {@link MemorySegment#byteSize()}). For this reason, a byte buffer cannot be
     * returned if this segment' size is greater than {@link Integer#MAX_VALUE}.
     * <p>
     * The life-cycle of the returned buffer will be tied to that of this segment. That is, accessing the returned buffer
     * after the scope associated with this segment has been closed (see {@link ResourceScope#close()}, will throw an {@link IllegalStateException}.
     * <p>
     * If this segment is associated with a shared scope, calling certain I/O operations on the resulting buffer might result in
     * an unspecified exception being thrown. Examples of such problematic operations are {@link FileChannel#read(ByteBuffer)},
     * {@link FileChannel#write(ByteBuffer)}, {@link java.nio.channels.SocketChannel#read(ByteBuffer)} and
     * {@link java.nio.channels.SocketChannel#write(ByteBuffer)}.
     * <p>
     * Finally, the resulting buffer's byte order is {@link java.nio.ByteOrder#BIG_ENDIAN}; this can be changed using
     * {@link ByteBuffer#order(java.nio.ByteOrder)}.
     *
     * @return a {@link ByteBuffer} view of this memory segment.
     * @throws UnsupportedOperationException if this segment cannot be mapped onto a {@link ByteBuffer} instance,
     * e.g. because it models an heap-based segment that is not based on a {@code byte[]}), or if its size is greater
     * than {@link Integer#MAX_VALUE}.
     */
    ByteBuffer asByteBuffer();

    /**
     * Copy the contents of this memory segment into a fresh byte array.
     * @return a fresh byte array copy of this memory segment.
     * @throws IllegalStateException if this segment has been closed, or if access occurs from a thread other than the
     * thread owning this segment, or if this segment's contents cannot be copied into a {@link byte[]} instance,
     * e.g. its size is greater than {@link Integer#MAX_VALUE}.
     */
    byte[] toByteArray();

    /**
     * Copy the contents of this memory segment into a fresh short array.
     * @return a fresh short array copy of this memory segment.
     * @throws IllegalStateException if this segment has been closed, or if access occurs from a thread other than the
     * thread owning this segment, or if this segment's contents cannot be copied into a {@link short[]} instance,
     * e.g. because {@code byteSize() % 2 != 0}, or {@code byteSize() / 2 > Integer#MAX_VALUE}
     */
    short[] toShortArray();

    /**
     * Copy the contents of this memory segment into a fresh char array.
     * @return a fresh char array copy of this memory segment.
     * @throws IllegalStateException if this segment has been closed, or if access occurs from a thread other than the
     * thread owning this segment, or if this segment's contents cannot be copied into a {@link char[]} instance,
     * e.g. because {@code byteSize() % 2 != 0}, or {@code byteSize() / 2 > Integer#MAX_VALUE}.
     */
    char[] toCharArray();

    /**
     * Copy the contents of this memory segment into a fresh int array.
     * @return a fresh int array copy of this memory segment.
     * @throws IllegalStateException if this segment has been closed, or if access occurs from a thread other than the
     * thread owning this segment, or if this segment's contents cannot be copied into a {@link int[]} instance,
     * e.g. because {@code byteSize() % 4 != 0}, or {@code byteSize() / 4 > Integer#MAX_VALUE}.
     */
    int[] toIntArray();

    /**
     * Copy the contents of this memory segment into a fresh float array.
     * @return a fresh float array copy of this memory segment.
     * @throws IllegalStateException if this segment has been closed, or if access occurs from a thread other than the
     * thread owning this segment, or if this segment's contents cannot be copied into a {@link float[]} instance,
     * e.g. because {@code byteSize() % 4 != 0}, or {@code byteSize() / 4 > Integer#MAX_VALUE}.
     */
    float[] toFloatArray();

    /**
     * Copy the contents of this memory segment into a fresh long array.
     * @return a fresh long array copy of this memory segment.
     * @throws IllegalStateException if this segment has been closed, or if access occurs from a thread other than the
     * thread owning this segment, or if this segment's contents cannot be copied into a {@link long[]} instance,
     * e.g. because {@code byteSize() % 8 != 0}, or {@code byteSize() / 8 > Integer#MAX_VALUE}.
     */
    long[] toLongArray();

    /**
     * Copy the contents of this memory segment into a fresh double array.
     * @return a fresh double array copy of this memory segment.
     * @throws IllegalStateException if this segment has been closed, or if access occurs from a thread other than the
     * thread owning this segment, or if this segment's contents cannot be copied into a {@link double[]} instance,
     * e.g. because {@code byteSize() % 8 != 0}, or {@code byteSize() / 8 > Integer#MAX_VALUE}.
     */
    double[] toDoubleArray();

    /**
     * Creates a new confined buffer memory segment that models the memory associated with the given byte
     * buffer. The segment starts relative to the buffer's position (inclusive)
     * and ends relative to the buffer's limit (exclusive).
     * <p>
     * If the buffer is {@link ByteBuffer#isReadOnly() read-only}, the resulting segment will also be
     * {@link ByteBuffer#isReadOnly() read-only}. The scope associated with this segment can either be the
     * {@link ResourceScope#globalScope() global} resource scope, in case the buffer has been created independently,
     * or to some other (possibly closeable) resource scope, in case the buffer has been obtained using {@link #asByteBuffer()}.
     * <p>
     * The resulting memory segment keeps a reference to the backing buffer, keeping it <em>reachable</em>.
     *
     * @param bb the byte buffer backing the buffer memory segment.
     * @return a new buffer memory segment.
     */
    static MemorySegment ofByteBuffer(ByteBuffer bb) {
        return AbstractMemorySegmentImpl.ofBuffer(bb);
    }

    /**
     * Creates a new confined array memory segment that models the memory associated with a given heap-allocated byte array.
     * The returned segment's resource scope is set to the {@link ResourceScope#globalScope() global} resource scope.
     *
     * @param arr the primitive array backing the array memory segment.
     * @return a new array memory segment.
     */
    static MemorySegment ofArray(byte[] arr) {
        return HeapMemorySegmentImpl.OfByte.fromArray(arr);
    }

    /**
     * Creates a new confined array memory segment that models the memory associated with a given heap-allocated char array.
     * The returned segment's resource scope is set to the {@link ResourceScope#globalScope() global} resource scope.
     *
     * @param arr the primitive array backing the array memory segment.
     * @return a new array memory segment.
     */
    static MemorySegment ofArray(char[] arr) {
        return HeapMemorySegmentImpl.OfChar.fromArray(arr);
    }

    /**
     * Creates a new confined array memory segment that models the memory associated with a given heap-allocated short array.
     * The returned segment's resource scope is set to the {@link ResourceScope#globalScope() global} resource scope.
     *
     * @param arr the primitive array backing the array memory segment.
     * @return a new array memory segment.
     */
    static MemorySegment ofArray(short[] arr) {
        return HeapMemorySegmentImpl.OfShort.fromArray(arr);
    }

    /**
     * Creates a new confined array memory segment that models the memory associated with a given heap-allocated int array.
     * The returned segment's resource scope is set to the {@link ResourceScope#globalScope() global} resource scope.
     *
     * @param arr the primitive array backing the array memory segment.
     * @return a new array memory segment.
     */
    static MemorySegment ofArray(int[] arr) {
        return HeapMemorySegmentImpl.OfInt.fromArray(arr);
    }

    /**
     * Creates a new confined array memory segment that models the memory associated with a given heap-allocated float array.
     * The returned segment's resource scope is set to the {@link ResourceScope#globalScope() global} resource scope.
     *
     * @param arr the primitive array backing the array memory segment.
     * @return a new array memory segment.
     */
    static MemorySegment ofArray(float[] arr) {
        return HeapMemorySegmentImpl.OfFloat.fromArray(arr);
    }

    /**
     * Creates a new confined array memory segment that models the memory associated with a given heap-allocated long array.
     * The returned segment's resource scope is set to the {@link ResourceScope#globalScope() global} resource scope.
     *
     * @param arr the primitive array backing the array memory segment.
     * @return a new array memory segment.
     */
    static MemorySegment ofArray(long[] arr) {
        return HeapMemorySegmentImpl.OfLong.fromArray(arr);
    }

    /**
     * Creates a new confined array memory segment that models the memory associated with a given heap-allocated double array.
     * The returned segment's resource scope is set to the {@link ResourceScope#globalScope() global} resource scope.
     *
     * @param arr the primitive array backing the array memory segment.
     * @return a new array memory segment.
     */
    static MemorySegment ofArray(double[] arr) {
        return HeapMemorySegmentImpl.OfDouble.fromArray(arr);
    }

    /**
     * Creates a new confined native memory segment that models a newly allocated block of off-heap memory with given layout.
     * The returned segment is associated with a fresh, shared, resource scope which will be automatically closed when
     * the segment (or any slices and views derived from it) is no longer in use.
     * The scope associated with the returned segment cannot be closed directly e.g. by calling {@link ResourceScope#close()}.
     * <p>
     * This is equivalent to the following code:
     * <blockquote><pre>{@code
    allocateNative(layout.bytesSize(), layout.bytesAlignment());
     * }</pre></blockquote>
     * <p>
     * The block of off-heap memory associated with the returned native memory segment is initialized to zero.
     *
     * @param layout the layout of the off-heap memory block backing the native memory segment.
     * @return a new native memory segment.
     * @throws IllegalArgumentException if the specified layout has illegal size or alignment constraint.
     */
    static MemorySegment allocateNative(MemoryLayout layout) {
        return allocateNative(layout, MemoryScope.createDefault());
    }

    /**
     * Creates a new confined native memory segment that models a newly allocated block of off-heap memory with given layout
     * and resource scope. A client is responsible make sure that the resource scope associated to the returned segment is closed
     * when the segment is no longer in use. Failure to do so will result in off-heap memory leaks.
     * <p>
     * This is equivalent to the following code:
     * <blockquote><pre>{@code
    allocateNative(layout.bytesSize(), layout.bytesAlignment(), scope);
     * }</pre></blockquote>
     * <p>
     * The block of off-heap memory associated with the returned native memory segment is initialized to zero.
     *
     * @param layout the layout of the off-heap memory block backing the native memory segment.
     * @param scope the segment scope.
     * @return a new native memory segment.
     * @throws IllegalArgumentException if the specified layout has illegal size or alignment constraint.
     */
    static MemorySegment allocateNative(MemoryLayout layout, ResourceScope scope) {
        Objects.requireNonNull(scope);
        Objects.requireNonNull(layout);
        return allocateNative(layout.byteSize(), layout.byteAlignment(), scope);
    }

    /**
     * Creates a new confined native memory segment that models a newly allocated block of off-heap memory with given size (in bytes).
     * The returned segment is associated with a fresh, shared resource scope, which will be automatically closed when
     * the segment (or any slices and views derived from it) is no longer in use.
     * The scope associated with the returned segment cannot be closed directly e.g. by calling {@link ResourceScope#close()}.
     * <p>
     * This is equivalent to the following code:
     * <blockquote><pre>{@code
    allocateNative(bytesSize, 1);
     * }</pre></blockquote>
     * <p>
     * The block of off-heap memory associated with the returned native memory segment is initialized to zero.
     *
     * @param bytesSize the size (in bytes) of the off-heap memory block backing the native memory segment.
     * @return a new native memory segment.
     * @throws IllegalArgumentException if {@code bytesSize <= 0}.
     */
    static MemorySegment allocateNative(long bytesSize) {
        return allocateNative(bytesSize, 1);
    }

    /**
     * Creates a new confined native memory segment that models a newly allocated block of off-heap memory with given size (in bytes)
     * and resource scope. A client is responsible make sure that the resource scope associated to the returned segment is closed
     * when the segment is no longer in use. Failure to do so will result in off-heap memory leaks.
     * <p>
     * This is equivalent to the following code:
     * <blockquote><pre>{@code
    allocateNative(bytesSize, 1, scope);
     * }</pre></blockquote>
     * <p>
     * The block of off-heap memory associated with the returned native memory segment is initialized to zero.
     *
     * @param bytesSize the size (in bytes) of the off-heap memory block backing the native memory segment.
     * @param scope the segment scope.
     * @return a new native memory segment.
     * @throws IllegalArgumentException if {@code bytesSize <= 0}.
     */
    static MemorySegment allocateNative(long bytesSize, ResourceScope scope) {
        return allocateNative(bytesSize, 1, scope);
    }

    /**
     * Creates a new confined native memory segment that models a newly allocated block of off-heap memory with given size
     * and alignment constraints (in bytes). The returned segment is associated with a fresh, shared resource scope,
     * which will be automatically closed when the segment (or any slices and views derived from it) is no longer in use.
     * The scope associated with the returned segment cannot be closed directly e.g. by calling {@link ResourceScope#close()}.
     * <p>
     * The block of off-heap memory associated with the returned native memory segment is initialized to zero.
     *
     * @param bytesSize the size (in bytes) of the off-heap memory block backing the native memory segment.
     * @param alignmentBytes the alignment constraint (in bytes) of the off-heap memory block backing the native memory segment.
     * @return a new native memory segment.
     * @throws IllegalArgumentException if {@code bytesSize <= 0}, {@code alignmentBytes <= 0}, or if {@code alignmentBytes}
     * is not a power of 2.
     */
    static MemorySegment allocateNative(long bytesSize, long alignmentBytes) {
        return allocateNative(bytesSize, alignmentBytes, MemoryScope.createDefault());
    }

    /**
     * Creates a new confined native memory segment that models a newly allocated block of off-heap memory with given size
     * (in bytes), alignment constraint (in bytes) and resource scope. A client is responsible make sure that the resource
     * scope associated to the returned segment is closed when the segment is no longer in use.
     * Failure to do so will result in off-heap memory leaks.
     * <p>
     * The block of off-heap memory associated with the returned native memory segment is initialized to zero.
     *
     * @param bytesSize the size (in bytes) of the off-heap memory block backing the native memory segment.
     * @param alignmentBytes the alignment constraint (in bytes) of the off-heap memory block backing the native memory segment.
     * @param scope the segment scope.
     * @return a new native memory segment.
     * @throws IllegalArgumentException if {@code bytesSize <= 0}, {@code alignmentBytes <= 0}, or if {@code alignmentBytes}
     * is not a power of 2.
     */
    static MemorySegment allocateNative(long bytesSize, long alignmentBytes, ResourceScope scope) {
        Objects.requireNonNull(scope);
        if (bytesSize <= 0) {
            throw new IllegalArgumentException("Invalid allocation size : " + bytesSize);
        }

        if (alignmentBytes <= 0 ||
                ((alignmentBytes & (alignmentBytes - 1)) != 0L)) {
            throw new IllegalArgumentException("Invalid alignment constraint : " + alignmentBytes);
        }

        return NativeMemorySegmentImpl.makeNativeSegment(bytesSize, alignmentBytes, (MemoryScope) scope);
    }

    /**
     * Creates a new mapped memory segment that models a memory-mapped region of a file from a given path.
     * The returned segment is associated with a fresh, shared resource scope, which will be automatically closed when
     * the segment (or any slices and views derived from it) is no longer in use. The scope associated with the returned
     * segment cannot be closed directly e.g. by calling {@link ResourceScope#close()}.
     * <p>
     * This is equivalent to the following code:
     * <blockquote><pre>{@code
    mapFile(path, bytesOffset, bytesSize, mapMode, ResourceScope.ofShared(Cleaner.create()));
     * }</pre></blockquote>
     *
     * @implNote When obtaining a mapped segment from a newly created file, the initialization state of the contents of the block
     * of mapped memory associated with the returned mapped memory segment is unspecified and should not be relied upon.
     *
     * @param path the path to the file to memory map.
     * @param bytesOffset the offset (expressed in bytes) within the file at which the mapped segment is to start.
     * @param bytesSize the size (in bytes) of the mapped memory backing the memory segment.
     * @param mapMode a file mapping mode, see {@link FileChannel#map(FileChannel.MapMode, long, long)}; the chosen mapping mode
     *                might affect the behavior of the returned memory mapped segment (see {@link MappedMemorySegments#force(MemorySegment)}).
     * @return a new mapped memory segment.
     * @throws IllegalArgumentException if {@code bytesOffset < 0}.
     * @throws IllegalArgumentException if {@code bytesSize < 0}.
     * @throws UnsupportedOperationException if an unsupported map mode is specified, or if the {@code path} is associated
     * with a provider that does not support creating file channels.
     * @throws IOException if the specified path does not point to an existing file, or if some other I/O error occurs.
     * @throws  SecurityException If a security manager is installed and it denies an unspecified permission required by the implementation.
     * In the case of the default provider, the {@link SecurityManager#checkRead(String)} method is invoked to check
     * read access if the file is opened for reading. The {@link SecurityManager#checkWrite(String)} method is invoked to check
     * write access if the file is opened for writing.
     */
    static MemorySegment mapFile(Path path, long bytesOffset, long bytesSize, FileChannel.MapMode mapMode) throws IOException {
        return mapFile(path, bytesOffset, bytesSize, mapMode, MemoryScope.createDefault());
    }

    /**
     * Creates a new mapped memory segment that models a memory-mapped region of a file from a given path.
     * <p>
     * If the specified mapping mode is {@linkplain FileChannel.MapMode#READ_ONLY READ_ONLY}, the resulting segment
     * will be read-only (see {@link #isReadOnly()}).
     * <p>
     * The content of a mapped memory segment can change at any time, for example
     * if the content of the corresponding region of the mapped file is changed by
     * this (or another) program.  Whether or not such changes occur, and when they
     * occur, is operating-system dependent and therefore unspecified.
     * <p>
     * All or part of a mapped memory segment may become
     * inaccessible at any time, for example if the backing mapped file is truncated.  An
     * attempt to access an inaccessible region of a mapped memory segment will not
     * change the segment's content and will cause an unspecified exception to be
     * thrown either at the time of the access or at some later time.  It is
     * therefore strongly recommended that appropriate precautions be taken to
     * avoid the manipulation of a mapped file by this (or another) program, except to read or write
     * the file's content.
     *
     * @implNote When obtaining a mapped segment from a newly created file, the initialization state of the contents of the block
     * of mapped memory associated with the returned mapped memory segment is unspecified and should not be relied upon.
     *
     * @param path the path to the file to memory map.
     * @param bytesOffset the offset (expressed in bytes) within the file at which the mapped segment is to start.
     * @param bytesSize the size (in bytes) of the mapped memory backing the memory segment.
     * @param mapMode a file mapping mode, see {@link FileChannel#map(FileChannel.MapMode, long, long)}; the chosen mapping mode
     *                might affect the behavior of the returned memory mapped segment (see {@link MappedMemorySegments#force(MemorySegment)}).
     * @param scope the segment scope.
     * @return a new confined mapped memory segment.
     * @throws IllegalArgumentException if {@code bytesOffset < 0}, {@code bytesSize < 0}, or if {@code path} is not associated
     * with the default file system.
     * @throws UnsupportedOperationException if an unsupported map mode is specified.
     * @throws IOException if the specified path does not point to an existing file, or if some other I/O error occurs.
     * @throws  SecurityException If a security manager is installed and it denies an unspecified permission required by the implementation.
     * In the case of the default provider, the {@link SecurityManager#checkRead(String)} method is invoked to check
     * read access if the file is opened for reading. The {@link SecurityManager#checkWrite(String)} method is invoked to check
     * write access if the file is opened for writing.
     */
    static MemorySegment mapFile(Path path, long bytesOffset, long bytesSize, FileChannel.MapMode mapMode, ResourceScope scope) throws IOException {
        Objects.requireNonNull(scope);
        return MappedMemorySegmentImpl.makeMappedSegment(path, bytesOffset, bytesSize, mapMode, (MemoryScope) scope);
    }

    /**
     * Returns a native memory segment whose base address is {@link MemoryAddress#NULL} and whose size is {@link Long#MAX_VALUE}.
     * This method can be very useful when dereferencing memory addresses obtained when interacting with native libraries.
     * The returned segment is associated with the <em>global</em> resource scope (see {@link ResourceScope#globalScope()}).
     * Equivalent to (but likely more efficient than) the following code:
     * <pre>{@code
    MemoryAddress.NULL.asSegmentRestricted(Long.MAX_VALUE)
<<<<<<< HEAD
                 .share()
                 .withAccessModes(READ | WRITE);
=======
>>>>>>> 195ba0f5
     * }</pre>
     * <p>
     * This method is <em>restricted</em>. Restricted methods are unsafe, and, if used incorrectly, their use might crash
     * the JVM or, worse, silently result in memory corruption. Thus, clients should refrain from depending on
     * restricted methods, and use safe and supported functionalities, where possible.
     *
     * @return a memory segment whose base address is {@link MemoryAddress#NULL} and whose size is {@link Long#MAX_VALUE}.
     * @throws IllegalAccessError if the runtime property {@code foreign.restricted} is not set to either
     * {@code permit}, {@code warn} or {@code debug} (the default value is set to {@code deny}).
     */
    static MemorySegment ofNativeRestricted() {
        Utils.checkRestrictedAccess("MemorySegment.ofNativeRestricted");
        return NativeMemorySegmentImpl.EVERYTHING;
    }
}<|MERGE_RESOLUTION|>--- conflicted
+++ resolved
@@ -770,11 +770,8 @@
      * Equivalent to (but likely more efficient than) the following code:
      * <pre>{@code
     MemoryAddress.NULL.asSegmentRestricted(Long.MAX_VALUE)
-<<<<<<< HEAD
-                 .share()
+                 .withOwnerThread(null)
                  .withAccessModes(READ | WRITE);
-=======
->>>>>>> 195ba0f5
      * }</pre>
      * <p>
      * This method is <em>restricted</em>. Restricted methods are unsafe, and, if used incorrectly, their use might crash
