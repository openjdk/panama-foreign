/*
 *  Copyright (c) 2019, Oracle and/or its affiliates. All rights reserved.
 *  DO NOT ALTER OR REMOVE COPYRIGHT NOTICES OR THIS FILE HEADER.
 *
 *  This code is free software; you can redistribute it and/or modify it
 *  under the terms of the GNU General Public License version 2 only, as
 *  published by the Free Software Foundation.  Oracle designates this
 *  particular file as subject to the "Classpath" exception as provided
 *  by Oracle in the LICENSE file that accompanied this code.
 *
 *  This code is distributed in the hope that it will be useful, but WITHOUT
 *  ANY WARRANTY; without even the implied warranty of MERCHANTABILITY or
 *  FITNESS FOR A PARTICULAR PURPOSE.  See the GNU General Public License
 *  version 2 for more details (a copy is included in the LICENSE file that
 *  accompanied this code).
 *
 *  You should have received a copy of the GNU General Public License version
 *  2 along with this work; if not, write to the Free Software Foundation,
 *  Inc., 51 Franklin St, Fifth Floor, Boston, MA 02110-1301 USA.
 *
 *   Please contact Oracle, 500 Oracle Parkway, Redwood Shores, CA 94065 USA
 *  or visit www.oracle.com if you need additional information or have any
 *  questions.
 *
 */

package jdk.incubator.foreign;

import java.io.UncheckedIOException;
import java.lang.reflect.Array;
import java.nio.ByteBuffer;

import jdk.internal.foreign.AbstractMemorySegmentImpl;
import jdk.internal.foreign.HeapMemorySegmentImpl;
import jdk.internal.foreign.MappedMemorySegmentImpl;
import jdk.internal.foreign.ResourceScopeImpl;
import jdk.internal.foreign.NativeMemorySegmentImpl;
import jdk.internal.foreign.Utils;
import jdk.internal.foreign.abi.SharedUtils;
import jdk.internal.misc.ScopedMemoryAccess;
import jdk.internal.misc.Unsafe;
import jdk.internal.reflect.CallerSensitive;
import jdk.internal.reflect.Reflection;
import jdk.internal.vm.annotation.ForceInline;

import java.io.IOException;
import java.nio.ByteOrder;
import java.nio.channels.FileChannel;
import java.nio.charset.StandardCharsets;
import java.nio.file.Path;
import java.util.Objects;
import java.util.Spliterator;
import java.util.stream.Stream;

/**
 * A memory segment models a contiguous region of memory. A memory segment is associated with both spatial
 * and temporal bounds (e.g. a {@link ResourceScope}). Spatial bounds ensure that memory access operations on a memory segment cannot affect a memory location
 * which falls <em>outside</em> the boundaries of the memory segment being accessed. Temporal bounds ensure that memory access
 * operations on a segment cannot occur after the resource scope associated with a memory segment has been closed (see {@link ResourceScope#close()}).
 * <p>
 * All implementations of this interface must be <a href="{@docRoot}/java.base/java/lang/doc-files/ValueBased.html">value-based</a>;
 * programmers should treat instances that are {@linkplain Object#equals(Object) equal} as interchangeable and should not
 * use instances for synchronization, or unpredictable behavior may occur. For example, in a future release,
 * synchronization may fail. The {@code equals} method should be used for comparisons.
 * <p>
 * Non-platform classes should not implement {@linkplain MemorySegment} directly.
 *
 * <p> Unless otherwise specified, passing a {@code null} argument, or an array argument containing one or more {@code null}
 * elements to a method in this class causes a {@link NullPointerException NullPointerException} to be thrown. </p>
 *
 * <h2>Constructing memory segments</h2>
 *
 * There are multiple ways to obtain a memory segment. First, memory segments backed by off-heap memory can
 * be allocated using one of the many factory methods provided (see {@link MemorySegment#allocateNative(MemoryLayout, ResourceScope)},
 * {@link MemorySegment#allocateNative(long, ResourceScope)} and {@link MemorySegment#allocateNative(long, long, ResourceScope)}). Memory segments obtained
 * in this way are called <em>native memory segments</em>.
 * <p>
 * It is also possible to obtain a memory segment backed by an existing heap-allocated Java array,
 * using one of the provided factory methods (e.g. {@link MemorySegment#ofArray(int[])}). Memory segments obtained
 * in this way are called <em>array memory segments</em>.
 * <p>
 * It is possible to obtain a memory segment backed by an existing Java byte buffer (see {@link ByteBuffer}),
 * using the factory method {@link MemorySegment#ofByteBuffer(ByteBuffer)}.
 * Memory segments obtained in this way are called <em>buffer memory segments</em>. Note that buffer memory segments might
 * be backed by native memory (as in the case of native memory segments) or heap memory (as in the case of array memory segments),
 * depending on the characteristics of the byte buffer instance the segment is associated with. For instance, a buffer memory
 * segment obtained from a byte buffer created with the {@link ByteBuffer#allocateDirect(int)} method will be backed
 * by native memory.
 *
 * <h2>Mapping memory segments from files</h2>
 *
 * It is also possible to obtain a native memory segment backed by a memory-mapped file using the factory method
 * {@link MemorySegment#mapFile(Path, long, long, FileChannel.MapMode, ResourceScope)}. Such native memory segments are
 * called <em>mapped memory segments</em>; mapped memory segments are associated with an underlying file descriptor.
 * <p>
 * Contents of mapped memory segments can be {@linkplain #force() persisted} and {@linkplain #load() loaded} to and from the underlying file;
<<<<<<< HEAD
 * these capabilities are suitable replacements for some functionalities in the {@link java.nio.MappedByteBuffer} class.
=======
 * these capabilities are suitable replacements for some capabilities in the {@link java.nio.MappedByteBuffer} class.
>>>>>>> 1ac1abfd
 * Note that, while it is possible to map a segment into a byte buffer (see {@link MemorySegment#asByteBuffer()}),
 * and then call e.g. {@link java.nio.MappedByteBuffer#force()} that way, this can only be done when the source segment
 * is small enough, due to the size limitation inherent to the ByteBuffer API.
 * <p>
 * Clients requiring sophisticated, low-level control over mapped memory segments, should consider writing
 * custom mapped memory segment factories; using {@link CLinker}, e.g. on Linux, it is possible to call {@code mmap}
 * with the desired parameters; the returned address can be easily wrapped into a memory segment, using
 * {@link MemoryAddress#ofLong(long)} and {@link MemorySegment#ofAddressNative(MemoryAddress, long, ResourceScope)}.
 *
 * <h2>Restricted native segments</h2>
 *
 * Sometimes it is necessary to turn a memory address obtained from native code into a memory segment with
 * full spatial, temporal and confinement bounds. To do this, clients can {@link #ofAddressNative(MemoryAddress, long, ResourceScope) obtain}
 * a native segment <em>unsafely</em> from a give memory address, by providing the segment size, as well as the segment {@linkplain ResourceScope scope}.
 * This is a <a href="package-summary.html#restricted"><em>restricted</em></a> operation and should be used with
<<<<<<< HEAD
 * caution: for instance, an incorrect segment size correctly could result in a VM crash when attempting to dereference
=======
 * caution: for instance, an incorrect segment size could result in a VM crash when attempting to dereference
>>>>>>> 1ac1abfd
 * the memory segment.
 *
 * <h2>Dereference</h2>
 *
 * A memory segment can be read or written using various methods provided in this class (e.g. {@link #get(ValueLayout.OfInt, long)}).
 * Each dereference method takes a {@linkplain jdk.incubator.foreign.ValueLayout value layout}, which specifies the size,
 * alignment constraints, byte order as well as the Java type associated with the dereference operation, and an offset.
 * For instance, to read an int from a segment, using {@link ByteOrder#nativeOrder() default endianness}, the following code can be used:
 * <blockquote><pre>{@code
MemorySegment segment = ...
int value = segment.get(ValueLayout.JAVA_INT, 0);
 * }</pre></blockquote>
 *
 * If the value to be read is stored in memory using {@link ByteOrder#BIG_ENDIAN big-endian} encoding, the dereference operation
 * can be expressed as follows:
 * <blockquote><pre>{@code
MemorySegment segment = ...
int value = segment.get(ValueLayout.JAVA_INT.withOrder(BIG_ENDIAN), 0);
 * }</pre></blockquote>
 *
<<<<<<< HEAD
 * For more complex dereference operation (e.g. structured memory access), clients can obtain a <em>memory access var handle</em>,
=======
 * For more complex dereference operations (e.g. structured memory access), clients can obtain a <em>memory access var handle</em>,
>>>>>>> 1ac1abfd
 * that is, a var handle that accepts a segment and, optionally, one or more additional {@code long} coordinates. Memory
 * access var handles can be obtained from {@linkplain MemoryLayout#varHandle(MemoryLayout.PathElement...) memory layouts}
 * by providing a so called <a href="MemoryLayout.html#layout-paths"><em>layout path</em></a>.
 * Alternatively, clients can obtain raw memory access var handles from a given
 * {@linkplain MemoryHandles#varHandle(ValueLayout) value layout}, and then adapt it using the var handle combinator
 * functions defined in the {@link MemoryHandles} class.
 *
 * <h2>Lifecycle and confinement</h2>
 *
 * Memory segments are associated with a resource scope (see {@link ResourceScope}), which can be accessed using
 * the {@link #scope()} method. As for all resources associated with a resource scope, a segment cannot be
 * accessed after its corresponding scope has been closed. For instance, the following code will result in an
 * exception:
 * <blockquote><pre>{@code
MemorySegment segment = null;
try (ResourceScope scope = ResourceScope.newConfinedScope()) {
    segment = scope.allocate(8);
}
segment.get(ValueLayout.JAVA_LONG, 0); // already closed!
 * }</pre></blockquote>
 * Additionally, access to a memory segment is subject to the thread-confinement checks enforced by the owning scope; that is,
 * if the segment is associated with a shared scope, it can be accessed by multiple threads; if it is associated with a confined
 * scope, it can only be accessed by the thread which owns the scope.
 * <p>
 * Heap and buffer segments are always associated with a <em>global</em>, shared scope. This scope cannot be closed,
 * and can be considered as <em>always alive</em>.
 *
 * <h2>Memory segment views</h2>
 *
 * Memory segments support <em>views</em>. For instance, it is possible to create an <em>immutable</em> view of a memory segment, as follows:
 * <blockquote><pre>{@code
MemorySegment segment = ...
MemorySegment roSegment = segment.asReadOnly();
 * }</pre></blockquote>
 * It is also possible to create views whose spatial bounds are stricter than the ones of the original segment
 * (see {@link MemorySegment#asSlice(long, long)}).
 * <p>
 * Temporal bounds of the original segment are inherited by the views; that is, when the scope associated with a segment
 * is closed, all the views associated with that segment will also be rendered inaccessible.
 * <p>
 * To allow for interoperability with existing code, a byte buffer view can be obtained from a memory segment
 * (see {@link #asByteBuffer()}). This can be useful, for instance, for those clients that want to keep using the
 * {@link ByteBuffer} API, but need to operate on large memory segments. Byte buffers obtained in such a way support
 * the same spatial and temporal access restrictions associated with the memory segment from which they originated.
 *
 * <h2>Stream support</h2>
 *
 * A client might obtain a {@link Stream} from a segment, which can then be used to slice the segment (according to a given
 * element layout) and even allow multiple threads to work in parallel on disjoint segment slices
 * (to do this, the segment has to be associated with a shared scope). The following code can be used to sum all int
 * values in a memory segment in parallel:
 *
 * <blockquote><pre>{@code
try (ResourceScope scope = ResourceScope.newSharedScope()) {
    SequenceLayout SEQUENCE_LAYOUT = MemoryLayout.sequenceLayout(1024, ValueLayout.JAVA_INT);
    MemorySegment segment = scope.allocate(SEQUENCE_LAYOUT);
    int sum = segment.elements(ValueLayout.JAVA_INT).parallel()
                           .mapToInt(s -> s.get(ValueLayout.JAVA_INT, 0))
                           .sum();
}
 * }</pre></blockquote>
 *
 * @implSpec
 * Implementations of this interface are immutable, thread-safe and <a href="{@docRoot}/java.base/java/lang/doc-files/ValueBased.html">value-based</a>.
 */
public sealed interface MemorySegment extends Addressable permits AbstractMemorySegmentImpl {

    /**
     * The base memory address associated with this native memory segment.
     * @throws UnsupportedOperationException if this segment is not a {@linkplain #isNative() native} segment.
     * @throws IllegalStateException if the scope associated with this segment has been closed, or if access occurs from
     * a thread other than the thread owning that scope.
     * @return The base memory address.
     */
    @Override
    MemoryAddress address();

    /**
     * Returns a spliterator for this memory segment. The returned spliterator reports {@link Spliterator#SIZED},
     * {@link Spliterator#SUBSIZED}, {@link Spliterator#IMMUTABLE}, {@link Spliterator#NONNULL} and {@link Spliterator#ORDERED}
     * characteristics.
     * <p>
     * The returned spliterator splits this segment according to the specified element layout; that is,
     * if the supplied layout has size N, then calling {@link Spliterator#trySplit()} will result in a spliterator serving
     * approximately {@code S/N/2} elements (depending on whether N is even or not), where {@code S} is the size of
     * this segment. As such, splitting is possible as long as {@code S/N >= 2}. The spliterator returns segments that feature the same
     * scope as this given segment.
     * <p>
     * The returned spliterator effectively allows to slice this segment into disjoint sub-segments, which can then
     * be processed in parallel by multiple threads.
     *
     * @param elementLayout the layout to be used for splitting.
     * @return the element spliterator for this segment
     * @throws IllegalArgumentException if the {@code elementLayout} size is zero, or the segment size modulo the
     * {@code elementLayout} size is greater than zero.
     */
    Spliterator<MemorySegment> spliterator(MemoryLayout elementLayout);

    /**
     * Returns a sequential {@code Stream} over disjoint slices (whose size matches that of the specified layout)
     * in this segment. Calling this method is equivalent to the following code:
     * <blockquote><pre>{@code
    StreamSupport.stream(segment.spliterator(elementLayout), false);
     * }</pre></blockquote>
     *
     * @param elementLayout the layout to be used for splitting.
     * @return a sequential {@code Stream} over disjoint slices in this segment.
     * @throws IllegalArgumentException if the {@code elementLayout} size is zero, or the segment size modulo the
     * {@code elementLayout} size is greater than zero.
     */
    Stream<MemorySegment> elements(MemoryLayout elementLayout);

    /**
     * Returns the resource scope associated with this memory segment.
     * @return the resource scope associated with this memory segment.
     */
    ResourceScope scope();

    /**
     * The size (in bytes) of this memory segment.
     * @return The size (in bytes) of this memory segment.
     */
    long byteSize();

    /**
     * Obtains a new memory segment view whose base address is the same as the base address of this segment plus a given offset,
     * and whose new size is specified by the given argument.
     *
     * @see #asSlice(long)
     *
     * @param offset The new segment base offset (relative to the current segment base address), specified in bytes.
     * @param newSize The new segment size, specified in bytes.
     * @return a new memory segment view with updated base/limit addresses.
     * @throws IndexOutOfBoundsException if {@code offset < 0}, {@code offset > byteSize()}, {@code newSize < 0}, or {@code newSize > byteSize() - offset}
     */
    MemorySegment asSlice(long offset, long newSize);

    /**
     * Obtains a new memory segment view whose base address is the same as the base address of this segment plus a given offset,
     * and whose new size is computed by subtracting the specified offset from this segment size.
     * <p>
     * Equivalent to the following code:
     * <pre>{@code
    asSlice(offset, byteSize() - offset);
     * }</pre>
     *
     * @see #asSlice(long, long)
     *
     * @param offset The new segment base offset (relative to the current segment base address), specified in bytes.
     * @return a new memory segment view with updated base/limit addresses.
     * @throws IndexOutOfBoundsException if {@code offset < 0}, or {@code offset > byteSize()}.
     */
    default MemorySegment asSlice(long offset) {
        return asSlice(offset, byteSize() - offset);
    }

    /**
     * Is this segment read-only?
     * @return {@code true}, if this segment is read-only.
     * @see #asReadOnly()
     */
    boolean isReadOnly();

    /**
     * Obtains a read-only view of this segment. The resulting segment will be identical to this one, but
     * attempts to overwrite the contents of the returned segment will cause runtime exceptions.
     * @return a read-only view of this segment
     * @see #isReadOnly()
     */
    MemorySegment asReadOnly();

    /**
     * Is this a native segment? Returns true if this segment is a native memory segment,
     * created using the {@link #allocateNative(long, ResourceScope)} (and related) factory, or a buffer segment
     * derived from a direct {@link java.nio.ByteBuffer} using the {@link #ofByteBuffer(ByteBuffer)} factory,
     * or if this is a {@linkplain #isMapped() mapped} segment.
     * @return {@code true} if this segment is native segment.
     */
    boolean isNative();

    /**
     * Is this a mapped segment? Returns true if this segment is a mapped memory segment,
     * created using the {@link #mapFile(Path, long, long, FileChannel.MapMode, ResourceScope)} factory, or a buffer segment
     * derived from a {@link java.nio.MappedByteBuffer} using the {@link #ofByteBuffer(ByteBuffer)} factory.
     * @return {@code true} if this segment is a mapped segment.
     */
    boolean isMapped();

    /**
     * Fills a value into this memory segment.
     * <p>
     * More specifically, the given value is filled into each address of this
     * segment. Equivalent to (but likely more efficient than) the following code:
     *
     * <pre>{@code
byteHandle = MemoryLayout.ofSequence(ValueLayout.JAVA_BYTE)
         .varHandle(byte.class, MemoryLayout.PathElement.sequenceElement());
for (long l = 0; l < segment.byteSize(); l++) {
     byteHandle.set(segment.address(), l, value);
}
     * }</pre>
     *
     * without any regard or guarantees on the ordering of particular memory
     * elements being set.
     * <p>
     * Fill can be useful to initialize or reset the memory of a segment.
     *
     * @param value the value to fill into this segment
     * @return this memory segment
     * @throws IllegalStateException if the scope associated with this segment has been closed, or if access occurs from
     * a thread other than the thread owning that scope.
     * @throws UnsupportedOperationException if this segment is read-only (see {@link #isReadOnly()}).
     */
    MemorySegment fill(byte value);

    /**
     * Performs an element-wise bulk copy from given source segment to this segment. More specifically, the bytes at
     * offset {@code 0} through {@code src.byteSize() - 1} in the source segment are copied into this segment
     * at offset {@code 0} through {@code src.byteSize() - 1}.
     * <p>
     * Calling this method is equivalent to the following code:
     * <blockquote><pre>{@code
    MemorySegment.copy(src, 0, this, 0, src.byteSize);
     * }</pre></blockquote>
     * @param src the source segment.
     * @throws IndexOutOfBoundsException if {@code src.byteSize() > this.byteSize()}.
     * @throws IllegalArgumentException if the element layouts have different sizes, if the source segment size is not
     * a multiple of the source element layout size, if the source segment is incompatible with the alignment constraints
     * in the source element layout, or if this segment is incompatible with the alignment constraints
     * in the destination element layout.
     * @throws IllegalStateException if either the scope associated with the source segment or the scope associated
     * with this segment have been already closed, or if access occurs from a thread other than the thread owning either
     * scopes.
     * @throws UnsupportedOperationException if this segment is read-only (see {@link #isReadOnly()}).
     * @return this segment.
     */
    default MemorySegment copyFrom(MemorySegment src) {
        MemorySegment.copy(src, 0, this, 0, src.byteSize());
        return this;
    }

    /**
     * Finds and returns the offset, in bytes, of the first mismatch between
     * this segment and a given other segment. The offset is relative to the
     * {@linkplain #address() base address} of each segment and will be in the
     * range of 0 (inclusive) up to the {@linkplain #byteSize() size} (in bytes) of
     * the smaller memory segment (exclusive).
     * <p>
     * If the two segments share a common prefix then the returned offset is
     * the length of the common prefix, and it follows that there is a mismatch
     * between the two segments at that offset within the respective segments.
<<<<<<< HEAD
     * If one segment is a proper prefix of the other than the returned offset is
=======
     * If one segment is a proper prefix of the other, then the returned offset is
>>>>>>> 1ac1abfd
     * the smallest of the segment sizes, and it follows that the offset is only
     * valid for the larger segment. Otherwise, there is no mismatch and {@code
     * -1} is returned.
     *
     * @param other the segment to be tested for a mismatch with this segment
     * @return the relative offset, in bytes, of the first mismatch between this
     * and the given other segment, otherwise -1 if no mismatch
     * @throws IllegalStateException if either the scope associated with this segment or the scope associated
     * with the {@code other} segment have been already closed, or if access occurs from a thread other than the thread
     * owning either scopes.
     */
    long mismatch(MemorySegment other);

    /**
     * Tells whether the contents of this mapped segment is resident in physical
     * memory.
     *
     * <p> A return value of {@code true} implies that it is highly likely
     * that all the data in this segment is resident in physical memory and
     * may therefore be accessed without incurring any virtual-memory page
     * faults or I/O operations.  A return value of {@code false} does not
     * necessarily imply that this segment's content is not resident in physical
     * memory.
     *
     * <p> The returned value is a hint, rather than a guarantee, because the
     * underlying operating system may have paged out some of this segment's data
     * by the time that an invocation of this method returns.  </p>
     *
     * @return  {@code true} if it is likely that the contents of this segment
     *          is resident in physical memory
     *
     * @throws IllegalStateException if the scope associated with this segment has been closed, or if access occurs from
     * a thread other than the thread owning that scope.
     * @throws UnsupportedOperationException if this segment is not a mapped memory segment, e.g. if
     * {@code isMapped() == false}.
     */
    boolean isLoaded();

    /**
     * Loads the contents of this mapped segment into physical memory.
     *
     * <p> This method makes a best effort to ensure that, when it returns,
     * this contents of this segment is resident in physical memory.  Invoking this
     * method may cause some number of page faults and I/O operations to
     * occur. </p>
     *
     * @throws IllegalStateException if the scope associated with this segment has been closed, or if access occurs from
     * a thread other than the thread owning that scope.
     * @throws UnsupportedOperationException if this segment is not a mapped memory segment, e.g. if
     * {@code isMapped() == false}.
     */
    void load();

    /**
     * Unloads the contents of this mapped segment from physical memory.
     *
     * <p> This method makes a best effort to ensure that the contents of this segment are
     * are no longer resident in physical memory. Accessing this segment's contents
     * after invoking this method may cause some number of page faults and I/O operations to
     * occur (as this segment's contents might need to be paged back in). </p>
     *
     * @throws IllegalStateException if the scope associated with this segment has been closed, or if access occurs from
     * a thread other than the thread owning that scope.
     * @throws UnsupportedOperationException if this segment is not a mapped memory segment, e.g. if
     * {@code isMapped() == false}.
     */
    void unload();

    /**
     * Forces any changes made to the contents of this mapped segment to be written to the
     * storage device described by the mapped segment's file descriptor.
     *
     * <p> If the file descriptor associated with this mapped segment resides on a local storage
     * device then when this method returns it is guaranteed that all changes
     * made to this segment since it was created, or since this method was last
     * invoked, will have been written to that device.
     *
     * <p> If the file descriptor associated with this mapped segment does not reside on a local device then
     * no such guarantee is made.
     *
     * <p> If this segment was not mapped in read/write mode ({@link
     * java.nio.channels.FileChannel.MapMode#READ_WRITE}) then
     * invoking this method may have no effect. In particular, the
     * method has no effect for segments mapped in read-only or private
     * mapping modes. This method may or may not have an effect for
     * implementation-specific mapping modes.
     * </p>
     *
     * @throws IllegalStateException if the scope associated with this segment has been closed, or if access occurs from
     * a thread other than the thread owning that scope.
     * @throws UnsupportedOperationException if this segment is not a mapped memory segment, e.g. if
     * {@code isMapped() == false}.
     * @throws UncheckedIOException if there is an I/O error writing the contents of this segment to the associated storage device
     */
    void force();

    /**
     * Wraps this segment in a {@link ByteBuffer}. Some properties of the returned buffer are linked to
     * the properties of this segment. For instance, if this segment is <em>immutable</em>
     * (e.g. the segment is a read-only segment, see {@link #isReadOnly()}), then the resulting buffer is <em>read-only</em>
     * (see {@link ByteBuffer#isReadOnly()}). Additionally, if this is a native memory segment, the resulting buffer is
     * <em>direct</em> (see {@link ByteBuffer#isDirect()}).
     * <p>
     * The returned buffer's position (see {@link ByteBuffer#position()}) is initially set to zero, while
     * the returned buffer's capacity and limit (see {@link ByteBuffer#capacity()} and {@link ByteBuffer#limit()}, respectively)
     * are set to this segment' size (see {@link MemorySegment#byteSize()}). For this reason, a byte buffer cannot be
     * returned if this segment' size is greater than {@link Integer#MAX_VALUE}.
     * <p>
     * The life-cycle of the returned buffer will be tied to that of this segment. That is, accessing the returned buffer
     * after the scope associated with this segment has been closed (see {@link ResourceScope#close()}), will throw an {@link IllegalStateException}.
     * <p>
     * If this segment is associated with a confined scope, calling read/write I/O operations on the resulting buffer
     * might result in an unspecified exception being thrown. Examples of such problematic operations are
     * {@link java.nio.channels.AsynchronousSocketChannel#read(ByteBuffer)} and
     * {@link java.nio.channels.AsynchronousSocketChannel#write(ByteBuffer)}.
     * <p>
     * Finally, the resulting buffer's byte order is {@link java.nio.ByteOrder#BIG_ENDIAN}; this can be changed using
     * {@link ByteBuffer#order(java.nio.ByteOrder)}.
     *
     * @return a {@link ByteBuffer} view of this memory segment.
     * @throws UnsupportedOperationException if this segment cannot be mapped onto a {@link ByteBuffer} instance,
     * e.g. because it models a heap-based segment that is not based on a {@code byte[]}), or if its size is greater
     * than {@link Integer#MAX_VALUE}.
     */
    ByteBuffer asByteBuffer();

    /**
     * Copy the contents of this memory segment into a fresh byte array.
     * @param elementLayout the source element layout. If the byte order associated with the layout is
     * different from the native order, a byte swap operation will be performed on each array element.
     * @return a fresh byte array copy of this memory segment.
     * @throws IllegalStateException if the scope associated with this segment has been closed, or if access occurs from
     * a thread other than the thread owning that scope, or if this segment's contents cannot be copied into a {@link byte[]} instance,
     * e.g. its size is greater than {@link Integer#MAX_VALUE}.
     */
    byte[] toArray(ValueLayout.OfByte elementLayout);

    /**
     * Copy the contents of this memory segment into a fresh short array.
     * @param elementLayout the source element layout. If the byte order associated with the layout is
     * different from the native order, a byte swap operation will be performed on each array element.
     * @return a fresh short array copy of this memory segment.
     * @throws IllegalStateException if the scope associated with this segment has been closed, or if access occurs from
     * a thread other than the thread owning that scope, or if this segment's contents cannot be copied into a {@link short[]} instance,
     * e.g. because {@code byteSize() % 2 != 0}, or {@code byteSize() / 2 > Integer#MAX_VALUE}
     */
    short[] toArray(ValueLayout.OfShort elementLayout);

    /**
     * Copy the contents of this memory segment into a fresh char array.
     * @param elementLayout the source element layout. If the byte order associated with the layout is
     * different from the native order, a byte swap operation will be performed on each array element.
     * @return a fresh char array copy of this memory segment.
     * @throws IllegalStateException if the scope associated with this segment has been closed, or if access occurs from
     * a thread other than the thread owning that scope, or if this segment's contents cannot be copied into a {@link char[]} instance,
     * e.g. because {@code byteSize() % 2 != 0}, or {@code byteSize() / 2 > Integer#MAX_VALUE}.
     */
    char[] toArray(ValueLayout.OfChar elementLayout);

    /**
     * Copy the contents of this memory segment into a fresh int array.
     * @param elementLayout the source element layout. If the byte order associated with the layout is
     * different from the native order, a byte swap operation will be performed on each array element.
     * @return a fresh int array copy of this memory segment.
     * @throws IllegalStateException if the scope associated with this segment has been closed, or if access occurs from
     * a thread other than the thread owning that scope, or if this segment's contents cannot be copied into a {@link int[]} instance,
     * e.g. because {@code byteSize() % 4 != 0}, or {@code byteSize() / 4 > Integer#MAX_VALUE}.
     */
    int[] toArray(ValueLayout.OfInt elementLayout);

    /**
     * Copy the contents of this memory segment into a fresh float array.
     * @param elementLayout the source element layout. If the byte order associated with the layout is
     * different from the native order, a byte swap operation will be performed on each array element.
     * @return a fresh float array copy of this memory segment.
     * @throws IllegalStateException if the scope associated with this segment has been closed, or if access occurs from
     * a thread other than the thread owning that scope, or if this segment's contents cannot be copied into a {@link float[]} instance,
     * e.g. because {@code byteSize() % 4 != 0}, or {@code byteSize() / 4 > Integer#MAX_VALUE}.
     */
    float[] toArray(ValueLayout.OfFloat elementLayout);

    /**
     * Copy the contents of this memory segment into a fresh long array.
     * @param elementLayout the source element layout. If the byte order associated with the layout is
     * different from the native order, a byte swap operation will be performed on each array element.
     * @return a fresh long array copy of this memory segment.
     * @throws IllegalStateException if the scope associated with this segment has been closed, or if access occurs from
     * a thread other than the thread owning that scope, or if this segment's contents cannot be copied into a {@link long[]} instance,
     * e.g. because {@code byteSize() % 8 != 0}, or {@code byteSize() / 8 > Integer#MAX_VALUE}.
     */
    long[] toArray(ValueLayout.OfLong elementLayout);

    /**
     * Copy the contents of this memory segment into a fresh double array.
     * @param elementLayout the source element layout. If the byte order associated with the layout is
     * different from the native order, a byte swap operation will be performed on each array element.
     * @return a fresh double array copy of this memory segment.
     * @throws IllegalStateException if the scope associated with this segment has been closed, or if access occurs from
     * a thread other than the thread owning that scope, or if this segment's contents cannot be copied into a {@link double[]} instance,
     * e.g. because {@code byteSize() % 8 != 0}, or {@code byteSize() / 8 > Integer#MAX_VALUE}.
     */
    double[] toArray(ValueLayout.OfDouble elementLayout);

    /**
<<<<<<< HEAD
     * Reads a UTF-8 encoded, null-terminated string from this address and offset with given layout.
     * <p>
     * This method always replaces malformed-input and unmappable-character
     * sequences with this charset's default replacement string.  The {@link
     * java.nio.charset.CharsetDecoder} class should be used when more control
     * over the decoding process is required.
     * <p>
     * This method is <a href="package-summary.html#restricted"><em>restricted</em></a>.
     * Restricted methods are unsafe, and, if used incorrectly, their use might crash
     * the JVM or, worse, silently result in memory corruption. Thus, clients should refrain from depending on
     * restricted methods, and use safe and supported functionalities, where possible.
     *
     * @param offset offset in bytes (relative to this address). The final address of this read operation can be expressed as {@code toRowLongValue() + offset}.
     * @return a Java UTF-8 string containing all the bytes read from the given starting address ({@code toRowLongValue() + offset})
     * up to (but not including) the first {@code '\0'} terminator character (assuming one is found).
     * @throws IllegalArgumentException if the size of the native string is greater than the largest string supported by the platform.
     * @throws IllegalCallerException if access to this method occurs from a module {@code M} and the command line option
     * {@code --enable-native-access} is either absent, or does not mention the module name {@code M}, or
     * {@code ALL-UNNAMED} in case {@code M} is an unnamed module.
     */

    /**
=======
>>>>>>> 1ac1abfd
     * Reads a UTF-8 encoded, null-terminated string from this segment at given offset.
     * <p>
     * This method always replaces malformed-input and unmappable-character
     * sequences with this charset's default replacement string.  The {@link
     * java.nio.charset.CharsetDecoder} class should be used when more control
     * over the decoding process is required.
     * @param offset offset in bytes (relative to this segment). For instance, if this segment is a {@link #isNative()} segment,
     *               the final address of this read operation can be expressed as {@code address().toRowLongValue() + offset}.
     * @return a Java UTF-8 string containing all the bytes read from the given starting address up to (but not including)
     * the first {@code '\0'} terminator character (assuming one is found).
     * @throws IllegalArgumentException if the size of the native string is greater than the largest string supported by the platform.
<<<<<<< HEAD
     * @throws IllegalStateException if the size of the native string is greater than the size of the segment
     * associated with {@code addr}, or if {@code addr} is associated with a segment that is <em>not alive</em>.
=======
     * @throws IllegalStateException if the size of the native string is greater than the size of this segment,
     * or if the scope associated with this segment has been closed, or if access occurs from a thread other than the thread owning that scope.
>>>>>>> 1ac1abfd
     */
    default String getUtf8String(long offset) {
        return SharedUtils.toJavaStringInternal(this, offset);
    }

    /**
     * Writes a UTF-8 encoded, null-terminated string into this segment at given offset.
     * <p>
     * This method always replaces malformed-input and unmappable-character
     * sequences with this charset's default replacement string.  The {@link
     * java.nio.charset.CharsetDecoder} class should be used when more control
     * over the decoding process is required.
     * @param offset offset in bytes (relative to this segment). For instance, if this segment is a {@link #isNative()} segment,
     *               the final address of this write operation can be expressed as {@code address().toRowLongValue() + offset}.
     * @param str the Java string to be written into this segment.
     * @throws IllegalArgumentException if the size of the native string is greater than the largest string supported by the platform.
<<<<<<< HEAD
     * @throws IllegalStateException if the size of the native string is greater than the size of the segment
     * associated with {@code addr}, or if {@code addr} is associated with a segment that is <em>not alive</em>.
=======
     * @throws IllegalStateException if the size of the native string is greater than the size of this segment,
     * or if the scope associated with this segment has been closed, or if access occurs from a thread other than the thread owning that scope.
>>>>>>> 1ac1abfd
     */
    default void setUtf8String(long offset, String str) {
        Utils.toCString(str.getBytes(StandardCharsets.UTF_8), SegmentAllocator.prefixAllocator(asSlice(offset)));
    }


    /**
     * Creates a new buffer memory segment that models the memory associated with the given byte
     * buffer. The segment starts relative to the buffer's position (inclusive)
     * and ends relative to the buffer's limit (exclusive).
     * <p>
     * If the buffer is {@link ByteBuffer#isReadOnly() read-only}, the resulting segment will also be
     * {@link ByteBuffer#isReadOnly() read-only}. The scope associated with this segment can either be the
     * {@linkplain ResourceScope#globalScope() global} resource scope, in case the buffer has been created independently,
     * or some other resource scope, in case the buffer has been obtained using {@link #asByteBuffer()}.
     * <p>
     * The resulting memory segment keeps a reference to the backing buffer, keeping it <em>reachable</em>.
     *
     * @param bb the byte buffer backing the buffer memory segment.
     * @return a new buffer memory segment.
     */
    static MemorySegment ofByteBuffer(ByteBuffer bb) {
        return AbstractMemorySegmentImpl.ofBuffer(bb);
    }

    /**
     * Creates a new array memory segment that models the memory associated with a given heap-allocated byte array.
     * The returned segment's resource scope is set to the {@linkplain ResourceScope#globalScope() global} resource scope.
     *
     * @param arr the primitive array backing the array memory segment.
     * @return a new array memory segment.
     */
    static MemorySegment ofArray(byte[] arr) {
        return HeapMemorySegmentImpl.OfByte.fromArray(arr);
    }

    /**
     * Creates a new array memory segment that models the memory associated with a given heap-allocated char array.
     * The returned segment's resource scope is set to the {@linkplain ResourceScope#globalScope() global} resource scope.
     *
     * @param arr the primitive array backing the array memory segment.
     * @return a new array memory segment.
     */
    static MemorySegment ofArray(char[] arr) {
        return HeapMemorySegmentImpl.OfChar.fromArray(arr);
    }

    /**
     * Creates a new array memory segment that models the memory associated with a given heap-allocated short array.
     * The returned segment's resource scope is set to the {@linkplain ResourceScope#globalScope() global} resource scope.
     *
     * @param arr the primitive array backing the array memory segment.
     * @return a new array memory segment.
     */
    static MemorySegment ofArray(short[] arr) {
        return HeapMemorySegmentImpl.OfShort.fromArray(arr);
    }

    /**
     * Creates a new array memory segment that models the memory associated with a given heap-allocated int array.
     * The returned segment's resource scope is set to the {@linkplain ResourceScope#globalScope() global} resource scope.
     *
     * @param arr the primitive array backing the array memory segment.
     * @return a new array memory segment.
     */
    static MemorySegment ofArray(int[] arr) {
        return HeapMemorySegmentImpl.OfInt.fromArray(arr);
    }

    /**
     * Creates a new array memory segment that models the memory associated with a given heap-allocated float array.
     * The returned segment's resource scope is set to the {@linkplain ResourceScope#globalScope() global} resource scope.
     *
     * @param arr the primitive array backing the array memory segment.
     * @return a new array memory segment.
     */
    static MemorySegment ofArray(float[] arr) {
        return HeapMemorySegmentImpl.OfFloat.fromArray(arr);
    }

    /**
     * Creates a new array memory segment that models the memory associated with a given heap-allocated long array.
     * The returned segment's resource scope is set to the {@linkplain ResourceScope#globalScope() global} resource scope.
     *
     * @param arr the primitive array backing the array memory segment.
     * @return a new array memory segment.
     */
    static MemorySegment ofArray(long[] arr) {
        return HeapMemorySegmentImpl.OfLong.fromArray(arr);
    }

    /**
     * Creates a new array memory segment that models the memory associated with a given heap-allocated double array.
     * The returned segment's resource scope is set to the {@linkplain ResourceScope#globalScope() global} resource scope.
     *
     * @param arr the primitive array backing the array memory segment.
     * @return a new array memory segment.
     */
    static MemorySegment ofArray(double[] arr) {
        return HeapMemorySegmentImpl.OfDouble.fromArray(arr);
    }


    /**
     * Creates a new native memory segment with given size and resource scope, and whose base address is this address.
     * This method can be useful when interacting with custom
     * native memory sources (e.g. custom allocators), where an address to some
     * underlying memory region is typically obtained from native code (often as a plain {@code long} value).
     * The returned segment is not read-only (see {@link MemorySegment#isReadOnly()}), and is associated with the
     * provided resource scope.
     * <p>
     * Clients should ensure that the address and bounds refers to a valid region of memory that is accessible for reading and,
     * if appropriate, writing; an attempt to access an invalid memory location from Java code will either return an arbitrary value,
     * have no visible effect, or cause an unspecified exception to be thrown.
     * <p>
     * This method is <a href="package-summary.html#restricted"><em>restricted</em></a>.
     * Restricted methods are unsafe, and, if used incorrectly, their use might crash
     * the JVM or, worse, silently result in memory corruption. Thus, clients should refrain from depending on
     * restricted methods, and use safe and supported functionalities, where possible.
     *
     *
     * @param address the returned segment's base address.
     * @param bytesSize the desired size.
     * @param scope the native segment scope.
     * @return a new native memory segment with given base address, size and scope.
     * @throws IllegalArgumentException if {@code bytesSize <= 0}.
     * @throws IllegalStateException if the provided scope has been already closed,
     * or if access occurs from a thread other than the thread owning the scope.
     * @throws IllegalCallerException if access to this method occurs from a module {@code M} and the command line option
     * {@code --enable-native-access} is either absent, or does not mention the module name {@code M}, or
     * {@code ALL-UNNAMED} in case {@code M} is an unnamed module.
     */
    @CallerSensitive
    static MemorySegment ofAddressNative(MemoryAddress address, long bytesSize, ResourceScope scope) {
        Reflection.ensureNativeAccess(Reflection.getCallerClass());
        Objects.requireNonNull(address);
        Objects.requireNonNull(scope);
        if (bytesSize <= 0) {
            throw new IllegalArgumentException("Invalid size : " + bytesSize);
        }
        return NativeMemorySegmentImpl.makeNativeSegmentUnchecked(address, bytesSize, (ResourceScopeImpl)scope);
    }

    /**
     * Creates a new native memory segment that models a newly allocated block of off-heap memory with given layout
     * and resource scope. A client is responsible make sure that the resource scope associated with the returned segment is closed
     * when the segment is no longer in use. Failure to do so will result in off-heap memory leaks.
     * <p>
     * This is equivalent to the following code:
     * <blockquote><pre>{@code
    allocateNative(layout.bytesSize(), layout.bytesAlignment(), scope);
     * }</pre></blockquote>
     * <p>
     * The block of off-heap memory associated with the returned native memory segment is initialized to zero.
     *
     * @param layout the layout of the off-heap memory block backing the native memory segment.
     * @param scope the segment scope.
     * @return a new native memory segment.
     * @throws IllegalArgumentException if the specified layout has illegal size or alignment constraint.
     * @throws IllegalStateException if {@code scope} has been already closed, or if access occurs from a thread other
     * than the thread owning {@code scope}.
     */
    static MemorySegment allocateNative(MemoryLayout layout, ResourceScope scope) {
        Objects.requireNonNull(scope);
        Objects.requireNonNull(layout);
        return allocateNative(layout.byteSize(), layout.byteAlignment(), scope);
    }

    /**
     * Creates a new native memory segment that models a newly allocated block of off-heap memory with given size (in bytes)
     * and resource scope. A client is responsible make sure that the resource scope associated with the returned segment is closed
     * when the segment is no longer in use. Failure to do so will result in off-heap memory leaks.
     * <p>
     * This is equivalent to the following code:
     * <blockquote><pre>{@code
    allocateNative(bytesSize, 1, scope);
     * }</pre></blockquote>
     * <p>
     * The block of off-heap memory associated with the returned native memory segment is initialized to zero.
     *
     * @param bytesSize the size (in bytes) of the off-heap memory block backing the native memory segment.
     * @param scope the segment scope.
     * @return a new native memory segment.
     * @throws IllegalArgumentException if {@code bytesSize <= 0}.
     * @throws IllegalStateException if {@code scope} has been already closed, or if access occurs from a thread other
     * than the thread owning {@code scope}.
     */
    static MemorySegment allocateNative(long bytesSize, ResourceScope scope) {
        return allocateNative(bytesSize, 1, scope);
    }

    /**
     * Creates a new native memory segment that models a newly allocated block of off-heap memory with given size
     * (in bytes), alignment constraint (in bytes) and resource scope. A client is responsible make sure that the resource
     * scope associated with the returned segment is closed when the segment is no longer in use.
     * Failure to do so will result in off-heap memory leaks.
     * <p>
     * The block of off-heap memory associated with the returned native memory segment is initialized to zero.
     *
     * @param bytesSize the size (in bytes) of the off-heap memory block backing the native memory segment.
     * @param alignmentBytes the alignment constraint (in bytes) of the off-heap memory block backing the native memory segment.
     * @param scope the segment scope.
     * @return a new native memory segment.
     * @throws IllegalArgumentException if {@code bytesSize <= 0}, {@code alignmentBytes <= 0}, or if {@code alignmentBytes}
     * is not a power of 2.
     * @throws IllegalStateException if {@code scope} has been already closed, or if access occurs from a thread other
     * than the thread owning {@code scope}.
     */
    static MemorySegment allocateNative(long bytesSize, long alignmentBytes, ResourceScope scope) {
        Objects.requireNonNull(scope);
        if (bytesSize <= 0) {
            throw new IllegalArgumentException("Invalid allocation size : " + bytesSize);
        }

        if (alignmentBytes <= 0 ||
                ((alignmentBytes & (alignmentBytes - 1)) != 0L)) {
            throw new IllegalArgumentException("Invalid alignment constraint : " + alignmentBytes);
        }

        return NativeMemorySegmentImpl.makeNativeSegment(bytesSize, alignmentBytes, (ResourceScopeImpl) scope);
    }

    /**
     * Creates a new mapped memory segment that models a memory-mapped region of a file from a given path.
     * <p>
     * If the specified mapping mode is {@linkplain FileChannel.MapMode#READ_ONLY READ_ONLY}, the resulting segment
     * will be read-only (see {@link #isReadOnly()}).
     * <p>
     * The content of a mapped memory segment can change at any time, for example
     * if the content of the corresponding region of the mapped file is changed by
     * this (or another) program.  Whether such changes occur, and when they
     * occur, is operating-system dependent and therefore unspecified.
     * <p>
     * All or part of a mapped memory segment may become
     * inaccessible at any time, for example if the backing mapped file is truncated.  An
     * attempt to access an inaccessible region of a mapped memory segment will not
     * change the segment's content and will cause an unspecified exception to be
     * thrown either at the time of the access or at some later time.  It is
     * therefore strongly recommended that appropriate precautions be taken to
     * avoid the manipulation of a mapped file by this (or another) program, except to read or write
     * the file's content.
     *
     * @implNote When obtaining a mapped segment from a newly created file, the initialization state of the contents of the block
     * of mapped memory associated with the returned mapped memory segment is unspecified and should not be relied upon.
     *
     * @param path the path to the file to memory map.
     * @param bytesOffset the offset (expressed in bytes) within the file at which the mapped segment is to start.
     * @param bytesSize the size (in bytes) of the mapped memory backing the memory segment.
     * @param mapMode a file mapping mode, see {@link FileChannel#map(FileChannel.MapMode, long, long)}; the mapping mode
     *                might affect the behavior of the returned memory mapped segment (see {@link #force()}).
     * @param scope the segment scope.
     * @return a new mapped memory segment.
     * @throws IllegalArgumentException if {@code bytesOffset < 0}, {@code bytesSize < 0}, or if {@code path} is not associated
     * with the default file system.
     * @throws IllegalStateException if {@code scope} has been already closed, or if access occurs from a thread other
     * than the thread owning {@code scope}.
     * @throws UnsupportedOperationException if an unsupported map mode is specified.
     * @throws IOException if the specified path does not point to an existing file, or if some other I/O error occurs.
     * @throws  SecurityException If a security manager is installed, and it denies an unspecified permission required by the implementation.
     * In the case of the default provider, the {@link SecurityManager#checkRead(String)} method is invoked to check
     * read access if the file is opened for reading. The {@link SecurityManager#checkWrite(String)} method is invoked to check
     * write access if the file is opened for writing.
     */
    static MemorySegment mapFile(Path path, long bytesOffset, long bytesSize, FileChannel.MapMode mapMode, ResourceScope scope) throws IOException {
        Objects.requireNonNull(scope);
        return MappedMemorySegmentImpl.makeMappedSegment(path, bytesOffset, bytesSize, mapMode, (ResourceScopeImpl) scope);
    }

    /**
     * Performs a bulk copy from source segment to destination segment. More specifically, the bytes at offset
     * {@code srcOffset} through {@code srcOffset + bytes - 1} in the source segment are copied into the destination
     * segment at offset {@code dstOffset} through {@code dstOffset + bytes - 1}.
     * <p>
     * If the source segment overlaps with this segment, then the copying is performed as if the bytes at
     * offset {@code srcOffset} through {@code srcOffset + bytes - 1} in the source segment were first copied into a
     * temporary segment with size {@code bytes}, and then the contents of the temporary segment were copied into
     * the destination segment at offset {@code dstOffset} through {@code dstOffset + bytes - 1}.
     * <p>
     * The result of a bulk copy is unspecified if, in the uncommon case, the source segment and the destination segment
     * do not overlap, but refer to overlapping regions of the same backing storage using different addresses.
     * For example, this may occur if the same file is {@linkplain MemorySegment#mapFile mapped} to two segments.
     * <p>
     * Calling this method is equivalent to the following code:
     * <blockquote><pre>{@code
    MemorySegment.copy(srcSegment, ValueLayout.JAVA_BYTE, srcOffset, dstSegment, ValueLayout.JAVA_BYTE, dstOffset, bytes);
     * }</pre></blockquote>
     * @param srcSegment the source segment.
     * @param srcOffset the starting offset, in bytes, of the source segment.
     * @param dstSegment the destination segment.
     * @param dstOffset the starting offset, in bytes, of the destination segment.
     * @param bytes the number of bytes to be copied.
     * @throws IllegalStateException if either the scope associated with the source segment or the scope associated
     * with the destination segment have been already closed, or if access occurs from a thread other than the thread
     * owning either scopes.
     * @throws IndexOutOfBoundsException if {@code srcOffset + bytes > srcSegment.byteSize()} or if
     * {@code dstOffset + bytes > dstSegment.byteSize()}, or if either {@code srcOffset}, {@code dstOffset}
     * or {@code bytes} are {@code < 0}.
     * @throws UnsupportedOperationException if the destination segment is read-only (see {@link #isReadOnly()}).
     */
    @ForceInline
    static void copy(MemorySegment srcSegment, long srcOffset, MemorySegment dstSegment, long dstOffset, long bytes) {
        copy(srcSegment, ValueLayout.JAVA_BYTE, srcOffset, dstSegment, ValueLayout.JAVA_BYTE, dstOffset, bytes);
    }

    /**
     * Performs a bulk copy from source segment to destination segment. More specifically, if {@code S} is the byte size
     * of the element layouts, the bytes at offset {@code srcOffset} through {@code srcOffset + (elementCount * S) - 1}
     * in the source segment are copied into the destination segment at offset {@code dstOffset} through {@code dstOffset + (elementCount * S) - 1}.
     * <p>
     * The copy occurs in an element-wise fashion: the bytes in the source segment are interpreted as a sequence of elements
     * whose layout is {@code srcElementLayout}, whereas the bytes in the destination segment are interpreted as a sequence of
     * elements whose layout is {@code dstElementLayout}. Both element layouts must have same size {@code S}.
     * If the byte order of the two element layouts differ, the bytes corresponding to each element to be copied
     * are swapped accordingly during the copy operation.
     * <p>
     * If the source segment overlaps with this segment, then the copying is performed as if the bytes at
     * offset {@code srcOffset} through {@code srcOffset + (elementCount * S) - 1} in the source segment were first copied into a
     * temporary segment with size {@code bytes}, and then the contents of the temporary segment were copied into
     * the destination segment at offset {@code dstOffset} through {@code dstOffset + (elementCount * S) - 1}.
     * <p>
     * The result of a bulk copy is unspecified if, in the uncommon case, the source segment and the destination segment
     * do not overlap, but refer to overlapping regions of the same backing storage using different addresses.
     * For example, this may occur if the same file is {@linkplain MemorySegment#mapFile mapped} to two segments.
     * @param srcSegment the source segment.
     * @param srcElementLayout the element layout associated with the source segment.
     * @param srcOffset the starting offset, in bytes, of the source segment.
     * @param dstSegment the destination segment.
     * @param dstElementLayout the element layout associated with the destination segment.
     * @param dstOffset the starting offset, in bytes, of the destination segment.
     * @param elementCount the number of elements to be copied.
     * @throws IllegalArgumentException if the element layouts have different sizes, if the source offset is incompatible
     * with the alignment constraints in the source element layout, or if the destination offset is incompatible with the
     * alignment constraints in the destination element layout.
     * @throws IllegalStateException if either the scope associated with the source segment or the scope associated
     * with the destination segment have been already closed, or if access occurs from a thread other than the thread
     * owning either scopes.
     * @throws IndexOutOfBoundsException if {@code srcOffset + (elementCount * S) > srcSegment.byteSize()} or if
     * {@code dstOffset + (elementCount * S) > dstSegment.byteSize()}, where {@code S} is the byte size
     * of the element layouts, or if either {@code srcOffset}, {@code dstOffset} or {@code elementCount} are {@code < 0}.
     * @throws UnsupportedOperationException if the destination segment is read-only (see {@link #isReadOnly()}).
     */
    @ForceInline
    static void copy(MemorySegment srcSegment, ValueLayout srcElementLayout, long srcOffset, MemorySegment dstSegment,
                     ValueLayout dstElementLayout, long dstOffset, long elementCount) {
        Objects.requireNonNull(srcSegment);
        Objects.requireNonNull(srcElementLayout);
        Objects.requireNonNull(dstSegment);
        Objects.requireNonNull(dstElementLayout);
        AbstractMemorySegmentImpl srcImpl = (AbstractMemorySegmentImpl)srcSegment;
        AbstractMemorySegmentImpl dstImpl = (AbstractMemorySegmentImpl)dstSegment;
        if (srcElementLayout.byteSize() != dstElementLayout.byteSize()) {
            throw new IllegalArgumentException("Source and destination layouts must have same sizes");
        }
        if (srcOffset % srcElementLayout.byteAlignment() != 0) {
            throw new IllegalArgumentException("Source segment incompatible with alignment constraints");
        }
        if (dstOffset % dstElementLayout.byteAlignment() != 0) {
            throw new IllegalArgumentException("Target segment incompatible with alignment constraints");
        }
        long size = elementCount * srcElementLayout.byteSize();
        srcImpl.checkAccess(srcOffset, size, true);
        dstImpl.checkAccess(dstOffset, size, false);
        if (srcElementLayout.byteSize() == 1 || srcElementLayout.order() == dstElementLayout.order()) {
            ScopedMemoryAccess.getScopedMemoryAccess().copyMemory(srcImpl.scope(), dstImpl.scope(),
                    srcImpl.unsafeGetBase(), srcImpl.unsafeGetOffset() + srcOffset,
                    dstImpl.unsafeGetBase(), dstImpl.unsafeGetOffset() + dstOffset, size);
        } else {
            ScopedMemoryAccess.getScopedMemoryAccess().copySwapMemory(srcImpl.scope(), dstImpl.scope(),
                    srcImpl.unsafeGetBase(), srcImpl.unsafeGetOffset() + srcOffset,
                    dstImpl.unsafeGetBase(), dstImpl.unsafeGetOffset() + dstOffset, size, srcElementLayout.byteSize());
        }
    }

    /**
     * Reads a byte from this segment and offset with given layout.
     *
     * @param layout the layout of the memory region to be read.
     * @param offset offset in bytes (relative to this segment). For instance, if this segment is a {@link #isNative()} segment,
     *               the final address of this read operation can be expressed as {@code address().toRowLongValue() + offset}.
     * @return a byte value read from this address.
     * @throws IllegalStateException if the scope associated with this segment has been closed, or if access occurs from
     * a thread other than the thread owning that scope.
     * @throws IndexOutOfBoundsException when the dereference operation falls outside the <em>spatial bounds</em> of the
     * memory segment.
     */
    @ForceInline
    default byte get(ValueLayout.OfByte layout, long offset) {
        return (byte)layout.accessHandle().get(this, offset);
    }

    /**
     * Writes a byte to this segment and offset with given layout.
     *
     * @param layout the layout of the memory region to be written.
     * @param offset offset in bytes (relative to this segment). For instance, if this segment is a {@link #isNative()} segment,
     *               the final address of this write operation can be expressed as {@code address().toRowLongValue() + offset}.
     * @param value the byte value to be written.
     * @throws IllegalStateException if the scope associated with this segment has been closed, or if access occurs from
     * a thread other than the thread owning that scope.
     * @throws IndexOutOfBoundsException when the dereference operation falls outside the <em>spatial bounds</em> of the
     */
    @ForceInline
    default void set(ValueLayout.OfByte layout, long offset, byte value) {
        layout.accessHandle().set(this, offset, value);
    }

    /**
     * Reads a boolean from this segment and offset with given layout.
     *
     * @param layout the layout of the memory region to be read.
     * @param offset offset in bytes (relative to this segment). For instance, if this segment is a {@link #isNative()} segment,
     *               the final address of this read operation can be expressed as {@code address().toRowLongValue() + offset}.
     * @return a boolean value read from this address.
     * @throws IllegalStateException if the scope associated with this segment has been closed, or if access occurs from
     * a thread other than the thread owning that scope.
     * @throws IndexOutOfBoundsException when the dereference operation falls outside the <em>spatial bounds</em> of the
     * memory segment.
     */
    @ForceInline
    default boolean get(ValueLayout.OfBoolean layout, long offset) {
        return (boolean)layout.accessHandle().get(this, offset);
    }

    /**
     * Writes a boolean to this segment and offset with given layout.
     *
     * @param layout the layout of the memory region to be written.
     * @param offset offset in bytes (relative to this segment). For instance, if this segment is a {@link #isNative()} segment,
     *               the final address of this write operation can be expressed as {@code address().toRowLongValue() + offset}.
     * @param value the byte value to be written.
     * @throws IllegalStateException if the scope associated with this segment has been closed, or if access occurs from
     * a thread other than the thread owning that scope.
     * @throws IndexOutOfBoundsException when the dereference operation falls outside the <em>spatial bounds</em> of the
     */
    @ForceInline
    default void set(ValueLayout.OfBoolean layout, long offset, boolean value) {
        layout.accessHandle().set(this, offset, value);
    }

    /**
     * Reads a char from this segment and offset with given layout.
     *
     * @param layout the layout of the memory region to be read.
     * @param offset offset in bytes (relative to this segment). For instance, if this segment is a {@link #isNative()} segment,
     *               the final address of this read operation can be expressed as {@code address().toRowLongValue() + offset}.
     * @return a char value read from this address.
     * @throws IllegalStateException if the scope associated with this segment has been closed, or if access occurs from
     * a thread other than the thread owning that scope.
     * @throws IndexOutOfBoundsException when the dereference operation falls outside the <em>spatial bounds</em> of the
     * memory segment.
     */
    @ForceInline
    default char get(ValueLayout.OfChar layout, long offset) {
        return (char)layout.accessHandle().get(this, offset);
    }

    /**
     * Writes a char to this segment and offset with given layout.
     *
     * @param layout the layout of the memory region to be written.
     * @param offset offset in bytes (relative to this segment). For instance, if this segment is a {@link #isNative()} segment,
     *               the final address of this write operation can be expressed as {@code address().toRowLongValue() + offset}.
     * @param value the byte value to be written.
     * @throws IllegalStateException if the scope associated with this segment has been closed, or if access occurs from
     * a thread other than the thread owning that scope.
     * @throws IndexOutOfBoundsException when the dereference operation falls outside the <em>spatial bounds</em> of the
     */
    @ForceInline
    default void set(ValueLayout.OfChar layout, long offset, char value) {
        layout.accessHandle().set(this, offset, value);
    }

    /**
     * Reads a short from this segment and offset with given layout.
     *
     * @param layout the layout of the memory region to be read.
     * @param offset offset in bytes (relative to this segment). For instance, if this segment is a {@link #isNative()} segment,
     *               the final address of this read operation can be expressed as {@code address().toRowLongValue() + offset}.
     * @return a short value read from this address.
     * @throws IllegalStateException if the scope associated with this segment has been closed, or if access occurs from
     * a thread other than the thread owning that scope.
     * @throws IndexOutOfBoundsException when the dereference operation falls outside the <em>spatial bounds</em> of the
     * memory segment.
     */
    @ForceInline
    default short get(ValueLayout.OfShort layout, long offset) {
        return (short)layout.accessHandle().get(this, offset);
    }

    /**
     * Writes a short to this segment and offset with given layout.
     *
     * @param layout the layout of the memory region to be written.
     * @param offset offset in bytes (relative to this segment). For instance, if this segment is a {@link #isNative()} segment,
     *               the final address of this write operation can be expressed as {@code address().toRowLongValue() + offset}.
     * @param value the byte value to be written.
     * @throws IllegalStateException if the scope associated with this segment has been closed, or if access occurs from
     * a thread other than the thread owning that scope.
     * @throws IndexOutOfBoundsException when the dereference operation falls outside the <em>spatial bounds</em> of the
     */
    @ForceInline
    default void set(ValueLayout.OfShort layout, long offset, short value) {
        layout.accessHandle().set(this, offset, value);
    }

    /**
     * Reads an int from this segment and offset with given layout.
     *
     * @param layout the layout of the memory region to be read.
     * @param offset offset in bytes (relative to this segment). For instance, if this segment is a {@link #isNative()} segment,
     *               the final address of this read operation can be expressed as {@code address().toRowLongValue() + offset}.
     * @return an int value read from this address.
     * @throws IllegalStateException if the scope associated with this segment has been closed, or if access occurs from
     * a thread other than the thread owning that scope.
     * @throws IndexOutOfBoundsException when the dereference operation falls outside the <em>spatial bounds</em> of the
     * memory segment.
     */
    @ForceInline
    default int get(ValueLayout.OfInt layout, long offset) {
        return (int)layout.accessHandle().get(this, offset);
    }

    /**
     * Writes an int to this segment and offset with given layout.
     *
     * @param layout the layout of the memory region to be written.
     * @param offset offset in bytes (relative to this segment). For instance, if this segment is a {@link #isNative()} segment,
     *               the final address of this write operation can be expressed as {@code address().toRowLongValue() + offset}.
     * @param value the byte value to be written.
     * @throws IllegalStateException if the scope associated with this segment has been closed, or if access occurs from
     * a thread other than the thread owning that scope.
     * @throws IndexOutOfBoundsException when the dereference operation falls outside the <em>spatial bounds</em> of the
     */
    @ForceInline
    default void set(ValueLayout.OfInt layout, long offset, int value) {
        layout.accessHandle().set(this, offset, value);
    }

    /**
     * Reads a float from this segment and offset with given layout.
     *
     * @param layout the layout of the memory region to be read.
     * @param offset offset in bytes (relative to this segment). For instance, if this segment is a {@link #isNative()} segment,
     *               the final address of this read operation can be expressed as {@code address().toRowLongValue() + offset}.
     * @return a float value read from this address.
     * @throws IllegalStateException if the scope associated with this segment has been closed, or if access occurs from
     * a thread other than the thread owning that scope.
     * @throws IndexOutOfBoundsException when the dereference operation falls outside the <em>spatial bounds</em> of the
     * memory segment.
     */
    @ForceInline
    default float get(ValueLayout.OfFloat layout, long offset) {
        return (float)layout.accessHandle().get(this, offset);
    }

    /**
     * Writes a float to this segment and offset with given layout.
     *
     * @param layout the layout of the memory region to be written.
     * @param offset offset in bytes (relative to this segment). For instance, if this segment is a {@link #isNative()} segment,
     *               the final address of this write operation can be expressed as {@code address().toRowLongValue() + offset}.
     * @param value the byte value to be written.
     * @throws IllegalStateException if the scope associated with this segment has been closed, or if access occurs from
     * a thread other than the thread owning that scope.
     * @throws IndexOutOfBoundsException when the dereference operation falls outside the <em>spatial bounds</em> of the
     */
    @ForceInline
    default void set(ValueLayout.OfFloat layout, long offset, float value) {
        layout.accessHandle().set(this, offset, value);
    }

    /**
     * Reads a long from this segment and offset with given layout.
     *
     * @param layout the layout of the memory region to be read.
     * @param offset offset in bytes (relative to this segment). For instance, if this segment is a {@link #isNative()} segment,
     *               the final address of this read operation can be expressed as {@code address().toRowLongValue() + offset}.
     * @return a long value read from this address.
     * @throws IllegalStateException if the scope associated with this segment has been closed, or if access occurs from
     * a thread other than the thread owning that scope.
     * @throws IndexOutOfBoundsException when the dereference operation falls outside the <em>spatial bounds</em> of the
     * memory segment.
     */
    @ForceInline
    default long get(ValueLayout.OfLong layout, long offset) {
        return (long)layout.accessHandle().get(this, offset);
    }

    /**
     * Writes a long to this segment and offset with given layout.
     *
     * @param layout the layout of the memory region to be written.
     * @param offset offset in bytes (relative to this segment). For instance, if this segment is a {@link #isNative()} segment,
     *               the final address of this write operation can be expressed as {@code address().toRowLongValue() + offset}.
     * @param value the byte value to be written.
     * @throws IllegalStateException if the scope associated with this segment has been closed, or if access occurs from
     * a thread other than the thread owning that scope.
     * @throws IndexOutOfBoundsException when the dereference operation falls outside the <em>spatial bounds</em> of the
     */
    @ForceInline
    default void set(ValueLayout.OfLong layout, long offset, long value) {
        layout.accessHandle().set(this, offset, value);
    }

    /**
     * Reads a double from this segment and offset with given layout.
     *
     * @param layout the layout of the memory region to be read.
     * @param offset offset in bytes (relative to this segment). For instance, if this segment is a {@link #isNative()} segment,
     *               the final address of this read operation can be expressed as {@code address().toRowLongValue() + offset}.
     * @return a double value read from this address.
     * @throws IllegalStateException if the scope associated with this segment has been closed, or if access occurs from
     * a thread other than the thread owning that scope.
     * @throws IndexOutOfBoundsException when the dereference operation falls outside the <em>spatial bounds</em> of the
     * memory segment.
     */
    @ForceInline
    default double get(ValueLayout.OfDouble layout, long offset) {
        return (double)layout.accessHandle().get(this, offset);
    }

    /**
     * Writes a double to this segment and offset with given layout.
     *
     * @param layout the layout of the memory region to be written.
     * @param offset offset in bytes (relative to this segment). For instance, if this segment is a {@link #isNative()} segment,
     *               the final address of this write operation can be expressed as {@code address().toRowLongValue() + offset}.
     * @param value the byte value to be written.
     * @throws IllegalStateException if the scope associated with this segment has been closed, or if access occurs from
     * a thread other than the thread owning that scope.
     * @throws IndexOutOfBoundsException when the dereference operation falls outside the <em>spatial bounds</em> of the
     */
    @ForceInline
    default void set(ValueLayout.OfDouble layout, long offset, double value) {
        layout.accessHandle().set(this, offset, value);
    }

    /**
     * Reads an address from this segment and offset with given layout.
     *
     * @param layout the layout of the memory region to be read.
     * @param offset offset in bytes (relative to this segment). For instance, if this segment is a {@link #isNative()} segment,
     *               the final address of this read operation can be expressed as {@code address().toRowLongValue() + offset}.
     * @return an address value read from this address.
     * @throws IllegalStateException if the scope associated with this segment has been closed, or if access occurs from
     * a thread other than the thread owning that scope.
     * @throws IndexOutOfBoundsException when the dereference operation falls outside the <em>spatial bounds</em> of the
     * memory segment.
     */
    @ForceInline
    default MemoryAddress get(ValueLayout.OfAddress layout, long offset) {
        return (MemoryAddress)layout.accessHandle().get(this, offset);
    }
<<<<<<< HEAD
    
=======

>>>>>>> 1ac1abfd
    /**
     * Writes an address to this segment and offset with given layout.
     *
     * @param layout the layout of the memory region to be written.
     * @param offset offset in bytes (relative to this segment). For instance, if this segment is a {@link #isNative()} segment,
     *               the final address of this write operation can be expressed as {@code address().toRowLongValue() + offset}.
     * @param value the byte value to be written.
     * @throws IllegalStateException if the scope associated with this segment has been closed, or if access occurs from
     * a thread other than the thread owning that scope.
     * @throws IndexOutOfBoundsException when the dereference operation falls outside the <em>spatial bounds</em> of the
     */
    @ForceInline
    default void set(ValueLayout.OfAddress layout, long offset, Addressable value) {
        layout.accessHandle().set(this, offset, value.address());
    }

    /**
     * Reads a char from this segment and index, scaled by given layout size.
     *
     * @param layout the layout of the memory region to be read.
     * @param index index (relative to this segment). For instance, if this segment is a {@link #isNative()} segment,
     *               the final address of this read operation can be expressed as {@code address().toRowLongValue() + (index * layout.byteSize())}.
     * @return a char value read from this address.
     * @throws IllegalStateException if the scope associated with this segment has been closed, or if access occurs from
     * a thread other than the thread owning that scope.
     * @throws IndexOutOfBoundsException when the dereference operation falls outside the <em>spatial bounds</em> of the
     * memory segment.
     */
    @ForceInline
    default char getAtIndex(ValueLayout.OfChar layout, long index) {
        return (char)layout.accessHandle().get(this, Utils.scaleOffset(this, index, layout.byteSize()));
    }

    /**
     * Writes a char to this segment and index, scaled by given layout size.
     *
     * @param layout the layout of the memory region to be written.
     * @param index index (relative to this segment). For instance, if this segment is a {@link #isNative()} segment,
     *               the final address of this write operation can be expressed as {@code address().toRowLongValue() + (index * layout.byteSize())}.
     * @param value the byte value to be written.
     * @throws IllegalStateException if the scope associated with this segment has been closed, or if access occurs from
     * a thread other than the thread owning that scope.
     * @throws IndexOutOfBoundsException when the dereference operation falls outside the <em>spatial bounds</em> of the
     */
    @ForceInline
    default void setAtIndex(ValueLayout.OfChar layout, long index, char value) {
        layout.accessHandle().set(this, Utils.scaleOffset(this, index, layout.byteSize()), value);
    }

    /**
     * Reads a short from this segment and index, scaled by given layout size.
     *
     * @param layout the layout of the memory region to be read.
     * @param index index (relative to this segment). For instance, if this segment is a {@link #isNative()} segment,
     *               the final address of this read operation can be expressed as {@code address().toRowLongValue() + (index * layout.byteSize())}.
     * @return a short value read from this address.
     * @throws IllegalStateException if the scope associated with this segment has been closed, or if access occurs from
     * a thread other than the thread owning that scope.
     * @throws IndexOutOfBoundsException when the dereference operation falls outside the <em>spatial bounds</em> of the
     * memory segment.
     */
    @ForceInline
    default short getAtIndex(ValueLayout.OfShort layout, long index) {
        return (short)layout.accessHandle().get(this, Utils.scaleOffset(this, index, layout.byteSize()));
    }

    /**
     * Writes a short to this segment and index, scaled by given layout size.
     *
     * @param layout the layout of the memory region to be written.
     * @param index index (relative to this segment). For instance, if this segment is a {@link #isNative()} segment,
     *               the final address of this write operation can be expressed as {@code address().toRowLongValue() + (index * layout.byteSize())}.
     * @param value the byte value to be written.
     * @throws IllegalStateException if the scope associated with this segment has been closed, or if access occurs from
     * a thread other than the thread owning that scope.
     * @throws IndexOutOfBoundsException when the dereference operation falls outside the <em>spatial bounds</em> of the
     */
    @ForceInline
    default void setAtIndex(ValueLayout.OfShort layout, long index, short value) {
        layout.accessHandle().set(this, Utils.scaleOffset(this, index, layout.byteSize()), value);
    }

    /**
     * Reads an int from this segment and index, scaled by given layout size.
     *
     * @param layout the layout of the memory region to be read.
     * @param index index (relative to this segment). For instance, if this segment is a {@link #isNative()} segment,
     *               the final address of this read operation can be expressed as {@code address().toRowLongValue() + (index * layout.byteSize())}.
     * @return an int value read from this address.
     * @throws IllegalStateException if the scope associated with this segment has been closed, or if access occurs from
     * a thread other than the thread owning that scope.
     * @throws IndexOutOfBoundsException when the dereference operation falls outside the <em>spatial bounds</em> of the
     * memory segment.
     */
    @ForceInline
    default int getAtIndex(ValueLayout.OfInt layout, long index) {
        return (int)layout.accessHandle().get(this, Utils.scaleOffset(this, index, layout.byteSize()));
    }

    /**
     * Writes an int to this segment and index, scaled by given layout size.
     *
     * @param layout the layout of the memory region to be written.
     * @param index index (relative to this segment). For instance, if this segment is a {@link #isNative()} segment,
     *               the final address of this write operation can be expressed as {@code address().toRowLongValue() + (index * layout.byteSize())}.
     * @param value the byte value to be written.
     * @throws IllegalStateException if the scope associated with this segment has been closed, or if access occurs from
     * a thread other than the thread owning that scope.
     * @throws IndexOutOfBoundsException when the dereference operation falls outside the <em>spatial bounds</em> of the
     */
    @ForceInline
    default void setAtIndex(ValueLayout.OfInt layout, long index, int value) {
        layout.accessHandle().set(this, Utils.scaleOffset(this, index, layout.byteSize()), value);
    }

    /**
     * Reads a float from this segment and index, scaled by given layout size.
     *
     * @param layout the layout of the memory region to be read.
     * @param index index (relative to this segment). For instance, if this segment is a {@link #isNative()} segment,
     *               the final address of this read operation can be expressed as {@code address().toRowLongValue() + (index * layout.byteSize())}.
     * @return a float value read from this address.
     * @throws IllegalStateException if the scope associated with this segment has been closed, or if access occurs from
     * a thread other than the thread owning that scope.
     * @throws IndexOutOfBoundsException when the dereference operation falls outside the <em>spatial bounds</em> of the
     * memory segment.
     */
    @ForceInline
    default float getAtIndex(ValueLayout.OfFloat layout, long index) {
        return (float)layout.accessHandle().get(this, Utils.scaleOffset(this, index, layout.byteSize()));
    }

    /**
     * Writes a float to this segment and index, scaled by given layout size.
     *
     * @param layout the layout of the memory region to be written.
     * @param index index (relative to this segment). For instance, if this segment is a {@link #isNative()} segment,
     *               the final address of this write operation can be expressed as {@code address().toRowLongValue() + (index * layout.byteSize())}.
     * @param value the byte value to be written.
     * @throws IllegalStateException if the scope associated with this segment has been closed, or if access occurs from
     * a thread other than the thread owning that scope.
     * @throws IndexOutOfBoundsException when the dereference operation falls outside the <em>spatial bounds</em> of the
     */
    @ForceInline
    default void setAtIndex(ValueLayout.OfFloat layout, long index, float value) {
        layout.accessHandle().set(this, Utils.scaleOffset(this, index, layout.byteSize()), value);
    }

    /**
     * Reads a long from this segment and index, scaled by given layout size.
     *
     * @param layout the layout of the memory region to be read.
     * @param index index (relative to this segment). For instance, if this segment is a {@link #isNative()} segment,
     *               the final address of this read operation can be expressed as {@code address().toRowLongValue() + (index * layout.byteSize())}.
     * @return a long value read from this address.
     * @throws IllegalStateException if the scope associated with this segment has been closed, or if access occurs from
     * a thread other than the thread owning that scope.
     * @throws IndexOutOfBoundsException when the dereference operation falls outside the <em>spatial bounds</em> of the
     * memory segment.
     */
    @ForceInline
    default long getAtIndex(ValueLayout.OfLong layout, long index) {
        return (long)layout.accessHandle().get(this, Utils.scaleOffset(this, index, layout.byteSize()));
    }

    /**
     * Writes a long to this segment and index, scaled by given layout size.
     *
     * @param layout the layout of the memory region to be written.
     * @param index index (relative to this segment). For instance, if this segment is a {@link #isNative()} segment,
     *               the final address of this write operation can be expressed as {@code address().toRowLongValue() + (index * layout.byteSize())}.
     * @param value the byte value to be written.
     * @throws IllegalStateException if the scope associated with this segment has been closed, or if access occurs from
     * a thread other than the thread owning that scope.
     * @throws IndexOutOfBoundsException when the dereference operation falls outside the <em>spatial bounds</em> of the
     */
    @ForceInline
    default void setAtIndex(ValueLayout.OfLong layout, long index, long value) {
        layout.accessHandle().set(this, Utils.scaleOffset(this, index, layout.byteSize()), value);
    }

    /**
     * Reads a double from this segment and index, scaled by given layout size.
     *
     * @param layout the layout of the memory region to be read.
     * @param index index (relative to this segment). For instance, if this segment is a {@link #isNative()} segment,
     *               the final address of this read operation can be expressed as {@code address().toRowLongValue() + (index * layout.byteSize())}.
     * @return a double value read from this address.
     * @throws IllegalStateException if the scope associated with this segment has been closed, or if access occurs from
     * a thread other than the thread owning that scope.
     * @throws IndexOutOfBoundsException when the dereference operation falls outside the <em>spatial bounds</em> of the
     * memory segment.
     */
    @ForceInline
    default double getAtIndex(ValueLayout.OfDouble layout, long index) {
        return (double)layout.accessHandle().get(this, Utils.scaleOffset(this, index, layout.byteSize()));
    }

    /**
     * Writes a double to this segment and index, scaled by given layout size.
     *
     * @param layout the layout of the memory region to be written.
     * @param index index (relative to this segment). For instance, if this segment is a {@link #isNative()} segment,
     *               the final address of this write operation can be expressed as {@code address().toRowLongValue() + (index * layout.byteSize())}.
     * @param value the byte value to be written.
     * @throws IllegalStateException if the scope associated with this segment has been closed, or if access occurs from
     * a thread other than the thread owning that scope.
     * @throws IndexOutOfBoundsException when the dereference operation falls outside the <em>spatial bounds</em> of the
     */
    @ForceInline
    default void setAtIndex(ValueLayout.OfDouble layout, long index, double value) {
        layout.accessHandle().set(this, Utils.scaleOffset(this, index, layout.byteSize()), value);
    }

    /**
     * Reads an address from this segment and index, scaled by given layout size.
     *
     * @param layout the layout of the memory region to be read.
     * @param index index (relative to this segment). For instance, if this segment is a {@link #isNative()} segment,
     *               the final address of this read operation can be expressed as {@code address().toRowLongValue() + (index * layout.byteSize())}.
     * @return an address value read from this address.
     * @throws IllegalStateException if the scope associated with this segment has been closed, or if access occurs from
     * a thread other than the thread owning that scope.
     * @throws IndexOutOfBoundsException when the dereference operation falls outside the <em>spatial bounds</em> of the
     * memory segment.
     */
    @ForceInline
    default MemoryAddress getAtIndex(ValueLayout.OfAddress layout, long index) {
        return (MemoryAddress)layout.accessHandle().get(this, Utils.scaleOffset(this, index, layout.byteSize()));
    }

    /**
     * Writes an address to this segment and index, scaled by given layout size.
     *
     * @param layout the layout of the memory region to be written.
     * @param index index (relative to this segment). For instance, if this segment is a {@link #isNative()} segment,
     *               the final address of this write operation can be expressed as {@code address().toRowLongValue() + (index * layout.byteSize())}.
     * @param value the byte value to be written.
     * @throws IllegalStateException if the scope associated with this segment has been closed, or if access occurs from
     * a thread other than the thread owning that scope.
     * @throws IndexOutOfBoundsException when the dereference operation falls outside the <em>spatial bounds</em> of the
     */
    @ForceInline
    default void setAtIndex(ValueLayout.OfAddress layout, long index, Addressable value) {
        layout.accessHandle().set(this, Utils.scaleOffset(this, index, layout.byteSize()), value.address());
    }


    /**
     * Copies a number of elements from a source segment to a destination array,
     * starting at a given segment offset (expressed in bytes), and a given array index, using the given source element layout.
     * Supported array types are {@code byte[]}, {@code char[]},{@code short[]},{@code int[]},{@code float[]},{@code long[]} and {@code double[]}.
     * @param srcSegment the source segment.
     * @param srcLayout the source element layout. If the byte order associated with the layout is
     * different from the native order, a byte swap operation will be performed on each array element.
     * @param srcOffset the starting offset, in bytes, of the source segment.
     * @param dstArray the destination array.
     * @param dstIndex the starting index of the destination array.
     * @param elementCount the number of array elements to be copied.
     * @throws  IllegalArgumentException if {@code dstArray} is not an array, or if it is an array but whose type is not supported,
     * or if the destination array component type does not match the carrier of the source element layout.
     */
    @ForceInline
    static void copy(
            MemorySegment srcSegment, ValueLayout srcLayout, long srcOffset,
            Object dstArray, int dstIndex, int elementCount) {
        Objects.requireNonNull(srcSegment);
        Objects.requireNonNull(dstArray);
        Objects.requireNonNull(srcLayout);
        long baseAndScale = getBaseAndScale(dstArray.getClass());
        if (dstArray.getClass().componentType() != srcLayout.carrier()) {
            throw new IllegalArgumentException("Incompatible value layout: " + srcLayout);
        }
        int dstBase = (int)baseAndScale;
        int dstWidth = (int)(baseAndScale >> 32);
        AbstractMemorySegmentImpl srcImpl = (AbstractMemorySegmentImpl)srcSegment;
        srcImpl.checkAccess(srcOffset, elementCount * dstWidth, true);
        Objects.checkFromIndexSize(dstIndex, elementCount, Array.getLength(dstArray));
        if (dstWidth == 1 || srcLayout.order() == ByteOrder.nativeOrder()) {
            ScopedMemoryAccess.getScopedMemoryAccess().copyMemory(srcImpl.scope(), null,
                    srcImpl.unsafeGetBase(), srcImpl.unsafeGetOffset() + srcOffset,
                    dstArray, dstBase + (dstIndex * dstWidth), elementCount * dstWidth);
        } else {
            ScopedMemoryAccess.getScopedMemoryAccess().copySwapMemory(srcImpl.scope(), null,
                    srcImpl.unsafeGetBase(), srcImpl.unsafeGetOffset() + srcOffset,
                    dstArray, dstBase + (dstIndex * dstWidth), elementCount * dstWidth, dstWidth);
        }
    }

    /**
     * Copies a number of elements from a source array to a destination segment,
     * starting at a given array index, and a given segment offset (expressed in bytes), using the given destination element layout.
     * Supported array types are {@code byte[]}, {@code char[]},{@code short[]},{@code int[]},{@code float[]},{@code long[]} and {@code double[]}.
     * @param srcArray the source array.
     * @param srcIndex the starting index of the source array.
     * @param dstSegment the destination segment.
     * @param dstLayout the destination element layout. If the byte order associated with the layout is
     * different from the native order, a byte swap operation will be performed on each array element.
     * @param dstOffset the starting offset, in bytes, of the destination segment.
     * @param elementCount the number of array elements to be copied.
     * @throws  IllegalArgumentException if {@code srcArray} is not an array, or if it is an array but whose type is not supported,
     * or if the source array component type does not match the carrier of the destination element layout.
     */
    @ForceInline
    static void copy(
            Object srcArray, int srcIndex,
            MemorySegment dstSegment, ValueLayout dstLayout, long dstOffset, int elementCount) {
        Objects.requireNonNull(srcArray);
        Objects.requireNonNull(dstSegment);
        Objects.requireNonNull(dstLayout);
        long baseAndScale = getBaseAndScale(srcArray.getClass());
        if (srcArray.getClass().componentType() != dstLayout.carrier()) {
            throw new IllegalArgumentException("Incompatible value layout: " + dstLayout);
        }
        int srcBase = (int)baseAndScale;
        int srcWidth = (int)(baseAndScale >> 32);
        Objects.checkFromIndexSize(srcIndex, elementCount, Array.getLength(srcArray));
        AbstractMemorySegmentImpl destImpl = (AbstractMemorySegmentImpl)dstSegment;
        destImpl.checkAccess(dstOffset, elementCount * srcWidth, false);
        if (srcWidth == 1 || dstLayout.order() == ByteOrder.nativeOrder()) {
            ScopedMemoryAccess.getScopedMemoryAccess().copyMemory(null, destImpl.scope(),
                    srcArray, srcBase + (srcIndex * srcWidth),
                    destImpl.unsafeGetBase(), destImpl.unsafeGetOffset() + dstOffset, elementCount * srcWidth);
        } else {
            ScopedMemoryAccess.getScopedMemoryAccess().copySwapMemory(null, destImpl.scope(),
                    srcArray, srcBase + (srcIndex * srcWidth),
                    destImpl.unsafeGetBase(), destImpl.unsafeGetOffset() + dstOffset, elementCount * srcWidth, srcWidth);
        }
    }

    private static long getBaseAndScale(Class<?> arrayType) {
        if (arrayType.equals(byte[].class)) {
            return (long)Unsafe.ARRAY_BYTE_BASE_OFFSET | ((long)Unsafe.ARRAY_BYTE_INDEX_SCALE << 32);
        } else if (arrayType.equals(char[].class)) {
            return (long)Unsafe.ARRAY_CHAR_BASE_OFFSET | ((long)Unsafe.ARRAY_CHAR_INDEX_SCALE << 32);
        } else if (arrayType.equals(short[].class)) {
            return (long)Unsafe.ARRAY_SHORT_BASE_OFFSET | ((long)Unsafe.ARRAY_SHORT_INDEX_SCALE << 32);
        } else if (arrayType.equals(int[].class)) {
            return (long)Unsafe.ARRAY_INT_BASE_OFFSET | ((long) Unsafe.ARRAY_INT_INDEX_SCALE << 32);
        } else if (arrayType.equals(float[].class)) {
            return (long)Unsafe.ARRAY_FLOAT_BASE_OFFSET | ((long)Unsafe.ARRAY_FLOAT_INDEX_SCALE << 32);
        } else if (arrayType.equals(long[].class)) {
            return (long)Unsafe.ARRAY_LONG_BASE_OFFSET | ((long)Unsafe.ARRAY_LONG_INDEX_SCALE << 32);
        } else if (arrayType.equals(double[].class)) {
            return (long)Unsafe.ARRAY_DOUBLE_BASE_OFFSET | ((long)Unsafe.ARRAY_DOUBLE_INDEX_SCALE << 32);
        } else {
            throw new IllegalArgumentException("Not a supported array class: " + arrayType.getSimpleName());
        }
    }
}<|MERGE_RESOLUTION|>--- conflicted
+++ resolved
@@ -94,11 +94,7 @@
  * called <em>mapped memory segments</em>; mapped memory segments are associated with an underlying file descriptor.
  * <p>
  * Contents of mapped memory segments can be {@linkplain #force() persisted} and {@linkplain #load() loaded} to and from the underlying file;
-<<<<<<< HEAD
- * these capabilities are suitable replacements for some functionalities in the {@link java.nio.MappedByteBuffer} class.
-=======
  * these capabilities are suitable replacements for some capabilities in the {@link java.nio.MappedByteBuffer} class.
->>>>>>> 1ac1abfd
  * Note that, while it is possible to map a segment into a byte buffer (see {@link MemorySegment#asByteBuffer()}),
  * and then call e.g. {@link java.nio.MappedByteBuffer#force()} that way, this can only be done when the source segment
  * is small enough, due to the size limitation inherent to the ByteBuffer API.
@@ -114,11 +110,7 @@
  * full spatial, temporal and confinement bounds. To do this, clients can {@link #ofAddressNative(MemoryAddress, long, ResourceScope) obtain}
  * a native segment <em>unsafely</em> from a give memory address, by providing the segment size, as well as the segment {@linkplain ResourceScope scope}.
  * This is a <a href="package-summary.html#restricted"><em>restricted</em></a> operation and should be used with
-<<<<<<< HEAD
- * caution: for instance, an incorrect segment size correctly could result in a VM crash when attempting to dereference
-=======
  * caution: for instance, an incorrect segment size could result in a VM crash when attempting to dereference
->>>>>>> 1ac1abfd
  * the memory segment.
  *
  * <h2>Dereference</h2>
@@ -139,11 +131,7 @@
 int value = segment.get(ValueLayout.JAVA_INT.withOrder(BIG_ENDIAN), 0);
  * }</pre></blockquote>
  *
-<<<<<<< HEAD
- * For more complex dereference operation (e.g. structured memory access), clients can obtain a <em>memory access var handle</em>,
-=======
  * For more complex dereference operations (e.g. structured memory access), clients can obtain a <em>memory access var handle</em>,
->>>>>>> 1ac1abfd
  * that is, a var handle that accepts a segment and, optionally, one or more additional {@code long} coordinates. Memory
  * access var handles can be obtained from {@linkplain MemoryLayout#varHandle(MemoryLayout.PathElement...) memory layouts}
  * by providing a so called <a href="MemoryLayout.html#layout-paths"><em>layout path</em></a>.
@@ -395,11 +383,7 @@
      * If the two segments share a common prefix then the returned offset is
      * the length of the common prefix, and it follows that there is a mismatch
      * between the two segments at that offset within the respective segments.
-<<<<<<< HEAD
-     * If one segment is a proper prefix of the other than the returned offset is
-=======
      * If one segment is a proper prefix of the other, then the returned offset is
->>>>>>> 1ac1abfd
      * the smallest of the segment sizes, and it follows that the offset is only
      * valid for the larger segment. Otherwise, there is no mismatch and {@code
      * -1} is returned.
@@ -604,72 +588,37 @@
     double[] toArray(ValueLayout.OfDouble elementLayout);
 
     /**
-<<<<<<< HEAD
-     * Reads a UTF-8 encoded, null-terminated string from this address and offset with given layout.
+     * Reads a UTF-8 encoded, null-terminated string from this segment at given offset.
      * <p>
      * This method always replaces malformed-input and unmappable-character
      * sequences with this charset's default replacement string.  The {@link
      * java.nio.charset.CharsetDecoder} class should be used when more control
      * over the decoding process is required.
-     * <p>
-     * This method is <a href="package-summary.html#restricted"><em>restricted</em></a>.
-     * Restricted methods are unsafe, and, if used incorrectly, their use might crash
-     * the JVM or, worse, silently result in memory corruption. Thus, clients should refrain from depending on
-     * restricted methods, and use safe and supported functionalities, where possible.
-     *
-     * @param offset offset in bytes (relative to this address). The final address of this read operation can be expressed as {@code toRowLongValue() + offset}.
-     * @return a Java UTF-8 string containing all the bytes read from the given starting address ({@code toRowLongValue() + offset})
-     * up to (but not including) the first {@code '\0'} terminator character (assuming one is found).
+     * @param offset offset in bytes (relative to this segment). For instance, if this segment is a {@link #isNative()} segment,
+     *               the final address of this read operation can be expressed as {@code address().toRowLongValue() + offset}.
+     * @return a Java UTF-8 string containing all the bytes read from the given starting address up to (but not including)
+     * the first {@code '\0'} terminator character (assuming one is found).
      * @throws IllegalArgumentException if the size of the native string is greater than the largest string supported by the platform.
-     * @throws IllegalCallerException if access to this method occurs from a module {@code M} and the command line option
-     * {@code --enable-native-access} is either absent, or does not mention the module name {@code M}, or
-     * {@code ALL-UNNAMED} in case {@code M} is an unnamed module.
-     */
-
-    /**
-=======
->>>>>>> 1ac1abfd
-     * Reads a UTF-8 encoded, null-terminated string from this segment at given offset.
+     * @throws IllegalStateException if the size of the native string is greater than the size of this segment,
+     * or if the scope associated with this segment has been closed, or if access occurs from a thread other than the thread owning that scope.
+     */
+    default String getUtf8String(long offset) {
+        return SharedUtils.toJavaStringInternal(this, offset);
+    }
+
+    /**
+     * Writes a UTF-8 encoded, null-terminated string into this segment at given offset.
      * <p>
      * This method always replaces malformed-input and unmappable-character
      * sequences with this charset's default replacement string.  The {@link
      * java.nio.charset.CharsetDecoder} class should be used when more control
      * over the decoding process is required.
      * @param offset offset in bytes (relative to this segment). For instance, if this segment is a {@link #isNative()} segment,
-     *               the final address of this read operation can be expressed as {@code address().toRowLongValue() + offset}.
-     * @return a Java UTF-8 string containing all the bytes read from the given starting address up to (but not including)
-     * the first {@code '\0'} terminator character (assuming one is found).
-     * @throws IllegalArgumentException if the size of the native string is greater than the largest string supported by the platform.
-<<<<<<< HEAD
-     * @throws IllegalStateException if the size of the native string is greater than the size of the segment
-     * associated with {@code addr}, or if {@code addr} is associated with a segment that is <em>not alive</em>.
-=======
-     * @throws IllegalStateException if the size of the native string is greater than the size of this segment,
-     * or if the scope associated with this segment has been closed, or if access occurs from a thread other than the thread owning that scope.
->>>>>>> 1ac1abfd
-     */
-    default String getUtf8String(long offset) {
-        return SharedUtils.toJavaStringInternal(this, offset);
-    }
-
-    /**
-     * Writes a UTF-8 encoded, null-terminated string into this segment at given offset.
-     * <p>
-     * This method always replaces malformed-input and unmappable-character
-     * sequences with this charset's default replacement string.  The {@link
-     * java.nio.charset.CharsetDecoder} class should be used when more control
-     * over the decoding process is required.
-     * @param offset offset in bytes (relative to this segment). For instance, if this segment is a {@link #isNative()} segment,
      *               the final address of this write operation can be expressed as {@code address().toRowLongValue() + offset}.
      * @param str the Java string to be written into this segment.
      * @throws IllegalArgumentException if the size of the native string is greater than the largest string supported by the platform.
-<<<<<<< HEAD
-     * @throws IllegalStateException if the size of the native string is greater than the size of the segment
-     * associated with {@code addr}, or if {@code addr} is associated with a segment that is <em>not alive</em>.
-=======
      * @throws IllegalStateException if the size of the native string is greater than the size of this segment,
      * or if the scope associated with this segment has been closed, or if access occurs from a thread other than the thread owning that scope.
->>>>>>> 1ac1abfd
      */
     default void setUtf8String(long offset, String str) {
         Utils.toCString(str.getBytes(StandardCharsets.UTF_8), SegmentAllocator.prefixAllocator(asSlice(offset)));
@@ -1323,11 +1272,7 @@
     default MemoryAddress get(ValueLayout.OfAddress layout, long offset) {
         return (MemoryAddress)layout.accessHandle().get(this, offset);
     }
-<<<<<<< HEAD
-    
-=======
-
->>>>>>> 1ac1abfd
+
     /**
      * Writes an address to this segment and offset with given layout.
      *
