--- conflicted
+++ resolved
@@ -60,31 +60,28 @@
     final Thread owner;
     final MemoryScope scope;
 
-<<<<<<< HEAD
-    final static int READ_ONLY = 1;
-    final static int SMALL = READ_ONLY << 1;
-    final static int NO_ACCESS = SMALL << 1;
-    final static long NONCE = new Random().nextLong();
-
-    public static MemorySegmentImpl NOTHING =
-            new MemorySegmentImpl(0, null, 0, NO_ACCESS, null, MemoryScope.GLOBAL);
-
-    public MemorySegmentImpl(long min, Object base, long length, Thread owner, MemoryScope scope) {
-        this(min, base, length, length > Integer.MAX_VALUE ? 0 : SMALL, owner, scope);
-=======
     final static int SMALL = ACQUIRE << 1;
     final static long NONCE = new Random().nextLong();
 
     final static int DEFAULT_MASK = READ | WRITE | CLOSE | ACQUIRE;
+    public static MemorySegmentImpl NOTHING = new MemorySegmentImpl();
+
+    private MemorySegmentImpl() {
+        this.length = 0L;
+        this.mask = 0;
+        this.min = 0L;
+        this.base = null;
+        this.owner = null;
+        this.scope = MemoryScope.GLOBAL;
+    }
 
     public MemorySegmentImpl(long min, Object base, long length, Thread owner, MemoryScope scope) {
         this(min, base, length, DEFAULT_MASK, owner, scope);
->>>>>>> a5399004
     }
 
     private MemorySegmentImpl(long min, Object base, long length, int mask, Thread owner, MemoryScope scope) {
         this.length = length;
-        this.mask = mask;
+        this.mask = length > Integer.MAX_VALUE ? mask : (mask | SMALL);
         this.min = min;
         this.base = base;
         this.owner = owner;
@@ -134,9 +131,6 @@
             throw unsupportedAccessMode(CLOSE);
         }
         checkValidState();
-        if (scope == MemoryScope.GLOBAL) {
-            throw new IllegalStateException("Cannot close a root segment");
-        }
         scope.close();
     }
 
@@ -215,17 +209,10 @@
 
     void checkRange(long offset, long length, boolean writeAccess) {
         checkValidState();
-<<<<<<< HEAD
-        if (isSet(NO_ACCESS)) {
-            throw new UnsupportedOperationException("Segment cannot be accessed");
-        } else if (isReadOnly() && writeAccess) {
-            throw new UnsupportedOperationException("Cannot write to read-only memory segment");
-=======
         if (writeAccess && !isSet(WRITE)) {
             throw unsupportedAccessMode(WRITE);
         } else if (!writeAccess && !isSet(READ)) {
             throw unsupportedAccessMode(READ);
->>>>>>> a5399004
         }
         checkBounds(offset, length);
     }
