/*
 *  Copyright (c) 2019, Oracle and/or its affiliates. All rights reserved.
 *  DO NOT ALTER OR REMOVE COPYRIGHT NOTICES OR THIS FILE HEADER.
 *
 *  This code is free software; you can redistribute it and/or modify it
 *  under the terms of the GNU General Public License version 2 only, as
 *  published by the Free Software Foundation.  Oracle designates this
 *  particular file as subject to the "Classpath" exception as provided
 *  by Oracle in the LICENSE file that accompanied this code.
 *
 *  This code is distributed in the hope that it will be useful, but WITHOUT
 *  ANY WARRANTY; without even the implied warranty of MERCHANTABILITY or
 *  FITNESS FOR A PARTICULAR PURPOSE.  See the GNU General Public License
 *  version 2 for more details (a copy is included in the LICENSE file that
 *  accompanied this code).
 *
 *  You should have received a copy of the GNU General Public License version
 *  2 along with this work; if not, write to the Free Software Foundation,
 *  Inc., 51 Franklin St, Fifth Floor, Boston, MA 02110-1301 USA.
 *
 *   Please contact Oracle, 500 Oracle Parkway, Redwood Shores, CA 94065 USA
 *  or visit www.oracle.com if you need additional information or have any
 *  questions.
 *
 */
package jdk.internal.foreign;

import jdk.incubator.foreign.MemoryAddress;
import jdk.incubator.foreign.MemorySegment;
<<<<<<< HEAD
import jdk.internal.vm.annotation.NativeAccess;
=======
import jdk.incubator.foreign.ResourceScope;
>>>>>>> 44b790b2

import java.util.Objects;

/**
 * This class provides an immutable implementation for the {@code MemoryAddress} interface. This class contains information
 * about the segment this address is associated with, as well as an offset into such segment.
 */
public final class MemoryAddressImpl implements MemoryAddress {

    private final Object base;
    private final long offset;

    public MemoryAddressImpl(Object base, long offset) {
        this.base = base;
        this.offset = offset;
    }

    // MemoryAddress methods

    @Override
    public long segmentOffset(MemorySegment segment) {
        Objects.requireNonNull(segment);
        AbstractMemorySegmentImpl segmentImpl = (AbstractMemorySegmentImpl)segment;
        if (segmentImpl.base() != base) {
            throw new IllegalArgumentException("Invalid segment: " + segment);
        }
        return offset - segmentImpl.min();
    }

    @Override
    public long toRawLongValue() {
        if (base != null) {
            throw new UnsupportedOperationException("Not a native address");
        }
        return offset;
    }

    @Override
    public MemoryAddress addOffset(long bytes) {
        return new MemoryAddressImpl(base, offset + bytes);
    }

    // Object methods

    @Override
    public int hashCode() {
        return Objects.hash(base, offset);
    }

    @Override
    public boolean equals(Object that) {
        if (that instanceof MemoryAddressImpl) {
            MemoryAddressImpl addr = (MemoryAddressImpl)that;
            return Objects.equals(base, addr.base) &&
                    offset == addr.offset;
        } else {
            return false;
        }
    }

    @Override
    public String toString() {
        return "MemoryAddress{ base: " + base + " offset=0x" + Long.toHexString(offset) + " }";
    }

    @Override
<<<<<<< HEAD
    @NativeAccess
    public MemorySegment asSegmentRestricted(long bytesSize) {
        return MemoryAddress.super.asSegmentRestricted(bytesSize);
    }

    @Override
    @NativeAccess
    public MemorySegment asSegmentRestricted(long bytesSize, Runnable cleanupAction, Object attachment) {
=======
    public MemorySegment asSegmentRestricted(long bytesSize, Runnable cleanupAction, ResourceScope scope) {
        Objects.requireNonNull(scope);
        Utils.checkRestrictedAccess("MemoryAddress.asSegmentRestricted");
>>>>>>> 44b790b2
        if (bytesSize <= 0) {
            throw new IllegalArgumentException("Invalid size : " + bytesSize);
        }
        return NativeMemorySegmentImpl.makeNativeSegmentUnchecked(this, bytesSize,
                cleanupAction,
                (MemoryScope) scope);
    }

    public static MemorySegment ofLongUnchecked(long value) {
        return ofLongUnchecked(value, Long.MAX_VALUE);
    }

    public static MemorySegment ofLongUnchecked(long value, long byteSize, MemoryScope memoryScope) {
        return NativeMemorySegmentImpl.makeNativeSegmentUnchecked(MemoryAddress.ofLong(value), byteSize, null, memoryScope);
    }

    public static MemorySegment ofLongUnchecked(long value, long byteSize) {
        return NativeMemorySegmentImpl.makeNativeSegmentUnchecked(MemoryAddress.ofLong(value), byteSize, null, MemoryScope.GLOBAL);
    }
}<|MERGE_RESOLUTION|>--- conflicted
+++ resolved
@@ -27,12 +27,8 @@
 
 import jdk.incubator.foreign.MemoryAddress;
 import jdk.incubator.foreign.MemorySegment;
-<<<<<<< HEAD
 import jdk.internal.vm.annotation.NativeAccess;
-=======
 import jdk.incubator.foreign.ResourceScope;
->>>>>>> 44b790b2
-
 import java.util.Objects;
 
 /**
@@ -98,7 +94,6 @@
     }
 
     @Override
-<<<<<<< HEAD
     @NativeAccess
     public MemorySegment asSegmentRestricted(long bytesSize) {
         return MemoryAddress.super.asSegmentRestricted(bytesSize);
@@ -106,12 +101,8 @@
 
     @Override
     @NativeAccess
-    public MemorySegment asSegmentRestricted(long bytesSize, Runnable cleanupAction, Object attachment) {
-=======
     public MemorySegment asSegmentRestricted(long bytesSize, Runnable cleanupAction, ResourceScope scope) {
         Objects.requireNonNull(scope);
-        Utils.checkRestrictedAccess("MemoryAddress.asSegmentRestricted");
->>>>>>> 44b790b2
         if (bytesSize <= 0) {
             throw new IllegalArgumentException("Invalid size : " + bytesSize);
         }
