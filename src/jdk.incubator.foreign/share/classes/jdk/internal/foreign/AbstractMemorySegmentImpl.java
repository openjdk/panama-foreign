/*
 * Copyright (c) 2020, Oracle and/or its affiliates. All rights reserved.
 * DO NOT ALTER OR REMOVE COPYRIGHT NOTICES OR THIS FILE HEADER.
 *
 * This code is free software; you can redistribute it and/or modify it
 * under the terms of the GNU General Public License version 2 only, as
 * published by the Free Software Foundation.  Oracle designates this
 * particular file as subject to the "Classpath" exception as provided
 * by Oracle in the LICENSE file that accompanied this code.
 *
 * This code is distributed in the hope that it will be useful, but WITHOUT
 * ANY WARRANTY; without even the implied warranty of MERCHANTABILITY or
 * FITNESS FOR A PARTICULAR PURPOSE.  See the GNU General Public License
 * version 2 for more details (a copy is included in the LICENSE file that
 * accompanied this code).
 *
 * You should have received a copy of the GNU General Public License version
 * 2 along with this work; if not, write to the Free Software Foundation,
 * Inc., 51 Franklin St, Fifth Floor, Boston, MA 02110-1301 USA.
 *
 * Please contact Oracle, 500 Oracle Parkway, Redwood Shores, CA 94065 USA
 * or visit www.oracle.com if you need additional information or have any
 * questions.
 */

package jdk.internal.foreign;

import jdk.incubator.foreign.MemoryAddress;
import jdk.incubator.foreign.MemoryLayout;
import jdk.incubator.foreign.MemoryLayouts;
import jdk.incubator.foreign.MemorySegment;
import jdk.incubator.foreign.SequenceLayout;
import jdk.internal.access.JavaNioAccess;
import jdk.internal.access.SharedSecrets;
import jdk.internal.access.foreign.MemorySegmentProxy;
import jdk.internal.access.foreign.UnmapperProxy;
import jdk.internal.misc.ScopedMemoryAccess;
import jdk.internal.misc.Unsafe;
import jdk.internal.util.ArraysSupport;
import jdk.internal.vm.annotation.ForceInline;
import sun.security.action.GetPropertyAction;

import java.lang.invoke.VarHandle;
import java.lang.ref.Cleaner;
import java.nio.ByteBuffer;
import java.util.ArrayList;
import java.util.List;
import java.util.Objects;
import java.util.Random;
import java.util.Spliterator;
import java.util.function.Consumer;
import java.util.function.Function;
import java.util.function.IntFunction;

/**
 * This abstract class provides an immutable implementation for the {@code MemorySegment} interface. This class contains information
 * about the segment's spatial and temporal bounds; each memory segment implementation is associated with an owner thread which is set at creation time.
 * Access to certain sensitive operations on the memory segment will fail with {@code IllegalStateException} if the
 * segment is either in an invalid state (e.g. it has already been closed) or if access occurs from a thread other
 * than the owner thread. See {@link MemoryScope} for more details on management of temporal bounds. Subclasses
 * are defined for each memory segment kind, see {@link NativeMemorySegmentImpl}, {@link HeapMemorySegmentImpl} and
 * {@link MappedMemorySegmentImpl}.
 */
public abstract class AbstractMemorySegmentImpl implements MemorySegment, MemorySegmentProxy {

    private static final Unsafe UNSAFE = Unsafe.getUnsafe();
    private static final ScopedMemoryAccess SCOPED_MEMORY_ACCESS = ScopedMemoryAccess.getScopedMemoryAccess();

    private static final boolean enableSmallSegments =
            Boolean.parseBoolean(GetPropertyAction.privilegedGetProperty("jdk.incubator.foreign.SmallSegments", "true"));

    final static int FIRST_RESERVED_FLAG = 1 << 16; // upper 16 bits are reserved
    final static int SMALL = FIRST_RESERVED_FLAG;
    final static long NONCE = new Random().nextLong();

    final static JavaNioAccess nioAccess = SharedSecrets.getJavaNioAccess();

    final long length;
    final int mask;
    final MemoryScope scope;

    @ForceInline
    AbstractMemorySegmentImpl(long length, int mask, MemoryScope scope) {
        this.length = length;
        this.mask = mask;
        this.scope = scope;
    }

    abstract long min();

    abstract Object base();

    abstract AbstractMemorySegmentImpl dup(long offset, long size, int mask, MemoryScope scope);

    abstract ByteBuffer makeByteBuffer();

    static int defaultAccessModes(long size) {
        return (enableSmallSegments && size < Integer.MAX_VALUE) ?
                ALL_ACCESS | SMALL :
                ALL_ACCESS;
    }

    @Override
    public AbstractMemorySegmentImpl asSlice(long offset, long newSize) {
        checkBounds(offset, newSize);
        return asSliceNoCheck(offset, newSize);
    }

    @Override
    public AbstractMemorySegmentImpl asSlice(long offset) {
        checkBounds(offset, 0);
        return asSliceNoCheck(offset, length - offset);
    }

    private AbstractMemorySegmentImpl asSliceNoCheck(long offset, long newSize) {
        return dup(offset, newSize, mask, scope);
    }

    @SuppressWarnings("unchecked")
    public static <S extends MemorySegment> Spliterator<S> spliterator(S segment, SequenceLayout sequenceLayout) {
        ((AbstractMemorySegmentImpl)segment).checkValidState();
        if (sequenceLayout.byteSize() != segment.byteSize()) {
            throw new IllegalArgumentException();
        }
        return (Spliterator<S>)new SegmentSplitter(sequenceLayout.elementLayout().byteSize(), sequenceLayout.elementCount().getAsLong(),
                (AbstractMemorySegmentImpl)segment.withAccessModes(segment.accessModes() & ~CLOSE));
    }

    @Override
    public final MemorySegment fill(byte value){
        checkAccess(0, length, false);
        SCOPED_MEMORY_ACCESS.setMemory(scope, base(), min(), length, value);
        return this;
    }

    public void copyFrom(MemorySegment src) {
        AbstractMemorySegmentImpl that = (AbstractMemorySegmentImpl)src;
        long size = that.byteSize();
        checkAccess(0, size, false);
        that.checkAccess(0, size, true);
        SCOPED_MEMORY_ACCESS.copyMemory(scope, that.scope,
                that.base(), that.min(),
                base(), min(), size);
    }

    private final static VarHandle BYTE_HANDLE = MemoryLayout.ofSequence(MemoryLayouts.JAVA_BYTE)
            .varHandle(byte.class, MemoryLayout.PathElement.sequenceElement());

    @Override
    public long mismatch(MemorySegment other) {
        AbstractMemorySegmentImpl that = (AbstractMemorySegmentImpl)other;
        final long thisSize = this.byteSize();
        final long thatSize = that.byteSize();
        final long length = Math.min(thisSize, thatSize);
        this.checkAccess(0, length, true);
        that.checkAccess(0, length, true);
        if (this == other) {
            checkValidState();
            return -1;
        }

        long i = 0;
        if (length > 7) {
            if ((byte) BYTE_HANDLE.get(this, 0) != (byte) BYTE_HANDLE.get(that, 0)) {
                return 0;
            }
            i = vectorizedMismatchLargeForBytes(scope, that.scope,
                    this.base(), this.min(),
                    that.base(), that.min(),
                    length);
            if (i >= 0) {
                return i;
            }
            long remaining = ~i;
            assert remaining < 8 : "remaining greater than 7: " + remaining;
            i = length - remaining;
        }
        for (; i < length; i++) {
            if ((byte) BYTE_HANDLE.get(this, i) != (byte) BYTE_HANDLE.get(that, i)) {
                return i;
            }
        }
        return thisSize != thatSize ? length : -1;
    }

    /**
     * Mismatch over long lengths.
     */
    private static long vectorizedMismatchLargeForBytes(MemoryScope aScope, MemoryScope bScope,
<<<<<<< HEAD
                                                        Object a, long aOffset,
                                                        Object b, long bOffset,
                                                        long length) {
=======
                                                       Object a, long aOffset,
                                                       Object b, long bOffset,
                                                       long length) {
>>>>>>> 266fe530
        long off = 0;
        long remaining = length;
        int i, size;
        boolean lastSubRange = false;
        while (remaining > 7 && !lastSubRange) {
            if (remaining > Integer.MAX_VALUE) {
                size = Integer.MAX_VALUE;
            } else {
                size = (int) remaining;
                lastSubRange = true;
            }
            i = SCOPED_MEMORY_ACCESS.vectorizedMismatch(aScope, bScope,
                    a, aOffset + off,
                    b, bOffset + off,
                    size, ArraysSupport.LOG2_ARRAY_BYTE_INDEX_SCALE);
            if (i >= 0)
                return off + i;

            i = size - ~i;
            off += i;
            remaining -= i;
        }
        return ~remaining;
    }

    @Override
    @ForceInline
    public final MemoryAddress address() {
        checkValidState();
        return new MemoryAddressImpl(base(), min());
    }

    @Override
    public final ByteBuffer asByteBuffer() {
        if (!isSet(READ)) {
            throw unsupportedAccessMode(READ);
        }
        checkArraySize("ByteBuffer", 1);
        ByteBuffer _bb = makeByteBuffer();
        if (!isSet(WRITE)) {
            //scope is IMMUTABLE - obtain a RO byte buffer
            _bb = _bb.asReadOnlyBuffer();
        }
        return _bb;
    }

    @Override
    public final int accessModes() {
        return mask & ALL_ACCESS;
    }

    @Override
    public final long byteSize() {
        return length;
    }

    @Override
    public final boolean isAlive() {
        return scope.isAlive();
    }

    @Override
    public Thread ownerThread() {
        return scope.ownerThread();
    }

    @Override
    public AbstractMemorySegmentImpl withAccessModes(int accessModes) {
        checkAccessModes(accessModes);
        if ((~accessModes() & accessModes) != 0) {
            throw new IllegalArgumentException("Cannot acquire more access modes");
        }
        return dup(0, length, (mask & ~ALL_ACCESS) | accessModes, scope);
    }

    @Override
    public boolean hasAccessModes(int accessModes) {
        checkAccessModes(accessModes);
        return (accessModes() & accessModes) == accessModes;
    }

    private void checkAccessModes(int accessModes) {
        if ((accessModes & ~ALL_ACCESS) != 0) {
            throw new IllegalArgumentException("Invalid access modes");
        }
    }

    @Override
    public MemorySegment withOwnerThread(Thread newOwner) {
<<<<<<< HEAD
=======
        checkValidState();
>>>>>>> 266fe530
        int expectedMode = newOwner != null ? HANDOFF : SHARE;
        if (!isSet(expectedMode)) {
            throw unsupportedAccessMode(expectedMode);
        }
        try {
            return dup(0L, length, mask,
                    expectedMode == HANDOFF ?
                            scope.confineTo(newOwner) :
                            scope.share());
        } finally {
            //flush read/writes to segment memory before returning the new segment
            VarHandle.fullFence();
        }
    }

    @Override
    public void registerCleaner(Cleaner cleaner) {
        checkValidState();
        cleaner.register(this, scope::forceCleanup);
    }

    @Override
    public final void close() {
        checkValidState();
        if (!isSet(CLOSE)) {
            throw unsupportedAccessMode(CLOSE);
        }
        scope.close();
    }

    @Override
    public final byte[] toByteArray() {
        return toArray(byte[].class, 1, byte[]::new, MemorySegment::ofArray);
    }

    @Override
    public final short[] toShortArray() {
        return toArray(short[].class, 2, short[]::new, MemorySegment::ofArray);
    }

    @Override
    public final char[] toCharArray() {
        return toArray(char[].class, 2, char[]::new, MemorySegment::ofArray);
    }

    @Override
    public final int[] toIntArray() {
        return toArray(int[].class, 4, int[]::new, MemorySegment::ofArray);
    }

    @Override
    public final float[] toFloatArray() {
        return toArray(float[].class, 4, float[]::new, MemorySegment::ofArray);
    }

    @Override
    public final long[] toLongArray() {
        return toArray(long[].class, 8, long[]::new, MemorySegment::ofArray);
    }

    @Override
    public final double[] toDoubleArray() {
        return toArray(double[].class, 8, double[]::new, MemorySegment::ofArray);
    }

    private <Z> Z toArray(Class<Z> arrayClass, int elemSize, IntFunction<Z> arrayFactory, Function<Z, MemorySegment> segmentFactory) {
        int size = checkArraySize(arrayClass.getSimpleName(), elemSize);
        Z arr = arrayFactory.apply(size);
        MemorySegment arrSegment = segmentFactory.apply(arr);
        arrSegment.copyFrom(this);
        return arr;
    }

    @Override
    public boolean isSmall() {
        return isSet(SMALL);
    }

    @Override
    public void checkAccess(long offset, long length, boolean readOnly) {
        if (!readOnly && !isSet(WRITE)) {
            throw unsupportedAccessMode(WRITE);
        } else if (readOnly && !isSet(READ)) {
            throw unsupportedAccessMode(READ);
        }
        checkBounds(offset, length);
    }

    private void checkAccessAndScope(long offset, long length, boolean readOnly) {
        checkValidState();
        checkAccess(offset, length, readOnly);
    }

    private void checkValidState() {
        try {
            scope.checkValidState();
        } catch (ScopedMemoryAccess.Scope.ScopedAccessException ex) {
            throw new IllegalStateException("This segment is already closed");
        }
    }

    @Override
    public long unsafeGetOffset() {
        return min();
    }

    @Override
    public Object unsafeGetBase() {
        return base();
    }

    // Helper methods

    private boolean isSet(int mask) {
        return (this.mask & mask) != 0;
    }

    private int checkArraySize(String typeName, int elemSize) {
        if (length % elemSize != 0) {
            throw new UnsupportedOperationException(String.format("Segment size is not a multiple of %d. Size: %d", elemSize, length));
        }
        long arraySize = length / elemSize;
        if (arraySize > (Integer.MAX_VALUE - 8)) { //conservative check
            throw new UnsupportedOperationException(String.format("Segment is too large to wrap as %s. Size: %d", typeName, length));
        }
        return (int)arraySize;
    }

    private void checkBounds(long offset, long length) {
        if (isSmall()) {
            checkBoundsSmall((int)offset, (int)length);
        } else {
            if (length < 0 ||
                    offset < 0 ||
                    offset > this.length - length) { // careful of overflow
                throw outOfBoundException(offset, length);
            }
        }
    }

    @Override
    public MemoryScope scope() {
        return scope;
    }

    private void checkBoundsSmall(int offset, int length) {
        if (length < 0 ||
                offset < 0 ||
                offset > (int)this.length - length) { // careful of overflow
            throw outOfBoundException(offset, length);
        }
    }

    UnsupportedOperationException unsupportedAccessMode(int expected) {
        return new UnsupportedOperationException((String.format("Required access mode %s ; current access modes: %s",
                modeStrings(expected).get(0), modeStrings(mask))));
    }

    private List<String> modeStrings(int mode) {
        List<String> modes = new ArrayList<>();
        if ((mode & READ) != 0) {
            modes.add("READ");
        }
        if ((mode & WRITE) != 0) {
            modes.add("WRITE");
        }
        if ((mode & CLOSE) != 0) {
            modes.add("CLOSE");
        }
        if ((mode & SHARE) != 0) {
            modes.add("ACQUIRE");
        }
        if ((mode & HANDOFF) != 0) {
            modes.add("HANDOFF");
        }
        return modes;
    }

    private IndexOutOfBoundsException outOfBoundException(long offset, long length) {
        return new IndexOutOfBoundsException(String.format("Out of bound access on segment %s; new offset = %d; new length = %d",
                this, offset, length));
    }

    protected int id() {
        //compute a stable and random id for this memory segment
        return Math.abs(Objects.hash(base(), min(), NONCE));
    }

    static class SegmentSplitter implements Spliterator<MemorySegment> {
        AbstractMemorySegmentImpl segment;
        long elemCount;
        final long elementSize;
        long currentIndex;

        SegmentSplitter(long elementSize, long elemCount, AbstractMemorySegmentImpl segment) {
            this.segment = segment;
            this.elementSize = elementSize;
            this.elemCount = elemCount;
        }

        @Override
        public SegmentSplitter trySplit() {
            if (currentIndex == 0 && elemCount > 1) {
                AbstractMemorySegmentImpl parent = segment;
                long rem = elemCount % 2;
                long split = elemCount / 2;
                long lobound = split * elementSize;
                long hibound = lobound + (rem * elementSize);
                elemCount  = split + rem;
                segment = parent.asSliceNoCheck(lobound, hibound);
                return new SegmentSplitter(elementSize, split, parent.asSliceNoCheck(0, lobound));
            } else {
                return null;
            }
        }

        @Override
        public boolean tryAdvance(Consumer<? super MemorySegment> action) {
            Objects.requireNonNull(action);
            if (currentIndex < elemCount) {
                AbstractMemorySegmentImpl acquired = segment;
                try {
                    action.accept(acquired.asSliceNoCheck(currentIndex * elementSize, elementSize));
                } finally {
                    currentIndex++;
                    if (currentIndex == elemCount) {
                        segment = null;
                    }
                }
                return true;
            } else {
                return false;
            }
        }

        @Override
        public void forEachRemaining(Consumer<? super MemorySegment> action) {
            Objects.requireNonNull(action);
            if (currentIndex < elemCount) {
                AbstractMemorySegmentImpl acquired = segment;
                try {
                    if (acquired.isSmall()) {
                        int index = (int) currentIndex;
                        int limit = (int) elemCount;
                        int elemSize = (int) elementSize;
                        for (; index < limit; index++) {
                            action.accept(acquired.asSliceNoCheck(index * elemSize, elemSize));
                        }
                    } else {
                        for (long i = currentIndex ; i < elemCount ; i++) {
                            action.accept(acquired.asSliceNoCheck(i * elementSize, elementSize));
                        }
                    }
                } finally {
                    currentIndex = elemCount;
                    segment = null;
                }
            }
        }

        @Override
        public long estimateSize() {
            return elemCount;
        }

        @Override
        public int characteristics() {
            return NONNULL | SUBSIZED | SIZED | IMMUTABLE | ORDERED;
        }
    }

    // Object methods

    @Override
    public String toString() {
        return "MemorySegment{ id=0x" + Long.toHexString(id()) + " limit: " + length + " }";
    }

    public static AbstractMemorySegmentImpl ofBuffer(ByteBuffer bb) {
        long bbAddress = nioAccess.getBufferAddress(bb);
        Object base = nioAccess.getBufferBase(bb);
        UnmapperProxy unmapper = nioAccess.unmapper(bb);

        int pos = bb.position();
        int limit = bb.limit();
        int size = limit - pos;

        AbstractMemorySegmentImpl bufferSegment = (AbstractMemorySegmentImpl)nioAccess.bufferSegment(bb);
        final MemoryScope bufferScope;
        int modes;
        if (bufferSegment != null) {
            bufferScope = bufferSegment.scope;
            modes = bufferSegment.mask;
        } else {
            bufferScope = MemoryScope.createConfined(bb, null);
            modes = defaultAccessModes(size);
        }
        if (bb.isReadOnly()) {
            modes &= ~WRITE;
        }
        if (base != null) {
            return new HeapMemorySegmentImpl<>(bbAddress + pos, () -> (byte[])base, size, modes, bufferScope);
        } else if (unmapper == null) {
            return new NativeMemorySegmentImpl(bbAddress + pos, size, modes, bufferScope);
        } else {
            return new MappedMemorySegmentImpl(bbAddress + pos, unmapper, size, modes, bufferScope);
        }
    }

    public static final AbstractMemorySegmentImpl NOTHING = new AbstractMemorySegmentImpl(
<<<<<<< HEAD
            0, 0, MemoryScope.createUnchecked(null, null, null)
=======
        0, 0, MemoryScope.createShared(null, null)
>>>>>>> 266fe530
    ) {
        @Override
        ByteBuffer makeByteBuffer() {
            throw new UnsupportedOperationException();
        }

        @Override
        long min() {
            return 0;
        }

        @Override
        Object base() {
            return null;
        }

        @Override
        AbstractMemorySegmentImpl dup(long offset, long size, int mask, MemoryScope scope) {
            throw new UnsupportedOperationException();
        }
    };
}<|MERGE_RESOLUTION|>--- conflicted
+++ resolved
@@ -187,15 +187,9 @@
      * Mismatch over long lengths.
      */
     private static long vectorizedMismatchLargeForBytes(MemoryScope aScope, MemoryScope bScope,
-<<<<<<< HEAD
-                                                        Object a, long aOffset,
-                                                        Object b, long bOffset,
-                                                        long length) {
-=======
                                                        Object a, long aOffset,
                                                        Object b, long bOffset,
                                                        long length) {
->>>>>>> 266fe530
         long off = 0;
         long remaining = length;
         int i, size;
@@ -285,10 +279,7 @@
 
     @Override
     public MemorySegment withOwnerThread(Thread newOwner) {
-<<<<<<< HEAD
-=======
         checkValidState();
->>>>>>> 266fe530
         int expectedMode = newOwner != null ? HANDOFF : SHARE;
         if (!isSet(expectedMode)) {
             throw unsupportedAccessMode(expectedMode);
@@ -469,7 +460,7 @@
 
     private IndexOutOfBoundsException outOfBoundException(long offset, long length) {
         return new IndexOutOfBoundsException(String.format("Out of bound access on segment %s; new offset = %d; new length = %d",
-                this, offset, length));
+                        this, offset, length));
     }
 
     protected int id() {
@@ -599,11 +590,7 @@
     }
 
     public static final AbstractMemorySegmentImpl NOTHING = new AbstractMemorySegmentImpl(
-<<<<<<< HEAD
-            0, 0, MemoryScope.createUnchecked(null, null, null)
-=======
         0, 0, MemoryScope.createShared(null, null)
->>>>>>> 266fe530
     ) {
         @Override
         ByteBuffer makeByteBuffer() {
