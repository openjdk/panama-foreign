--- conflicted
+++ resolved
@@ -134,8 +134,6 @@
                 base(), min(), size);
     }
 
-<<<<<<< HEAD
-=======
     public void copyFromSwap(MemorySegment src, long elemSize) {
         AbstractMemorySegmentImpl that = (AbstractMemorySegmentImpl)src;
         long size = that.byteSize();
@@ -146,10 +144,6 @@
                 base(), min(), size, elemSize);
     }
 
-    private final static VarHandle BYTE_HANDLE = MemoryLayout.ofSequence(MemoryLayouts.JAVA_BYTE)
-            .varHandle(byte.class, MemoryLayout.PathElement.sequenceElement());
-
->>>>>>> 4695f7ad
     @Override
     public long mismatch(MemorySegment other) {
         AbstractMemorySegmentImpl that = (AbstractMemorySegmentImpl)other;
