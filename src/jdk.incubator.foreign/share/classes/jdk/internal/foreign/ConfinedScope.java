/*
 * Copyright (c) 2021, Oracle and/or its affiliates. All rights reserved.
 * DO NOT ALTER OR REMOVE COPYRIGHT NOTICES OR THIS FILE HEADER.
 *
 * This code is free software; you can redistribute it and/or modify it
 * under the terms of the GNU General Public License version 2 only, as
 * published by the Free Software Foundation.  Oracle designates this
 * particular file as subject to the "Classpath" exception as provided
 * by Oracle in the LICENSE file that accompanied this code.
 *
 * This code is distributed in the hope that it will be useful, but WITHOUT
 * ANY WARRANTY; without even the implied warranty of MERCHANTABILITY or
 * FITNESS FOR A PARTICULAR PURPOSE.  See the GNU General Public License
 * version 2 for more details (a copy is included in the LICENSE file that
 * accompanied this code).
 *
 * You should have received a copy of the GNU General Public License version
 * 2 along with this work; if not, write to the Free Software Foundation,
 * Inc., 51 Franklin St, Fifth Floor, Boston, MA 02110-1301 USA.
 *
 * Please contact Oracle, 500 Oracle Parkway, Redwood Shores, CA 94065 USA
 * or visit www.oracle.com if you need additional information or have any
 * questions.
 */

package jdk.internal.foreign;

import jdk.internal.vm.annotation.ForceInline;

import java.lang.invoke.MethodHandles;
import java.lang.invoke.VarHandle;
import java.lang.ref.Cleaner;

/**
 * A confined scope, which features an owner thread. The liveness check features an additional
 * confinement check - that is, calling any operation on this scope from a thread other than the
 * owner thread will result in an exception. Because of this restriction, checking the liveness bit
 * can be performed in plain mode.
 */
final class ConfinedScope extends ResourceScopeImpl {

    private boolean closed; // = false
    private int lockCount = 0;
    private int asyncReleaseCount = 0;
    private final Thread owner;

    static final VarHandle ASYNC_RELEASE_COUNT;

    static {
        try {
            ASYNC_RELEASE_COUNT = MethodHandles.lookup().findVarHandle(ConfinedScope.class, "asyncReleaseCount", int.class);
        } catch (Throwable ex) {
            throw new ExceptionInInitializerError(ex);
        }
    }

    public ConfinedScope(Thread owner, Cleaner cleaner) {
        super(new ConfinedResourceList(), cleaner);
        this.owner = owner;
    }

    @ForceInline
    public final void checkValidState() {
        if (owner != Thread.currentThread()) {
            throw new IllegalStateException("Attempted access outside owning thread");
        }
        if (closed) {
            throw new IllegalStateException("Already closed");
        }
    }

    @Override
    public boolean isAlive() {
        return !closed;
    }

    @Override
    @ForceInline
    public void acquire0() {
        checkValidState();
        if (lockCount == MAX_FORKS) {
            throw new IllegalStateException("Scope keep alive limit exceeded");
        }
        lockCount++;
    }

    @Override
    @ForceInline
    public void release0() {
        if (Thread.currentThread() == owner) {
            lockCount--;
        } else {
            // It is possible to end up here in two cases: this scope was kept alive by some other confined scope
            // which is implicitly released (in which case the release call comes from the cleaner thread). Or,
            // this scope might be kept alive by a shared scope, which means the release call can come from any
            // thread.
<<<<<<< HEAD
            int value;
            do {
                value = (int)ASYNC_RELEASE_COUNT.getVolatile(this);
            } while (!ASYNC_RELEASE_COUNT.compareAndSet(this, value, value + 1));
=======
            ASYNC_RELEASE_COUNT.getAndAdd(this, 1);
>>>>>>> ddb61725
        }
    }

    void justClose() {
        this.checkValidState();
        if (lockCount == 0 || lockCount - ((int)ASYNC_RELEASE_COUNT.getVolatile(this)) == 0) {
            closed = true;
        } else {
            throw new IllegalStateException("Scope is kept alive by " + lockCount + " scopes");
        }
    }

    @Override
    public Thread ownerThread() {
        return owner;
    }

    /**
     * A confined resource list; no races are possible here.
     */
    static final class ConfinedResourceList extends ResourceList {
        @Override
        void add(ResourceCleanup cleanup) {
            if (fst != ResourceCleanup.CLOSED_LIST) {
                cleanup.next = fst;
                fst = cleanup;
            } else {
                throw new IllegalStateException("Already closed!");
            }
        }

        @Override
        void cleanup() {
            if (fst != ResourceCleanup.CLOSED_LIST) {
                ResourceCleanup prev = fst;
                fst = ResourceCleanup.CLOSED_LIST;
                cleanup(prev);
            } else {
                throw new IllegalStateException("Attempt to cleanup an already closed resource list");
            }
        }
    }
}<|MERGE_RESOLUTION|>--- conflicted
+++ resolved
@@ -94,14 +94,7 @@
             // which is implicitly released (in which case the release call comes from the cleaner thread). Or,
             // this scope might be kept alive by a shared scope, which means the release call can come from any
             // thread.
-<<<<<<< HEAD
-            int value;
-            do {
-                value = (int)ASYNC_RELEASE_COUNT.getVolatile(this);
-            } while (!ASYNC_RELEASE_COUNT.compareAndSet(this, value, value + 1));
-=======
             ASYNC_RELEASE_COUNT.getAndAdd(this, 1);
->>>>>>> ddb61725
         }
     }
 
