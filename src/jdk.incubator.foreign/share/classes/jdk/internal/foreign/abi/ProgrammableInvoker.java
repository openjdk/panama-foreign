/*
 * Copyright (c) 2020, 2021, Oracle and/or its affiliates. All rights reserved.
 * DO NOT ALTER OR REMOVE COPYRIGHT NOTICES OR THIS FILE HEADER.
 *
 * This code is free software; you can redistribute it and/or modify it
 * under the terms of the GNU General Public License version 2 only, as
 * published by the Free Software Foundation.  Oracle designates this
 * particular file as subject to the "Classpath" exception as provided
 * by Oracle in the LICENSE file that accompanied this code.
 *
 * This code is distributed in the hope that it will be useful, but WITHOUT
 * ANY WARRANTY; without even the implied warranty of MERCHANTABILITY or
 * FITNESS FOR A PARTICULAR PURPOSE.  See the GNU General Public License
 * version 2 for more details (a copy is included in the LICENSE file that
 * accompanied this code).
 *
 * You should have received a copy of the GNU General Public License version
 * 2 along with this work; if not, write to the Free Software Foundation,
 * Inc., 51 Franklin St, Fifth Floor, Boston, MA 02110-1301 USA.
 *
 * Please contact Oracle, 500 Oracle Parkway, Redwood Shores, CA 94065 USA
 * or visit www.oracle.com if you need additional information or have any
 * questions.
 */
package jdk.internal.foreign.abi;

import jdk.incubator.foreign.Addressable;
import jdk.incubator.foreign.MemoryAddress;
import jdk.incubator.foreign.MemoryLayouts;
import jdk.incubator.foreign.MemorySegment;
import jdk.incubator.foreign.ResourceScope;
import jdk.incubator.foreign.SegmentAllocator;
import jdk.internal.access.JavaLangInvokeAccess;
import jdk.internal.access.SharedSecrets;
import jdk.internal.invoke.NativeEntryPoint;
import jdk.internal.invoke.VMStorageProxy;
import sun.security.action.GetPropertyAction;

import java.lang.invoke.MethodHandle;
import java.lang.invoke.MethodHandles;
import java.lang.invoke.MethodType;
import java.lang.invoke.VarHandle;
import java.lang.ref.Reference;
import java.util.Arrays;
import java.util.List;
import java.util.Map;
import java.util.concurrent.ConcurrentHashMap;
import java.util.stream.Stream;

import static java.lang.invoke.MethodHandles.collectArguments;
import static java.lang.invoke.MethodHandles.dropArguments;
import static java.lang.invoke.MethodHandles.filterArguments;
import static java.lang.invoke.MethodHandles.identity;
import static java.lang.invoke.MethodHandles.insertArguments;
import static java.lang.invoke.MethodType.methodType;
import static sun.security.action.GetBooleanAction.privilegedGetProperty;

/**
 * This class implements native call invocation through a so called 'universal adapter'. A universal adapter takes
 * an array of longs together with a call 'recipe', which is used to move the arguments in the right places as
 * expected by the system ABI.
 */
public class ProgrammableInvoker {
    private static final boolean DEBUG =
        privilegedGetProperty("jdk.internal.foreign.ProgrammableInvoker.DEBUG");
    private static final boolean USE_SPEC = Boolean.parseBoolean(
        GetPropertyAction.privilegedGetProperty("jdk.internal.foreign.ProgrammableInvoker.USE_SPEC", "true"));
    private static final boolean USE_INTRINSICS = Boolean.parseBoolean(
        GetPropertyAction.privilegedGetProperty("jdk.internal.foreign.ProgrammableInvoker.USE_INTRINSICS", "true"));

    private static final JavaLangInvokeAccess JLIA = SharedSecrets.getJavaLangInvokeAccess();

    private static final VarHandle VH_LONG = MemoryLayouts.JAVA_LONG.varHandle(long.class);

    private static final MethodHandle MH_INVOKE_MOVES;
    private static final MethodHandle MH_INVOKE_INTERP_BINDINGS;
    private static final MethodHandle MH_ADDR_TO_LONG;
    private static final MethodHandle MH_WRAP_ALLOCATOR;

    private static final Map<ABIDescriptor, Long> adapterStubs = new ConcurrentHashMap<>();

    private static final MethodHandle EMPTY_OBJECT_ARRAY_HANDLE = MethodHandles.constant(Object[].class, new Object[0]);

    static {
        try {
            MethodHandles.Lookup lookup = MethodHandles.lookup();
            MH_INVOKE_MOVES = lookup.findVirtual(ProgrammableInvoker.class, "invokeMoves",
                    methodType(Object.class, long.class, Object[].class, Binding.VMStore[].class, Binding.VMLoad[].class));
            MH_INVOKE_INTERP_BINDINGS = lookup.findVirtual(ProgrammableInvoker.class, "invokeInterpBindings",
                    methodType(Object.class, Addressable.class, SegmentAllocator.class, Object[].class, MethodHandle.class, Map.class, Map.class));
            MH_WRAP_ALLOCATOR = lookup.findStatic(Binding.Context.class, "ofAllocator",
                    methodType(Binding.Context.class, SegmentAllocator.class));
<<<<<<< HEAD
            MethodHandle MH_Addressable_address = lookup.findVirtual(Addressable.class, "address",
                    methodType(MemoryAddress.class));
            MethodHandle MH_MemoryAddress_toRawLongValue = lookup.findVirtual(MemoryAddress.class, "toRawLongValue",
                    methodType(long.class));
            MH_ADDR_TO_LONG = filterArguments(MH_MemoryAddress_toRawLongValue, 0, MH_Addressable_address);
=======
            MH_ADDR_TO_LONG = lookup.findStatic(ProgrammableInvoker.class, "unboxTargetAddress", methodType(long.class, Addressable.class));
>>>>>>> d1b8b670
        } catch (ReflectiveOperationException e) {
            throw new RuntimeException(e);
        }
    }

    private final ABIDescriptor abi;
    private final BufferLayout layout;
    private final long stackArgsBytes;

    private final CallingSequence callingSequence;

    private final long stubAddress;

    private final long bufferCopySize;

    public ProgrammableInvoker(ABIDescriptor abi, CallingSequence callingSequence) {
        this.abi = abi;
        this.layout = BufferLayout.of(abi);
        this.stubAddress = adapterStubs.computeIfAbsent(abi, key -> generateAdapter(key, layout));

        this.callingSequence = callingSequence;

        this.stackArgsBytes = argMoveBindingsStream(callingSequence)
                .map(Binding.VMStore::storage)
                .filter(s -> abi.arch.isStackType(s.type()))
                .count()
                * abi.arch.typeSize(abi.arch.stackType());

        this.bufferCopySize = SharedUtils.bufferCopySize(callingSequence);
    }

    public MethodHandle getBoundMethodHandle() {
        Binding.VMStore[] argMoves = argMoveBindingsStream(callingSequence).toArray(Binding.VMStore[]::new);
        Class<?>[] argMoveTypes = Arrays.stream(argMoves).map(Binding.VMStore::type).toArray(Class<?>[]::new);

        Binding.VMLoad[] retMoves = retMoveBindings(callingSequence);
        Class<?> returnType = retMoves.length == 0
                ? void.class
                : retMoves.length == 1
                    ? retMoves[0].type()
                    : Object[].class;

        MethodType leafType = methodType(returnType, argMoveTypes);
        MethodType leafTypeWithAddress = leafType.insertParameterTypes(0, long.class);

        MethodHandle handle = insertArguments(MH_INVOKE_MOVES.bindTo(this), 2, argMoves, retMoves);
        MethodHandle collector = makeCollectorHandle(leafType);
        handle = collectArguments(handle, 1, collector);
        handle = handle.asType(leafTypeWithAddress);

        boolean isSimple = !(retMoves.length > 1);
        boolean usesStackArgs = stackArgsBytes != 0;
        if (USE_INTRINSICS && isSimple && !usesStackArgs) {
            NativeEntryPoint nep = NativeEntryPoint.make(
                "native_call",
                abi,
                toStorageArray(argMoves),
                toStorageArray(retMoves),
                !callingSequence.isTrivial(),
                leafTypeWithAddress
            );

            handle = JLIA.nativeMethodHandle(nep, handle);
        }
        handle = filterArguments(handle, 0, MH_ADDR_TO_LONG);

        if (USE_SPEC && isSimple) {
            handle = specialize(handle);
         } else {
            Map<VMStorage, Integer> argIndexMap = SharedUtils.indexMap(argMoves);
            Map<VMStorage, Integer> retIndexMap = SharedUtils.indexMap(retMoves);

            handle = insertArguments(MH_INVOKE_INTERP_BINDINGS.bindTo(this), 3, handle, argIndexMap, retIndexMap);
            MethodHandle collectorInterp = makeCollectorHandle(callingSequence.methodType());
            handle = collectArguments(handle, 2, collectorInterp);
            handle = handle.asType(handle.type().changeReturnType(callingSequence.methodType().returnType()));
         }

        return handle;
    }

<<<<<<< HEAD
=======
    private static long unboxTargetAddress(Addressable addr) {
        MemoryAddress ma = SharedUtils.checkSymbol(addr);
        return ma.toRawLongValue();
    }

>>>>>>> d1b8b670
    // Funnel from type to Object[]
    private static MethodHandle makeCollectorHandle(MethodType type) {
        return type.parameterCount() == 0
            ? EMPTY_OBJECT_ARRAY_HANDLE
            : identity(Object[].class)
                .asCollector(Object[].class, type.parameterCount())
                .asType(type.changeReturnType(Object[].class));
    }

    private Stream<Binding.VMStore> argMoveBindingsStream(CallingSequence callingSequence) {
        return callingSequence.argumentBindings()
                .filter(Binding.VMStore.class::isInstance)
                .map(Binding.VMStore.class::cast);
    }

    private Binding.VMLoad[] retMoveBindings(CallingSequence callingSequence) {
        return callingSequence.returnBindings().stream()
                .filter(Binding.VMLoad.class::isInstance)
                .map(Binding.VMLoad.class::cast)
                .toArray(Binding.VMLoad[]::new);
    }


    private VMStorageProxy[] toStorageArray(Binding.Move[] moves) {
        return Arrays.stream(moves).map(Binding.Move::storage).toArray(VMStorage[]::new);
    }

    private MethodHandle specialize(MethodHandle leafHandle) {
        MethodType highLevelType = callingSequence.methodType();

        int argInsertPos = 1;
        int argContextPos = 1;

        MethodHandle specializedHandle = dropArguments(leafHandle, argContextPos, Binding.Context.class);

        for (int i = 0; i < highLevelType.parameterCount(); i++) {
            List<Binding> bindings = callingSequence.argumentBindings(i);
            argInsertPos += bindings.stream().filter(Binding.VMStore.class::isInstance).count() + 1;
            // We interpret the bindings in reverse since we have to construct a MethodHandle from the bottom up
            for (int j = bindings.size() - 1; j >= 0; j--) {
                Binding binding = bindings.get(j);
                if (binding.tag() == Binding.Tag.VM_STORE) {
                    argInsertPos--;
                } else {
                    specializedHandle = binding.specialize(specializedHandle, argInsertPos, argContextPos);
                }
            }
        }

        if (highLevelType.returnType() != void.class) {
            MethodHandle returnFilter = identity(highLevelType.returnType());
            int retContextPos = 0;
            int retInsertPos = 1;
            returnFilter = dropArguments(returnFilter, retContextPos, Binding.Context.class);
            List<Binding> bindings = callingSequence.returnBindings();
            for (int j = bindings.size() - 1; j >= 0; j--) {
                Binding binding = bindings.get(j);
                returnFilter = binding.specialize(returnFilter, retInsertPos, retContextPos);
            }
            returnFilter = MethodHandles.filterArguments(returnFilter, retContextPos, MH_WRAP_ALLOCATOR);
            // (SegmentAllocator, Addressable, Context, ...) -> ...
            specializedHandle = MethodHandles.collectArguments(returnFilter, retInsertPos, specializedHandle);
            // (Addressable, SegmentAllocator, Context, ...) -> ...
            specializedHandle = SharedUtils.swapArguments(specializedHandle, 0, 1); // normalize parameter order
        } else {
            specializedHandle = MethodHandles.dropArguments(specializedHandle, 1, SegmentAllocator.class);
        }

        // now bind the internal context parameter

        argContextPos++; // skip over the return SegmentAllocator (inserted by the above code)
        specializedHandle = SharedUtils.wrapWithAllocator(specializedHandle, argContextPos, bufferCopySize, false);
        return specializedHandle;
    }

    /**
     * Does a native invocation by moving primitive values from the arg array into an intermediate buffer
     * and calling the assembly stub that forwards arguments from the buffer to the target function
     *
     * @param args an array of primitive values to be copied in to the buffer
     * @param argBindings Binding.Move values describing how arguments should be copied
     * @param returnBindings Binding.Move values describing how return values should be copied
     * @return null, a single primitive value, or an Object[] of primitive values
     */
    Object invokeMoves(long addr, Object[] args, Binding.VMStore[] argBindings, Binding.VMLoad[] returnBindings) {
        MemorySegment stackArgsSeg = null;
        try (ResourceScope scope = ResourceScope.newConfinedScope()) {
            MemorySegment argBuffer = MemorySegment.allocateNative(layout.size, 64, scope);
            if (stackArgsBytes > 0) {
                stackArgsSeg = MemorySegment.allocateNative(stackArgsBytes, 8, scope);
            }

            VH_LONG.set(argBuffer.asSlice(layout.arguments_next_pc), addr);
            VH_LONG.set(argBuffer.asSlice(layout.stack_args_bytes), stackArgsBytes);
            VH_LONG.set(argBuffer.asSlice(layout.stack_args), stackArgsSeg == null ? 0L : stackArgsSeg.address().toRawLongValue());

            for (int i = 0; i < argBindings.length; i++) {
                Binding.VMStore binding = argBindings[i];
                VMStorage storage = binding.storage();
                MemorySegment ptr = abi.arch.isStackType(storage.type())
                    ? stackArgsSeg.asSlice(storage.index() * abi.arch.typeSize(abi.arch.stackType()))
                    : argBuffer.asSlice(layout.argOffset(storage));
                SharedUtils.writeOverSized(ptr, binding.type(), args[i]);
            }

            if (DEBUG) {
                System.err.println("Buffer state before:");
                layout.dump(abi.arch, argBuffer, System.err);
            }

            invokeNative(stubAddress, argBuffer.address().toRawLongValue());

            if (DEBUG) {
                System.err.println("Buffer state after:");
                layout.dump(abi.arch, argBuffer, System.err);
            }

            if (returnBindings.length == 0) {
                return null;
            } else if (returnBindings.length == 1) {
                Binding.VMLoad move = returnBindings[0];
                VMStorage storage = move.storage();
                return SharedUtils.read(argBuffer.asSlice(layout.retOffset(storage)), move.type());
            } else { // length > 1
                Object[] returns = new Object[returnBindings.length];
                for (int i = 0; i < returnBindings.length; i++) {
                    Binding.VMLoad move = returnBindings[i];
                    VMStorage storage = move.storage();
                    returns[i] = SharedUtils.read(argBuffer.asSlice(layout.retOffset(storage)), move.type());
                }
                return returns;
            }
        }
    }

    Object invokeInterpBindings(Addressable address, SegmentAllocator allocator, Object[] args, MethodHandle leaf,
                                Map<VMStorage, Integer> argIndexMap,
                                Map<VMStorage, Integer> retIndexMap) throws Throwable {
        Binding.Context unboxContext = bufferCopySize != 0
                ? Binding.Context.ofBoundedAllocator(bufferCopySize)
                : Binding.Context.DUMMY;
        try (unboxContext) {
            // do argument processing, get Object[] as result
            Object[] leafArgs = new Object[leaf.type().parameterCount()];
            leafArgs[0] = address; // addr
            for (int i = 0; i < args.length; i++) {
                Object arg = args[i];
                BindingInterpreter.unbox(arg, callingSequence.argumentBindings(i),
                        (storage, type, value) -> {
                            leafArgs[argIndexMap.get(storage) + 1] = value; // +1 to skip addr
                        }, unboxContext);
            }

            // call leaf
            Object o = leaf.invokeWithArguments(leafArgs);
            // make sure arguments are reachable during the call
            // technically we only need to do all Addressable parameters here
            Reference.reachabilityFence(address);
            Reference.reachabilityFence(args);

            // return value processing
            if (o == null) {
                return null;
            } else if (o instanceof Object[]) {
                Object[] oArr = (Object[]) o;
                return BindingInterpreter.box(callingSequence.returnBindings(),
                        (storage, type) -> oArr[retIndexMap.get(storage)], Binding.Context.ofAllocator(allocator));
            } else {
                return BindingInterpreter.box(callingSequence.returnBindings(), (storage, type) -> o,
                        Binding.Context.ofAllocator(allocator));
            }
        }
    }

    //natives

    static native void invokeNative(long adapterStub, long buff);
    static native long generateAdapter(ABIDescriptor abi, BufferLayout layout);

    private static native void registerNatives();
    static {
        registerNatives();
    }
}
<|MERGE_RESOLUTION|>--- conflicted
+++ resolved
@@ -90,15 +90,7 @@
                     methodType(Object.class, Addressable.class, SegmentAllocator.class, Object[].class, MethodHandle.class, Map.class, Map.class));
             MH_WRAP_ALLOCATOR = lookup.findStatic(Binding.Context.class, "ofAllocator",
                     methodType(Binding.Context.class, SegmentAllocator.class));
-<<<<<<< HEAD
-            MethodHandle MH_Addressable_address = lookup.findVirtual(Addressable.class, "address",
-                    methodType(MemoryAddress.class));
-            MethodHandle MH_MemoryAddress_toRawLongValue = lookup.findVirtual(MemoryAddress.class, "toRawLongValue",
-                    methodType(long.class));
-            MH_ADDR_TO_LONG = filterArguments(MH_MemoryAddress_toRawLongValue, 0, MH_Addressable_address);
-=======
             MH_ADDR_TO_LONG = lookup.findStatic(ProgrammableInvoker.class, "unboxTargetAddress", methodType(long.class, Addressable.class));
->>>>>>> d1b8b670
         } catch (ReflectiveOperationException e) {
             throw new RuntimeException(e);
         }
@@ -180,14 +172,11 @@
         return handle;
     }
 
-<<<<<<< HEAD
-=======
     private static long unboxTargetAddress(Addressable addr) {
         MemoryAddress ma = SharedUtils.checkSymbol(addr);
         return ma.toRawLongValue();
     }
 
->>>>>>> d1b8b670
     // Funnel from type to Object[]
     private static MethodHandle makeCollectorHandle(MethodType type) {
         return type.parameterCount() == 0
