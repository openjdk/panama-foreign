--- conflicted
+++ resolved
@@ -62,14 +62,7 @@
         Objects.requireNonNull(function);
         MethodType type = SharedUtils.inferMethodType(function, false);
         MethodHandle handle = CallArranger.LINUX.arrangeDowncall(type, function);
-<<<<<<< HEAD
-        if (!type.returnType().equals(MemorySegment.class)) {
-            // not returning segment, just insert a throwing allocator
-            handle = MethodHandles.insertArguments(handle, 1, SharedUtils.THROWING_ALLOCATOR);
-        }
-=======
         handle = SharedUtils.maybeInsertAllocator(handle);
->>>>>>> 77dbcdb8
         return SharedUtils.wrapDowncall(handle, function);
     }
 
