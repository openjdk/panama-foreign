/*
 * Copyright (c) 2020, 2021, Oracle and/or its affiliates. All rights reserved.
 * Copyright (c) 2019, 2021, Arm Limited. All rights reserved.
 * DO NOT ALTER OR REMOVE COPYRIGHT NOTICES OR THIS FILE HEADER.
 *
 * This code is free software; you can redistribute it and/or modify it
 * under the terms of the GNU General Public License version 2 only, as
 * published by the Free Software Foundation.  Oracle designates this
 * particular file as subject to the "Classpath" exception as provided
 * by Oracle in the LICENSE file that accompanied this code.
 *
 * This code is distributed in the hope that it will be useful, but WITHOUT
 * ANY WARRANTY; without even the implied warranty of MERCHANTABILITY or
 * FITNESS FOR A PARTICULAR PURPOSE.  See the GNU General Public License
 * version 2 for more details (a copy is included in the LICENSE file that
 * accompanied this code).
 *
 * You should have received a copy of the GNU General Public License version
 * 2 along with this work; if not, write to the Free Software Foundation,
 * Inc., 51 Franklin St, Fifth Floor, Boston, MA 02110-1301 USA.
 *
 * Please contact Oracle, 500 Oracle Parkway, Redwood Shores, CA 94065 USA
 * or visit www.oracle.com if you need additional information or have any
 * questions.
 */
package jdk.internal.foreign.abi.aarch64;

import jdk.incubator.foreign.FunctionDescriptor;
import jdk.incubator.foreign.GroupLayout;
import jdk.incubator.foreign.MemoryAddress;
import jdk.incubator.foreign.MemoryLayout;
import jdk.incubator.foreign.MemorySegment;
import jdk.incubator.foreign.NativeSymbol;
import jdk.incubator.foreign.ResourceScope;
import jdk.internal.foreign.Utils;
import jdk.internal.foreign.abi.CallingSequenceBuilder;
import jdk.internal.foreign.abi.ABIDescriptor;
import jdk.internal.foreign.abi.Binding;
import jdk.internal.foreign.abi.CallingSequence;
import jdk.internal.foreign.abi.ProgrammableInvoker;
import jdk.internal.foreign.abi.ProgrammableUpcallHandler;
import jdk.internal.foreign.abi.VMStorage;
import jdk.internal.foreign.abi.SharedUtils;
import jdk.internal.foreign.abi.aarch64.linux.LinuxAArch64CallArranger;
import jdk.internal.foreign.abi.aarch64.macos.MacOsAArch64CallArranger;

import java.lang.invoke.MethodHandle;
import java.lang.invoke.MethodType;
import java.util.List;
import java.util.Optional;

import static jdk.internal.foreign.PlatformLayouts.*;
import static jdk.internal.foreign.abi.aarch64.AArch64Architecture.*;

/**
 * For the AArch64 C ABI specifically, this class uses the ProgrammableInvoker API, namely CallingSequenceBuilder2
 * to translate a C FunctionDescriptor into a CallingSequence2, which can then be turned into a MethodHandle.
 *
 * This includes taking care of synthetic arguments like pointers to return buffers for 'in-memory' returns.
 *
 * There are minor differences between the ABIs implemented on Linux, macOS, and Windows
 * which are handled in sub-classes. Clients should access these through the provided
 * public constants CallArranger.LINUX and CallArranger.MACOS.
 */
public abstract class CallArranger {
    private static final int STACK_SLOT_SIZE = 8;
    public static final int MAX_REGISTER_ARGUMENTS = 8;

    private static final VMStorage INDIRECT_RESULT = r8;

    // This is derived from the AAPCS64 spec, restricted to what's
    // possible when calling to/from C code.
    //
    // The indirect result register, r8, is used to return a large
    // struct by value. It's treated as an input here as the caller is
    // responsible for allocating storage and passing this into the
    // function.
    //
    // Although the AAPCS64 says r0-7 and v0-7 are all valid return
    // registers, it's not possible to generate a C function that uses
    // r2-7 and v4-7 so they are omitted here.
    private static final ABIDescriptor C = AArch64Architecture.abiFor(
        new VMStorage[] { r0, r1, r2, r3, r4, r5, r6, r7, INDIRECT_RESULT},
        new VMStorage[] { v0, v1, v2, v3, v4, v5, v6, v7 },
        new VMStorage[] { r0, r1 },
        new VMStorage[] { v0, v1, v2, v3 },
        new VMStorage[] { r9, r10, r11, r12, r13, r14, r15 },
        new VMStorage[] { v16, v17, v18, v19, v20, v21, v22, v23, v25,
                          v26, v27, v28, v29, v30, v31 },
        16,  // Stack is always 16 byte aligned on AArch64
        0,   // No shadow space
        r9,  // target addr reg
        r10  // imr addr reg
    );

    // record
    public static class Bindings {
        public final CallingSequence callingSequence;
        public final boolean isInMemoryReturn;

        Bindings(CallingSequence callingSequence, boolean isInMemoryReturn) {
            this.callingSequence = callingSequence;
            this.isInMemoryReturn = isInMemoryReturn;
        }
    }

<<<<<<< HEAD
    public static Bindings getBindings(MethodType mt, FunctionDescriptor cDesc, boolean forUpcall) {
        CallingSequenceBuilder csb = new CallingSequenceBuilder(C, forUpcall);
=======
    public static final CallArranger LINUX = new LinuxAArch64CallArranger();
    public static final CallArranger MACOS = new MacOsAArch64CallArranger();

    /**
     * Are variadic arguments assigned to registers as in the standard calling
     * convention, or always passed on the stack?
     *
     * @returns true if variadic arguments should be spilled to the stack.
     */
    protected abstract boolean varArgsOnStack();

    protected CallArranger() {}

    public Bindings getBindings(MethodType mt, FunctionDescriptor cDesc, boolean forUpcall) {
        CallingSequenceBuilder csb = new CallingSequenceBuilder(forUpcall);
>>>>>>> 0d35f42d

        BindingCalculator argCalc = forUpcall ? new BoxBindingCalculator(true) : new UnboxBindingCalculator(true);
        BindingCalculator retCalc = forUpcall ? new UnboxBindingCalculator(false) : new BoxBindingCalculator(false);

        boolean returnInMemory = isInMemoryReturn(cDesc.returnLayout());
        if (returnInMemory) {
            csb.addArgumentBindings(MemoryAddress.class, AArch64.C_POINTER,
                    argCalc.getIndirectBindings());
        } else if (cDesc.returnLayout().isPresent()) {
            Class<?> carrier = mt.returnType();
            MemoryLayout layout = cDesc.returnLayout().get();
            csb.setReturnBindings(carrier, layout, retCalc.getBindings(carrier, layout));
        }

        for (int i = 0; i < mt.parameterCount(); i++) {
            Class<?> carrier = mt.parameterType(i);
            MemoryLayout layout = cDesc.argumentLayouts().get(i);
            if (varArgsOnStack() && SharedUtils.isVarargsIndex(cDesc, i)) {
                argCalc.storageCalculator.adjustForVarArgs();
            }
            csb.addArgumentBindings(carrier, layout, argCalc.getBindings(carrier, layout));
        }

        csb.setTrivial(SharedUtils.isTrivial(cDesc));

        return new Bindings(csb.build(), returnInMemory);
    }

    public MethodHandle arrangeDowncall(MethodType mt, FunctionDescriptor cDesc) {
        Bindings bindings = getBindings(mt, cDesc, false);

        MethodHandle handle = new ProgrammableInvoker(C, bindings.callingSequence).getBoundMethodHandle();

        if (bindings.isInMemoryReturn) {
            handle = SharedUtils.adaptDowncallForIMR(handle, cDesc);
        }

        return handle;
    }

    public NativeSymbol arrangeUpcall(MethodHandle target, MethodType mt, FunctionDescriptor cDesc, ResourceScope scope) {
        Bindings bindings = getBindings(mt, cDesc, true);

        if (bindings.isInMemoryReturn) {
            target = SharedUtils.adaptUpcallForIMR(target, true /* drop return, since we don't have bindings for it */);
        }

        return ProgrammableUpcallHandler.make(C, target, bindings.callingSequence,scope);
    }

    private static boolean isInMemoryReturn(Optional<MemoryLayout> returnLayout) {
        return returnLayout
            .filter(GroupLayout.class::isInstance)
            .filter(g -> TypeClass.classifyLayout(g) == TypeClass.STRUCT_REFERENCE)
            .isPresent();
    }

    static class StorageCalculator {
        private final boolean forArguments;

        private final int[] nRegs = new int[] { 0, 0 };
        private long stackOffset = 0;

        public StorageCalculator(boolean forArguments) {
            this.forArguments = forArguments;
        }

        VMStorage stackAlloc(long size, long alignment) {
            assert forArguments : "no stack returns";
            alignment = Math.max(alignment, STACK_SLOT_SIZE);
            stackOffset = Utils.alignUp(stackOffset, alignment);

            VMStorage storage =
                AArch64Architecture.stackStorage((int)(stackOffset / STACK_SLOT_SIZE));
            stackOffset += size;
            return storage;
        }

        VMStorage stackAlloc(MemoryLayout layout) {
            return stackAlloc(layout.byteSize(), SharedUtils.alignment(layout, true));
        }

        VMStorage[] regAlloc(int type, int count) {
            if (nRegs[type] + count <= MAX_REGISTER_ARGUMENTS) {
                VMStorage[] source =
                    (forArguments ? C.inputStorage : C.outputStorage)[type];
                VMStorage[] result = new VMStorage[count];
                for (int i = 0; i < count; i++) {
                    result[i] = source[nRegs[type]++];
                }
                return result;
            } else {
                // Any further allocations for this register type must
                // be from the stack.
                nRegs[type] = MAX_REGISTER_ARGUMENTS;
                return null;
            }
        }

        VMStorage[] regAlloc(int type, MemoryLayout layout) {
            return regAlloc(type, (int)Utils.alignUp(layout.byteSize(), 8) / 8);
        }

        VMStorage nextStorage(int type, MemoryLayout layout) {
            VMStorage[] storage = regAlloc(type, 1);
            if (storage == null) {
                return stackAlloc(layout);
            }

            return storage[0];
        }

        void adjustForVarArgs() {
            // This system passes all variadic parameters on the stack. Ensure
            // no further arguments are allocated to registers.
            nRegs[StorageClasses.INTEGER] = MAX_REGISTER_ARGUMENTS;
            nRegs[StorageClasses.VECTOR] = MAX_REGISTER_ARGUMENTS;
        }
    }

    static abstract class BindingCalculator {
        protected final StorageCalculator storageCalculator;

        protected BindingCalculator(boolean forArguments) {
            this.storageCalculator = new StorageCalculator(forArguments);
        }

        protected void spillStructUnbox(Binding.Builder bindings, MemoryLayout layout) {
            // If a struct has been assigned register or HFA class but
            // there are not enough free registers to hold the entire
            // struct, it must be passed on the stack. I.e. not split
            // between registers and stack.

            long offset = 0;
            while (offset < layout.byteSize()) {
                long copy = Math.min(layout.byteSize() - offset, STACK_SLOT_SIZE);
                VMStorage storage =
                    storageCalculator.stackAlloc(copy, STACK_SLOT_SIZE);
                if (offset + STACK_SLOT_SIZE < layout.byteSize()) {
                    bindings.dup();
                }
                Class<?> type = SharedUtils.primitiveCarrierForSize(copy, false);
                bindings.bufferLoad(offset, type)
                        .vmStore(storage, type);
                offset += STACK_SLOT_SIZE;
            }
        }

        protected void spillStructBox(Binding.Builder bindings, MemoryLayout layout) {
            // If a struct has been assigned register or HFA class but
            // there are not enough free registers to hold the entire
            // struct, it must be passed on the stack. I.e. not split
            // between registers and stack.

            long offset = 0;
            while (offset < layout.byteSize()) {
                long copy = Math.min(layout.byteSize() - offset, STACK_SLOT_SIZE);
                VMStorage storage =
                    storageCalculator.stackAlloc(copy, STACK_SLOT_SIZE);
                Class<?> type = SharedUtils.primitiveCarrierForSize(copy, false);
                bindings.dup()
                        .vmLoad(storage, type)
                        .bufferStore(offset, type);
                offset += STACK_SLOT_SIZE;
            }
        }

        abstract List<Binding> getBindings(Class<?> carrier, MemoryLayout layout);

        abstract List<Binding> getIndirectBindings();
    }

    static class UnboxBindingCalculator extends BindingCalculator {
        UnboxBindingCalculator(boolean forArguments) {
            super(forArguments);
        }

        @Override
        List<Binding> getIndirectBindings() {
            return Binding.builder()
                .unboxAddress()
                .vmStore(INDIRECT_RESULT, long.class)
                .build();
        }

        @Override
        List<Binding> getBindings(Class<?> carrier, MemoryLayout layout) {
            TypeClass argumentClass = TypeClass.classifyLayout(layout);
            Binding.Builder bindings = Binding.builder();
            switch (argumentClass) {
                case STRUCT_REGISTER: {
                    assert carrier == MemorySegment.class;
                    VMStorage[] regs = storageCalculator.regAlloc(
                        StorageClasses.INTEGER, layout);
                    if (regs != null) {
                        int regIndex = 0;
                        long offset = 0;
                        while (offset < layout.byteSize()) {
                            final long copy = Math.min(layout.byteSize() - offset, 8);
                            VMStorage storage = regs[regIndex++];
                            boolean useFloat = storage.type() == StorageClasses.VECTOR;
                            Class<?> type = SharedUtils.primitiveCarrierForSize(copy, useFloat);
                            if (offset + copy < layout.byteSize()) {
                                bindings.dup();
                            }
                            bindings.bufferLoad(offset, type)
                                    .vmStore(storage, type);
                            offset += copy;
                        }
                    } else {
                        spillStructUnbox(bindings, layout);
                    }
                    break;
                }
                case STRUCT_REFERENCE: {
                    assert carrier == MemorySegment.class;
                    bindings.copy(layout)
                            .unboxAddress(MemorySegment.class);
                    VMStorage storage = storageCalculator.nextStorage(
                        StorageClasses.INTEGER, AArch64.C_POINTER);
                    bindings.vmStore(storage, long.class);
                    break;
                }
                case STRUCT_HFA: {
                    assert carrier == MemorySegment.class;
                    GroupLayout group = (GroupLayout)layout;
                    VMStorage[] regs = storageCalculator.regAlloc(
                        StorageClasses.VECTOR, group.memberLayouts().size());
                    if (regs != null) {
                        long offset = 0;
                        for (int i = 0; i < group.memberLayouts().size(); i++) {
                            VMStorage storage = regs[i];
                            final long size = group.memberLayouts().get(i).byteSize();
                            boolean useFloat = storage.type() == StorageClasses.VECTOR;
                            Class<?> type = SharedUtils.primitiveCarrierForSize(size, useFloat);
                            if (i + 1 < group.memberLayouts().size()) {
                                bindings.dup();
                            }
                            bindings.bufferLoad(offset, type)
                                    .vmStore(storage, type);
                            offset += size;
                        }
                    } else {
                        spillStructUnbox(bindings, layout);
                    }
                    break;
                }
                case POINTER: {
                    bindings.unboxAddress(carrier);
                    VMStorage storage =
                        storageCalculator.nextStorage(StorageClasses.INTEGER, layout);
                    bindings.vmStore(storage, long.class);
                    break;
                }
                case INTEGER: {
                    VMStorage storage =
                        storageCalculator.nextStorage(StorageClasses.INTEGER, layout);
                    bindings.vmStore(storage, carrier);
                    break;
                }
                case FLOAT: {
                    VMStorage storage =
                        storageCalculator.nextStorage(StorageClasses.VECTOR, layout);
                    bindings.vmStore(storage, carrier);
                    break;
                }
                default:
                    throw new UnsupportedOperationException("Unhandled class " + argumentClass);
            }
            return bindings.build();
        }
    }

    static class BoxBindingCalculator extends BindingCalculator{
        BoxBindingCalculator(boolean forArguments) {
            super(forArguments);
        }

        @Override
        List<Binding> getIndirectBindings() {
            return Binding.builder()
                .vmLoad(INDIRECT_RESULT, long.class)
                .boxAddress()
                .build();
        }

        @Override
        List<Binding> getBindings(Class<?> carrier, MemoryLayout layout) {
            TypeClass argumentClass = TypeClass.classifyLayout(layout);
            Binding.Builder bindings = Binding.builder();
            switch (argumentClass) {
                case STRUCT_REGISTER: {
                    assert carrier == MemorySegment.class;
                    bindings.allocate(layout);
                    VMStorage[] regs = storageCalculator.regAlloc(
                        StorageClasses.INTEGER, layout);
                    if (regs != null) {
                        int regIndex = 0;
                        long offset = 0;
                        while (offset < layout.byteSize()) {
                            final long copy = Math.min(layout.byteSize() - offset, 8);
                            VMStorage storage = regs[regIndex++];
                            bindings.dup();
                            boolean useFloat = storage.type() == StorageClasses.VECTOR;
                            Class<?> type = SharedUtils.primitiveCarrierForSize(copy, useFloat);
                            bindings.vmLoad(storage, type)
                                    .bufferStore(offset, type);
                            offset += copy;
                        }
                    } else {
                        spillStructBox(bindings, layout);
                    }
                    break;
                }
                case STRUCT_REFERENCE: {
                    assert carrier == MemorySegment.class;
                    VMStorage storage = storageCalculator.nextStorage(
                        StorageClasses.INTEGER, AArch64.C_POINTER);
                    bindings.vmLoad(storage, long.class)
                            .boxAddress()
                            .toSegment(layout);
                    break;
                }
                case STRUCT_HFA: {
                    assert carrier == MemorySegment.class;
                    bindings.allocate(layout);
                    GroupLayout group = (GroupLayout)layout;
                    VMStorage[] regs = storageCalculator.regAlloc(
                        StorageClasses.VECTOR, group.memberLayouts().size());
                    if (regs != null) {
                        long offset = 0;
                        for (int i = 0; i < group.memberLayouts().size(); i++) {
                            VMStorage storage = regs[i];
                            final long size = group.memberLayouts().get(i).byteSize();
                            boolean useFloat = storage.type() == StorageClasses.VECTOR;
                            Class<?> type = SharedUtils.primitiveCarrierForSize(size, useFloat);
                            bindings.dup()
                                    .vmLoad(storage, type)
                                    .bufferStore(offset, type);
                            offset += size;
                        }
                    } else {
                        spillStructBox(bindings, layout);
                    }
                    break;
                }
                case POINTER: {
                    VMStorage storage =
                        storageCalculator.nextStorage(StorageClasses.INTEGER, layout);
                    bindings.vmLoad(storage, long.class)
                            .boxAddress();
                    break;
                }
                case INTEGER: {
                    VMStorage storage =
                        storageCalculator.nextStorage(StorageClasses.INTEGER, layout);
                    bindings.vmLoad(storage, carrier);
                    break;
                }
                case FLOAT: {
                    VMStorage storage =
                        storageCalculator.nextStorage(StorageClasses.VECTOR, layout);
                    bindings.vmLoad(storage, carrier);
                    break;
                }
                default:
                    throw new UnsupportedOperationException("Unhandled class " + argumentClass);
            }
            return bindings.build();
        }
    }
}<|MERGE_RESOLUTION|>--- conflicted
+++ resolved
@@ -104,10 +104,6 @@
         }
     }
 
-<<<<<<< HEAD
-    public static Bindings getBindings(MethodType mt, FunctionDescriptor cDesc, boolean forUpcall) {
-        CallingSequenceBuilder csb = new CallingSequenceBuilder(C, forUpcall);
-=======
     public static final CallArranger LINUX = new LinuxAArch64CallArranger();
     public static final CallArranger MACOS = new MacOsAArch64CallArranger();
 
@@ -122,8 +118,7 @@
     protected CallArranger() {}
 
     public Bindings getBindings(MethodType mt, FunctionDescriptor cDesc, boolean forUpcall) {
-        CallingSequenceBuilder csb = new CallingSequenceBuilder(forUpcall);
->>>>>>> 0d35f42d
+        CallingSequenceBuilder csb = new CallingSequenceBuilder(C, forUpcall);
 
         BindingCalculator argCalc = forUpcall ? new BoxBindingCalculator(true) : new UnboxBindingCalculator(true);
         BindingCalculator retCalc = forUpcall ? new UnboxBindingCalculator(false) : new BoxBindingCalculator(false);
