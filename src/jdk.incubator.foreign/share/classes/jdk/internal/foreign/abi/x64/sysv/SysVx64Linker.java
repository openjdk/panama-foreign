/*
 * Copyright (c) 2020, 2021, Oracle and/or its affiliates. All rights reserved.
 * DO NOT ALTER OR REMOVE COPYRIGHT NOTICES OR THIS FILE HEADER.
 *
 * This code is free software; you can redistribute it and/or modify it
 * under the terms of the GNU General Public License version 2 only, as
 * published by the Free Software Foundation.  Oracle designates this
 * particular file as subject to the "Classpath" exception as provided
 * by Oracle in the LICENSE file that accompanied this code.
 *
 * This code is distributed in the hope that it will be useful, but WITHOUT
 * ANY WARRANTY; without even the implied warranty of MERCHANTABILITY or
 * FITNESS FOR A PARTICULAR PURPOSE.  See the GNU General Public License
 * version 2 for more details (a copy is included in the LICENSE file that
 * accompanied this code).
 *
 * You should have received a copy of the GNU General Public License version
 * 2 along with this work; if not, write to the Free Software Foundation,
 * Inc., 51 Franklin St, Fifth Floor, Boston, MA 02110-1301 USA.
 *
 * Please contact Oracle, 500 Oracle Parkway, Redwood Shores, CA 94065 USA
 * or visit www.oracle.com if you need additional information or have any
 * questions.
 */
package jdk.internal.foreign.abi.x64.sysv;


import jdk.incubator.foreign.CLinker;
import jdk.incubator.foreign.FunctionDescriptor;
import jdk.incubator.foreign.MemoryAddress;
<<<<<<< HEAD
import jdk.incubator.foreign.MemorySegment;
=======
>>>>>>> 77dbcdb8
import jdk.incubator.foreign.NativeSymbol;
import jdk.incubator.foreign.ResourceScope;
import jdk.incubator.foreign.VaList;
import jdk.internal.foreign.abi.SharedUtils;

import java.lang.invoke.MethodHandle;
import java.lang.invoke.MethodType;
import java.util.Objects;
import java.util.function.Consumer;

/**
 * ABI implementation based on System V ABI AMD64 supplement v.0.99.6
 */
public final class SysVx64Linker implements CLinker {
    public static final int MAX_INTEGER_ARGUMENT_REGISTERS = 6;
    public static final int MAX_INTEGER_RETURN_REGISTERS = 2;
    public static final int MAX_VECTOR_ARGUMENT_REGISTERS = 8;
    public static final int MAX_VECTOR_RETURN_REGISTERS = 2;
    public static final int MAX_X87_RETURN_REGISTERS = 2;

    private static SysVx64Linker instance;

    static final long ADDRESS_SIZE = 64; // bits

    public static SysVx64Linker getInstance() {
        if (instance == null) {
            instance = new SysVx64Linker();
        }
        return instance;
    }

    public static VaList newVaList(Consumer<VaList.Builder> actions, ResourceScope scope) {
        SysVVaList.Builder builder = SysVVaList.builder(scope);
        actions.accept(builder);
        return builder.build();
    }

    @Override
    public final MethodHandle downcallHandle(FunctionDescriptor function) {
        Objects.requireNonNull(function);
        MethodType type = SharedUtils.inferMethodType(function, false);
        MethodHandle handle = CallArranger.arrangeDowncall(type, function);
<<<<<<< HEAD
        if (!type.returnType().equals(MemorySegment.class)) {
            // not returning segment, just insert a throwing allocator
            handle = MethodHandles.insertArguments(handle, 1, SharedUtils.THROWING_ALLOCATOR);
        }
=======
        handle = SharedUtils.maybeInsertAllocator(handle);
>>>>>>> 77dbcdb8
        return SharedUtils.wrapDowncall(handle, function);
    }

    @Override
    public final NativeSymbol upcallStub(MethodHandle target, FunctionDescriptor function, ResourceScope scope) {
        Objects.requireNonNull(scope);
        Objects.requireNonNull(target);
        Objects.requireNonNull(function);
        SharedUtils.checkExceptions(target);
        MethodType type = SharedUtils.inferMethodType(function, true);
        if (!type.equals(target.type())) {
            throw new IllegalArgumentException("Wrong method handle type: " + target.type());
        }
        return CallArranger.arrangeUpcall(target, target.type(), function, scope);
    }

    public static VaList newVaListOfAddress(MemoryAddress ma, ResourceScope scope) {
        return SysVVaList.ofAddress(ma, scope);
    }

    public static VaList emptyVaList() {
        return SysVVaList.empty();
    }
}<|MERGE_RESOLUTION|>--- conflicted
+++ resolved
@@ -28,10 +28,6 @@
 import jdk.incubator.foreign.CLinker;
 import jdk.incubator.foreign.FunctionDescriptor;
 import jdk.incubator.foreign.MemoryAddress;
-<<<<<<< HEAD
-import jdk.incubator.foreign.MemorySegment;
-=======
->>>>>>> 77dbcdb8
 import jdk.incubator.foreign.NativeSymbol;
 import jdk.incubator.foreign.ResourceScope;
 import jdk.incubator.foreign.VaList;
@@ -74,14 +70,7 @@
         Objects.requireNonNull(function);
         MethodType type = SharedUtils.inferMethodType(function, false);
         MethodHandle handle = CallArranger.arrangeDowncall(type, function);
-<<<<<<< HEAD
-        if (!type.returnType().equals(MemorySegment.class)) {
-            // not returning segment, just insert a throwing allocator
-            handle = MethodHandles.insertArguments(handle, 1, SharedUtils.THROWING_ALLOCATOR);
-        }
-=======
         handle = SharedUtils.maybeInsertAllocator(handle);
->>>>>>> 77dbcdb8
         return SharedUtils.wrapDowncall(handle, function);
     }
 
