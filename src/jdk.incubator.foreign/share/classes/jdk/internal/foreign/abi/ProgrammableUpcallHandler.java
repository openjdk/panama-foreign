--- conflicted
+++ resolved
@@ -25,22 +25,14 @@
 
 package jdk.internal.foreign.abi;
 
-<<<<<<< HEAD
 import jdk.incubator.foreign.MemoryHandles;
 import jdk.incubator.foreign.MemoryLayout;
-=======
-import jdk.incubator.foreign.MemoryAddress;
->>>>>>> ddb61725
 import jdk.incubator.foreign.MemorySegment;
 import jdk.incubator.foreign.NativeSymbol;
 import jdk.incubator.foreign.ResourceScope;
 import jdk.incubator.foreign.ValueLayout;
-<<<<<<< HEAD
-=======
 import jdk.internal.access.JavaLangInvokeAccess;
 import jdk.internal.access.SharedSecrets;
-import jdk.internal.foreign.MemoryAddressImpl;
->>>>>>> ddb61725
 import sun.security.action.GetPropertyAction;
 
 import java.lang.invoke.MethodHandle;
@@ -56,13 +48,8 @@
 
 import static java.lang.invoke.MethodHandles.collectArguments;
 import static java.lang.invoke.MethodHandles.dropArguments;
-<<<<<<< HEAD
 import static java.lang.invoke.MethodHandles.empty;
 import static java.lang.invoke.MethodHandles.exactInvoker;
-=======
-import static java.lang.invoke.MethodHandles.exactInvoker;
-import static java.lang.invoke.MethodHandles.filterReturnValue;
->>>>>>> ddb61725
 import static java.lang.invoke.MethodHandles.identity;
 import static java.lang.invoke.MethodHandles.insertArguments;
 import static java.lang.invoke.MethodHandles.lookup;
@@ -75,17 +62,10 @@
         privilegedGetProperty("jdk.internal.foreign.ProgrammableUpcallHandler.DEBUG");
     private static final boolean USE_SPEC = Boolean.parseBoolean(
         GetPropertyAction.privilegedGetProperty("jdk.internal.foreign.ProgrammableUpcallHandler.USE_SPEC", "true"));
-<<<<<<< HEAD
-=======
-    private static final boolean USE_INTRINSICS = Boolean.parseBoolean(
-        GetPropertyAction.privilegedGetProperty("jdk.internal.foreign.ProgrammableUpcallHandler.USE_INTRINSICS", "true"));
+
+    private static final MethodHandle MH_invokeInterpBindings;
 
     private static final JavaLangInvokeAccess JLI = SharedSecrets.getJavaLangInvokeAccess();
-
-    private static final VarHandle VH_LONG = ValueLayout.JAVA_LONG.varHandle();
->>>>>>> ddb61725
-
-    private static final MethodHandle MH_invokeInterpBindings;
 
     static {
         try {
@@ -123,33 +103,13 @@
             doBindings = doBindings.asType(llType);
         }
 
-<<<<<<< HEAD
         checkPrimitive(doBindings.type());
-        doBindings = insertArguments(exactInvoker(doBindings.type()), 0, doBindings);
+        JLI.ensureCustomized(doBindings);
         VMStorage[] args = Arrays.stream(argMoves).map(Binding.Move::storage).toArray(VMStorage[]::new);
         VMStorage[] rets = Arrays.stream(retMoves).map(Binding.Move::storage).toArray(VMStorage[]::new);
         CallRegs conv = new CallRegs(args, rets);
         long entryPoint = allocateOptimizedUpcallStub(doBindings, abi, conv,
                 callingSequence.needsReturnBuffer(), callingSequence.returnBufferSize());
-=======
-        long entryPoint;
-        boolean usesStackArgs = argMoveBindingsStream(callingSequence)
-                .map(Binding.VMLoad::storage)
-                .anyMatch(s -> abi.arch.isStackType(s.type()));
-        if (USE_INTRINSICS && isSimple && !usesStackArgs && supportsOptimizedUpcalls()) {
-            checkPrimitive(doBindings.type());
-            JLI.ensureCustomized(doBindings);
-            VMStorage[] args = Arrays.stream(argMoves).map(Binding.Move::storage).toArray(VMStorage[]::new);
-            VMStorage[] rets = Arrays.stream(retMoves).map(Binding.Move::storage).toArray(VMStorage[]::new);
-            CallRegs conv = new CallRegs(args, rets);
-            entryPoint = allocateOptimizedUpcallStub(doBindings, abi, conv);
-        } else {
-            BufferLayout layout = BufferLayout.of(abi);
-            MethodHandle doBindingsErased = doBindings.asSpreader(Object[].class, doBindings.type().parameterCount());
-            MethodHandle invokeMoves = insertArguments(MH_invokeMoves, 1, doBindingsErased, argMoves, retMoves, abi, layout);
-            entryPoint = allocateUpcallStub(invokeMoves, abi, layout);
-        }
->>>>>>> ddb61725
         return UpcallStubs.makeUpcall(entryPoint, scope);
     }
 
