/*
 * Copyright (c) 2020, 2021, Oracle and/or its affiliates. All rights reserved.
 * Copyright (c) 2019, 2020, Arm Limited. All rights reserved.
 * DO NOT ALTER OR REMOVE COPYRIGHT NOTICES OR THIS FILE HEADER.
 *
 * This code is free software; you can redistribute it and/or modify it
 * under the terms of the GNU General Public License version 2 only, as
 * published by the Free Software Foundation.  Oracle designates this
 * particular file as subject to the "Classpath" exception as provided
 * by Oracle in the LICENSE file that accompanied this code.
 *
 * This code is distributed in the hope that it will be useful, but WITHOUT
 * ANY WARRANTY; without even the implied warranty of MERCHANTABILITY or
 * FITNESS FOR A PARTICULAR PURPOSE.  See the GNU General Public License
 * version 2 for more details (a copy is included in the LICENSE file that
 * accompanied this code).
 *
 * You should have received a copy of the GNU General Public License version
 * 2 along with this work; if not, write to the Free Software Foundation,
 * Inc., 51 Franklin St, Fifth Floor, Boston, MA 02110-1301 USA.
 *
 * Please contact Oracle, 500 Oracle Parkway, Redwood Shores, CA 94065 USA
 * or visit www.oracle.com if you need additional information or have any
 * questions.
 */
package jdk.internal.foreign.abi.aarch64;

import jdk.incubator.foreign.FunctionDescriptor;
import jdk.incubator.foreign.MemoryAddress;
import jdk.incubator.foreign.MemorySegment;
import jdk.incubator.foreign.ResourceScope;
import jdk.internal.foreign.AbstractCLinker;
import jdk.internal.foreign.ResourceScopeImpl;
import jdk.internal.foreign.abi.SharedUtils;
import jdk.internal.foreign.abi.UpcallStubs;
import jdk.internal.reflect.CallerSensitive;
import jdk.internal.reflect.Reflection;

import java.lang.invoke.MethodHandle;
import java.lang.invoke.MethodHandles;
import java.lang.invoke.MethodType;
import java.util.Objects;
import java.util.function.Consumer;

/**
 * ABI implementation based on ARM document "Procedure Call Standard for
 * the ARM 64-bit Architecture".
 */
public final class AArch64Linker extends AbstractCLinker {
    private static AArch64Linker instance;

    static final long ADDRESS_SIZE = 64; // bits

    private static final MethodHandle MH_unboxVaList;
    private static final MethodHandle MH_boxVaList;

    static {
        try {
            MethodHandles.Lookup lookup = MethodHandles.lookup();
            MH_unboxVaList = lookup.findVirtual(VaList.class, "address",
                MethodType.methodType(MemoryAddress.class));
            MH_boxVaList = MethodHandles.insertArguments(lookup.findStatic(AArch64Linker.class, "newVaListOfAddress",
                MethodType.methodType(VaList.class, MemoryAddress.class, ResourceScope.class)), 1, ResourceScope.globalScope());
        } catch (ReflectiveOperationException e) {
            throw new ExceptionInInitializerError(e);
        }
    }

    public static AArch64Linker getInstance() {
        if (instance == null) {
            instance = new AArch64Linker();
        }
        return instance;
    }

    @Override
<<<<<<< HEAD
    public final MethodHandle downcallHandle(MethodType type, FunctionDescriptor function) {
=======
    @CallerSensitive
    public final MethodHandle downcallHandle(MethodType type, FunctionDescriptor function) {
        Reflection.ensureNativeAccess(Reflection.getCallerClass());
>>>>>>> d1b8b670
        Objects.requireNonNull(type);
        Objects.requireNonNull(function);
        MethodType llMt = SharedUtils.convertVaListCarriers(type, AArch64VaList.CARRIER);
        MethodHandle handle = CallArranger.arrangeDowncall(llMt, function);
        if (!type.returnType().equals(MemorySegment.class)) {
            // not returning segment, just insert a throwing allocator
            handle = MethodHandles.insertArguments(handle, 1, SharedUtils.THROWING_ALLOCATOR);
        }
        handle = SharedUtils.unboxVaLists(type, handle, MH_unboxVaList);
        return handle;
    }

    @Override
<<<<<<< HEAD
    public final MemoryAddress upcallStub(MethodHandle target, FunctionDescriptor function, ResourceScope scope) {
=======
    @CallerSensitive
    public final MemoryAddress upcallStub(MethodHandle target, FunctionDescriptor function, ResourceScope scope) {
        Reflection.ensureNativeAccess(Reflection.getCallerClass());
>>>>>>> d1b8b670
        Objects.requireNonNull(scope);
        Objects.requireNonNull(target);
        Objects.requireNonNull(function);
        SharedUtils.checkExceptions(target);
        target = SharedUtils.boxVaLists(target, MH_boxVaList);
        return UpcallStubs.upcallAddress(CallArranger.arrangeUpcall(target, target.type(), function), (ResourceScopeImpl) scope);
    }

    public static VaList newVaList(Consumer<VaList.Builder> actions, ResourceScope scope) {
        AArch64VaList.Builder builder = AArch64VaList.builder(scope);
        actions.accept(builder);
        return builder.build();
    }

    public static VaList newVaListOfAddress(MemoryAddress ma, ResourceScope scope) {
        return AArch64VaList.ofAddress(ma, scope);
    }

    public static VaList emptyVaList() {
        return AArch64VaList.empty();
    }

}<|MERGE_RESOLUTION|>--- conflicted
+++ resolved
@@ -33,8 +33,6 @@
 import jdk.internal.foreign.ResourceScopeImpl;
 import jdk.internal.foreign.abi.SharedUtils;
 import jdk.internal.foreign.abi.UpcallStubs;
-import jdk.internal.reflect.CallerSensitive;
-import jdk.internal.reflect.Reflection;
 
 import java.lang.invoke.MethodHandle;
 import java.lang.invoke.MethodHandles;
@@ -74,13 +72,7 @@
     }
 
     @Override
-<<<<<<< HEAD
     public final MethodHandle downcallHandle(MethodType type, FunctionDescriptor function) {
-=======
-    @CallerSensitive
-    public final MethodHandle downcallHandle(MethodType type, FunctionDescriptor function) {
-        Reflection.ensureNativeAccess(Reflection.getCallerClass());
->>>>>>> d1b8b670
         Objects.requireNonNull(type);
         Objects.requireNonNull(function);
         MethodType llMt = SharedUtils.convertVaListCarriers(type, AArch64VaList.CARRIER);
@@ -94,13 +86,7 @@
     }
 
     @Override
-<<<<<<< HEAD
     public final MemoryAddress upcallStub(MethodHandle target, FunctionDescriptor function, ResourceScope scope) {
-=======
-    @CallerSensitive
-    public final MemoryAddress upcallStub(MethodHandle target, FunctionDescriptor function, ResourceScope scope) {
-        Reflection.ensureNativeAccess(Reflection.getCallerClass());
->>>>>>> d1b8b670
         Objects.requireNonNull(scope);
         Objects.requireNonNull(target);
         Objects.requireNonNull(function);
