/*
 * Copyright (c) 2020, 2021, Oracle and/or its affiliates. All rights reserved.
 * DO NOT ALTER OR REMOVE COPYRIGHT NOTICES OR THIS FILE HEADER.
 *
 * This code is free software; you can redistribute it and/or modify it
 * under the terms of the GNU General Public License version 2 only, as
 * published by the Free Software Foundation.  Oracle designates this
 * particular file as subject to the "Classpath" exception as provided
 * by Oracle in the LICENSE file that accompanied this code.
 *
 * This code is distributed in the hope that it will be useful, but WITHOUT
 * ANY WARRANTY; without even the implied warranty of MERCHANTABILITY or
 * FITNESS FOR A PARTICULAR PURPOSE.  See the GNU General Public License
 * version 2 for more details (a copy is included in the LICENSE file that
 * accompanied this code).
 *
 * You should have received a copy of the GNU General Public License version
 * 2 along with this work; if not, write to the Free Software Foundation,
 * Inc., 51 Franklin St, Fifth Floor, Boston, MA 02110-1301 USA.
 *
 * Please contact Oracle, 500 Oracle Parkway, Redwood Shores, CA 94065 USA
 * or visit www.oracle.com if you need additional information or have any
 * questions.
 */
package jdk.internal.foreign.abi;

import jdk.incubator.foreign.Addressable;
import jdk.incubator.foreign.CLinker;
import jdk.incubator.foreign.FunctionDescriptor;
import jdk.incubator.foreign.GroupLayout;
import jdk.incubator.foreign.MemoryAddress;
import jdk.incubator.foreign.MemoryLayout;
import jdk.incubator.foreign.MemorySegment;
import jdk.incubator.foreign.NativeSymbol;
import jdk.incubator.foreign.ResourceScope;
import jdk.incubator.foreign.SegmentAllocator;
import jdk.incubator.foreign.SequenceLayout;
import jdk.incubator.foreign.VaList;
import jdk.incubator.foreign.ValueLayout;
import jdk.internal.access.JavaLangAccess;
import jdk.internal.access.JavaLangInvokeAccess;
import jdk.internal.access.SharedSecrets;
import jdk.internal.foreign.Scoped;
import jdk.internal.foreign.CABI;
import jdk.internal.foreign.MemoryAddressImpl;
import jdk.internal.foreign.ResourceScopeImpl;
import jdk.internal.foreign.Utils;
import jdk.internal.foreign.abi.aarch64.linux.LinuxAArch64Linker;
import jdk.internal.foreign.abi.aarch64.macos.MacOsAArch64Linker;
import jdk.internal.foreign.abi.x64.sysv.SysVx64Linker;
import jdk.internal.foreign.abi.x64.windows.Windowsx64Linker;
import jdk.internal.vm.annotation.ForceInline;

import java.lang.invoke.MethodHandle;
import java.lang.invoke.MethodHandles;
import java.lang.invoke.MethodType;
import java.lang.invoke.VarHandle;
import java.lang.ref.Reference;
import java.nio.charset.StandardCharsets;
import java.util.ArrayList;
import java.util.Arrays;
import java.util.List;
import java.util.Map;
import java.util.Objects;
import java.util.function.Consumer;
import java.util.function.UnaryOperator;
import java.util.stream.Collectors;
import java.util.stream.IntStream;

import static java.lang.invoke.MethodHandles.collectArguments;
import static java.lang.invoke.MethodHandles.constant;
import static java.lang.invoke.MethodHandles.dropArguments;
import static java.lang.invoke.MethodHandles.dropReturn;
import static java.lang.invoke.MethodHandles.empty;
import static java.lang.invoke.MethodHandles.foldArguments;
import static java.lang.invoke.MethodHandles.identity;
import static java.lang.invoke.MethodHandles.insertArguments;
import static java.lang.invoke.MethodHandles.permuteArguments;
import static java.lang.invoke.MethodHandles.tryFinally;
import static java.lang.invoke.MethodType.methodType;
import static jdk.incubator.foreign.ValueLayout.ADDRESS;
import static jdk.incubator.foreign.ValueLayout.JAVA_BOOLEAN;
import static jdk.incubator.foreign.ValueLayout.JAVA_BYTE;
import static jdk.incubator.foreign.ValueLayout.JAVA_CHAR;
import static jdk.incubator.foreign.ValueLayout.JAVA_DOUBLE;
import static jdk.incubator.foreign.ValueLayout.JAVA_FLOAT;
import static jdk.incubator.foreign.ValueLayout.JAVA_INT;
import static jdk.incubator.foreign.ValueLayout.JAVA_LONG;
import static jdk.incubator.foreign.ValueLayout.JAVA_SHORT;

public class SharedUtils {

    private static final JavaLangAccess JLA = SharedSecrets.getJavaLangAccess();
    private static final JavaLangInvokeAccess JLIA = SharedSecrets.getJavaLangInvokeAccess();

    private static final MethodHandle MH_ALLOC_BUFFER;
    private static final MethodHandle MH_BASEADDRESS;
    private static final MethodHandle MH_BUFFER_COPY;
    private static final MethodHandle MH_MAKE_CONTEXT_NO_ALLOCATOR;
    private static final MethodHandle MH_MAKE_CONTEXT_BOUNDED_ALLOCATOR;
    private static final MethodHandle MH_CLOSE_CONTEXT;
    private static final MethodHandle MH_REACHBILITY_FENCE;
    private static final MethodHandle MH_HANDLE_UNCAUGHT_EXCEPTION;
    private static final MethodHandle ACQUIRE_MH;
    private static final MethodHandle RELEASE_MH;

    static {
        try {
            MethodHandles.Lookup lookup = MethodHandles.lookup();
            MH_ALLOC_BUFFER = lookup.findVirtual(SegmentAllocator.class, "allocate",
                    methodType(MemorySegment.class, MemoryLayout.class));
            MH_BASEADDRESS = lookup.findVirtual(MemorySegment.class, "address",
                    methodType(MemoryAddress.class));
            MH_BUFFER_COPY = lookup.findStatic(SharedUtils.class, "bufferCopy",
                    methodType(MemoryAddress.class, MemoryAddress.class, MemorySegment.class));
            MH_MAKE_CONTEXT_NO_ALLOCATOR = lookup.findStatic(Binding.Context.class, "ofScope",
                    methodType(Binding.Context.class));
            MH_MAKE_CONTEXT_BOUNDED_ALLOCATOR = lookup.findStatic(Binding.Context.class, "ofBoundedAllocator",
                    methodType(Binding.Context.class, long.class));
            MH_CLOSE_CONTEXT = lookup.findVirtual(Binding.Context.class, "close",
                    methodType(void.class));
            MH_REACHBILITY_FENCE = lookup.findStatic(Reference.class, "reachabilityFence",
                    methodType(void.class, Object.class));
            MH_HANDLE_UNCAUGHT_EXCEPTION = lookup.findStatic(SharedUtils.class, "handleUncaughtException",
                    methodType(void.class, Throwable.class));
            ACQUIRE_MH = MethodHandles.lookup().findStatic(SharedUtils.class, "acquire",
                    MethodType.methodType(void.class, Scoped[].class));
            RELEASE_MH = MethodHandles.lookup().findStatic(SharedUtils.class, "release",
                    MethodType.methodType(void.class, Scoped[].class));
        } catch (ReflectiveOperationException e) {
            throw new BootstrapMethodError(e);
        }
    }

    // this allocator should be used when no allocation is expected
    public static final SegmentAllocator THROWING_ALLOCATOR = (size, align) -> { throw new IllegalStateException("Cannot get here"); };

    /**
     * Align the specified type from a given address
     * @return The address the data should be at based on alignment requirement
     */
    public static long align(MemoryLayout t, boolean isVar, long addr) {
        return alignUp(addr, alignment(t, isVar));
    }

    public static long alignUp(long addr, long alignment) {
        return ((addr - 1) | (alignment - 1)) + 1;
    }

    /**
     * The alignment requirement for a given type
     * @param isVar indicate if the type is a standalone variable. This change how
     * array is aligned. for example.
     */
    public static long alignment(MemoryLayout t, boolean isVar) {
        if (t instanceof ValueLayout) {
            return alignmentOfScalar((ValueLayout) t);
        } else if (t instanceof SequenceLayout) {
            // when array is used alone
            return alignmentOfArray((SequenceLayout) t, isVar);
        } else if (t instanceof GroupLayout) {
            return alignmentOfContainer((GroupLayout) t);
        } else if (t.isPadding()) {
            return 1;
        } else {
            throw new IllegalArgumentException("Invalid type: " + t);
        }
    }

    private static long alignmentOfScalar(ValueLayout st) {
        return st.byteSize();
    }

    private static long alignmentOfArray(SequenceLayout ar, boolean isVar) {
        if (ar.elementCount().orElseThrow() == 0) {
            // VLA or incomplete
            return 16;
        } else if ((ar.byteSize()) >= 16 && isVar) {
            return 16;
        } else {
            // align as element type
            MemoryLayout elementType = ar.elementLayout();
            return alignment(elementType, false);
        }
    }

    private static long alignmentOfContainer(GroupLayout ct) {
        // Most strict member
        return ct.memberLayouts().stream().mapToLong(t -> alignment(t, false)).max().orElse(1);
    }

    /**
     * Takes a MethodHandle that takes an input buffer as a first argument (a MemoryAddress), and returns nothing,
     * and adapts it to return a MemorySegment, by allocating a MemorySegment for the input
     * buffer, calling the target MethodHandle, and then returning the allocated MemorySegment.
     *
     * This allows viewing a MethodHandle that makes use of in memory return (IMR) as a MethodHandle that just returns
     * a MemorySegment without requiring a pre-allocated buffer as an explicit input.
     *
     * @param handle the target handle to adapt
     * @param cDesc the function descriptor of the native function (with actual return layout)
     * @return the adapted handle
     */
    public static MethodHandle adaptDowncallForIMR(MethodHandle handle, FunctionDescriptor cDesc) {
        if (handle.type().returnType() != void.class)
            throw new IllegalArgumentException("return expected to be void for in memory returns: " + handle.type());
        if (handle.type().parameterType(2) != MemoryAddress.class)
            throw new IllegalArgumentException("MemoryAddress expected as third param: " + handle.type());
        if (cDesc.returnLayout().isEmpty())
            throw new IllegalArgumentException("Return layout needed: " + cDesc);

        MethodHandle ret = identity(MemorySegment.class); // (MemorySegment) MemorySegment
        handle = collectArguments(ret, 1, handle); // (MemorySegment, Addressable, SegmentAllocator, MemoryAddress, ...) MemorySegment
        handle = collectArguments(handle, 3, MH_BASEADDRESS); // (MemorySegment, Addressable, SegmentAllocator, MemorySegment, ...) MemorySegment
        handle = mergeArguments(handle, 0, 3);  // (MemorySegment, Addressable, SegmentAllocator, ...) MemorySegment
        handle = collectArguments(handle, 0, insertArguments(MH_ALLOC_BUFFER, 1, cDesc.returnLayout().get())); // (SegmentAllocator, Addressable, SegmentAllocator, ...) MemoryAddress
        handle = mergeArguments(handle, 0, 2);  // (SegmentAllocator, Addressable, ...) MemoryAddress
        handle = swapArguments(handle, 0, 1); // (Addressable, SegmentAllocator, ...) MemoryAddress
        return handle;
    }

    /**
     * Takes a MethodHandle that returns a MemorySegment, and adapts it to take an input buffer as a first argument
     * (a MemoryAddress), and upon invocation, copies the contents of the returned MemorySegment into the input buffer
     * passed as the first argument.
     *
     * @param target the target handle to adapt
     * @return the adapted handle
     */
    public static MethodHandle adaptUpcallForIMR(MethodHandle target, boolean dropReturn) {
        if (target.type().returnType() != MemorySegment.class)
            throw new IllegalArgumentException("Must return MemorySegment for IMR");

        target = collectArguments(MH_BUFFER_COPY, 1, target); // (MemoryAddress, ...) MemoryAddress

        if (dropReturn) { // no handling for return value, need to drop it
            target = dropReturn(target);
        }

        return target;
    }

    private static MemoryAddress bufferCopy(MemoryAddress dest, MemorySegment buffer) {
        MemoryAddressImpl.ofLongUnchecked(dest.toRawLongValue(), buffer.byteSize()).copyFrom(buffer);
        return dest;
    }

    public static Class<?> primitiveCarrierForSize(long size, boolean useFloat) {
        if (useFloat) {
            if (size == 4) {
                return float.class;
            } else if (size == 8) {
                return double.class;
            }
        } else {
            if (size == 1) {
                return byte.class;
            } else if (size == 2) {
                return short.class;
            } else if (size <= 4) {
                return int.class;
            } else if (size <= 8) {
                return long.class;
            }
        }

        throw new IllegalArgumentException("No type for size: " + size + " isFloat=" + useFloat);
    }

    public static CLinker getSystemLinker() {
        return switch (CABI.current()) {
            case Win64 -> Windowsx64Linker.getInstance();
            case SysV -> SysVx64Linker.getInstance();
            case LinuxAArch64 -> LinuxAArch64Linker.getInstance();
            case MacOsAArch64 -> MacOsAArch64Linker.getInstance();
        };
    }

    public static String toJavaStringInternal(MemorySegment segment, long start) {
        int len = strlen(segment, start);
        byte[] bytes = new byte[len];
        MemorySegment.copy(segment, JAVA_BYTE, start, bytes, 0, len);
        return new String(bytes, StandardCharsets.UTF_8);
    }

    private static int strlen(MemorySegment segment, long start) {
        // iterate until overflow (String can only hold a byte[], whose length can be expressed as an int)
        for (int offset = 0; offset >= 0; offset++) {
            byte curr = segment.get(JAVA_BYTE, start + offset);
            if (curr == 0) {
                return offset;
            }
        }
        throw new IllegalArgumentException("String too large");
    }

    static long bufferCopySize(CallingSequence callingSequence) {
        // FIXME: > 16 bytes alignment might need extra space since the
        // starting address of the allocator might be un-aligned.
        long size = 0;
        for (int i = 0; i < callingSequence.argumentCount(); i++) {
            List<Binding> bindings = callingSequence.argumentBindings(i);
            for (Binding b : bindings) {
                if (b instanceof Binding.Copy) {
                    Binding.Copy c = (Binding.Copy) b;
                    size = Utils.alignUp(size, c.alignment());
                    size += c.size();
                } else if (b instanceof Binding.Allocate) {
                    Binding.Allocate c = (Binding.Allocate) b;
                    size = Utils.alignUp(size, c.alignment());
                    size += c.size();
                }
            }
        }
        return size;
    }

    static Map<VMStorage, Integer> indexMap(Binding.Move[] moves) {
        return IntStream.range(0, moves.length)
                        .boxed()
                        .collect(Collectors.toMap(i -> moves[i].storage(), i -> i));
    }

    static MethodHandle mergeArguments(MethodHandle mh, int sourceIndex, int destIndex) {
        MethodType oldType = mh.type();
        Class<?> sourceType = oldType.parameterType(sourceIndex);
        Class<?> destType = oldType.parameterType(destIndex);
        if (sourceType != destType) {
            // TODO meet?
            throw new IllegalArgumentException("Parameter types differ: " + sourceType + " != " + destType);
        }
        MethodType newType = oldType.dropParameterTypes(destIndex, destIndex + 1);
        int[] reorder = new int[oldType.parameterCount()];
        assert destIndex > sourceIndex;
        for (int i = 0, index = 0; i < reorder.length; i++) {
            if (i != destIndex) {
                reorder[i] = index++;
            } else {
                reorder[i] = sourceIndex;
            }
        }
        return permuteArguments(mh, newType, reorder);
    }


    static MethodHandle swapArguments(MethodHandle mh, int firstArg, int secondArg) {
        MethodType mtype = mh.type();
        int[] perms = new int[mtype.parameterCount()];
        MethodType swappedType = MethodType.methodType(mtype.returnType());
        for (int i = 0 ; i < perms.length ; i++) {
            int dst = i;
            if (i == firstArg) dst = secondArg;
            if (i == secondArg) dst = firstArg;
            perms[i] = dst;
            swappedType = swappedType.appendParameterTypes(mtype.parameterType(dst));
        }
        return permuteArguments(mh, swappedType, perms);
    }

    private static MethodHandle reachabilityFenceHandle(Class<?> type) {
        return MH_REACHBILITY_FENCE.asType(MethodType.methodType(void.class, type));
    }

    static void handleUncaughtException(Throwable t) {
        if (t != null) {
            t.printStackTrace();
            JLA.exit(1);
        }
    }

    static MethodHandle wrapWithAllocator(MethodHandle specializedHandle,
                                          int allocatorPos, long bufferCopySize,
                                          boolean upcall) {
        // insert try-finally to close the NativeScope used for Binding.Copy
        MethodHandle closer;
        int insertPos;
        if (specializedHandle.type().returnType() == void.class) {
            if (!upcall) {
                closer = empty(methodType(void.class, Throwable.class)); // (Throwable) -> void
            } else {
                closer = MH_HANDLE_UNCAUGHT_EXCEPTION;
            }
            insertPos = 1;
        } else {
            closer = identity(specializedHandle.type().returnType()); // (V) -> V
            closer = dropArguments(closer, 0, Throwable.class); // (Throwable, V) -> V
            insertPos = 2;
        }

        // downcalls get the leading NativeSymbol/SegmentAllocator param as well
        if (!upcall) {
            closer = collectArguments(closer, insertPos++, reachabilityFenceHandle(NativeSymbol.class));
            closer = dropArguments(closer, insertPos++, SegmentAllocator.class); // (Throwable, V?, NativeSymbol, SegmentAllocator) -> V/void
        }

        closer = collectArguments(closer, insertPos++, MH_CLOSE_CONTEXT); // (Throwable, V?, NativeSymbol?, BindingContext) -> V/void

        MethodHandle contextFactory;

        if (bufferCopySize > 0) {
            contextFactory = MethodHandles.insertArguments(MH_MAKE_CONTEXT_BOUNDED_ALLOCATOR, 0, bufferCopySize);
        } else if (upcall) {
            contextFactory = MH_MAKE_CONTEXT_NO_ALLOCATOR;
        } else {
            // this path is probably never used now, since ProgrammableInvoker never calls this routine with bufferCopySize == 0
            contextFactory = constant(Binding.Context.class, Binding.Context.DUMMY);
        }

        specializedHandle = tryFinally(specializedHandle, closer);
        specializedHandle = collectArguments(specializedHandle, allocatorPos, contextFactory);
        return specializedHandle;
    }

    @ForceInline
    @SuppressWarnings("fallthrough")
    public static void acquire(Scoped[] args) {
        ResourceScope scope4 = null;
        ResourceScope scope3 = null;
        ResourceScope scope2 = null;
        ResourceScope scope1 = null;
        ResourceScope scope0 = null;
        switch (args.length) {
            default:
                // slow path, acquire all remaining addressable parameters in isolation
                for (int i = 5 ; i < args.length ; i++) {
                    acquire(args[i].scope());
                }
            // fast path, acquire only scopes not seen in other parameters
            case 5:
                scope4 = args[4].scope();
                acquire(scope4);
            case 4:
                scope3 = args[3].scope();
                if (scope3 != scope4)
                    acquire(scope3);
            case 3:
                scope2 = args[2].scope();
                if (scope2 != scope3 && scope2 != scope4)
                    acquire(scope2);
            case 2:
                scope1 = args[1].scope();
                if (scope1 != scope2 && scope1 != scope3 && scope1 != scope4)
                    acquire(scope1);
            case 1:
                scope0 = args[0].scope();
                if (scope0 != scope1 && scope0 != scope2 && scope0 != scope3 && scope0 != scope4)
                    acquire(scope0);
            case 0: break;
        }
    }

    @ForceInline
    @SuppressWarnings("fallthrough")
    public static void release(Scoped[] args) {
        ResourceScope scope4 = null;
        ResourceScope scope3 = null;
        ResourceScope scope2 = null;
        ResourceScope scope1 = null;
        ResourceScope scope0 = null;
        switch (args.length) {
            default:
                // slow path, release all remaining addressable parameters in isolation
                for (int i = 5 ; i < args.length ; i++) {
                    release(args[i].scope());
                }
            // fast path, release only scopes not seen in other parameters
            case 5:
                scope4 = args[4].scope();
                release(scope4);
            case 4:
                scope3 = args[3].scope();
                if (scope3 != scope4)
                    release(scope3);
            case 3:
                scope2 = args[2].scope();
                if (scope2 != scope3 && scope2 != scope4)
                    release(scope2);
            case 2:
                scope1 = args[1].scope();
                if (scope1 != scope2 && scope1 != scope3 && scope1 != scope4)
                    release(scope1);
            case 1:
                scope0 = args[0].scope();
                if (scope0 != scope1 && scope0 != scope2 && scope0 != scope3 && scope0 != scope4)
                    release(scope0);
            case 0: break;
        }
    }

    @ForceInline
    private static void acquire(ResourceScope scope) {
        ((ResourceScopeImpl)scope).acquire0();
    }

    @ForceInline
    private static void release(ResourceScope scope) {
        ((ResourceScopeImpl)scope).release0();
    }

    /*
     * This method adds a try/finally block to a downcall method handle, to make sure that all by-reference
     * parameters (including the target address of the native function) are kept alive for the duration of
     * the downcall.
     */
    public static MethodHandle wrapDowncall(MethodHandle downcallHandle, FunctionDescriptor descriptor) {
        boolean hasReturn = descriptor.returnLayout().isPresent();
        MethodHandle tryBlock = downcallHandle;
        MethodHandle cleanup = hasReturn ?
                MethodHandles.identity(downcallHandle.type().returnType()) :
                MethodHandles.empty(MethodType.methodType(void.class));
<<<<<<< HEAD
        for (int i = 0 ; i < descriptor.argumentLayouts().size() ; i++) {
            int paramIndex = i + (hasAllocator ? 2 : 1); // skip NativeSymbol, and SegmentAllocator (if present)
            int cleanupIndex = i + (hasReturn ? 1 : 0); // skip Throwable and result (if present), and NativeSymbol
            MemoryLayout layout = descriptor.argumentLayouts().get(i);
            Class<?> carrier = downcallHandle.type().parameterType(paramIndex);
            if (layout instanceof ValueLayout valueLayout && valueLayout.carrier() == MemoryAddress.class) {
                // add acquire filter
                tryBlock = filterArguments(tryBlock, paramIndex, ACQUIRE_MH);
                // add cleanup filter
                cleanup = collectArguments(cleanup, cleanupIndex, RELEASE_MH);
=======
        int addressableCount = 0;
        List<UnaryOperator<MethodHandle>> adapters = new ArrayList<>();
        for (int i = 0 ; i < downcallHandle.type().parameterCount() ; i++) {
            Class<?> ptype = downcallHandle.type().parameterType(i);
            if (ptype == Addressable.class) {
                addressableCount++;
>>>>>>> 2aaf59d3
            } else {
                int pos = i;
                adapters.add(mh -> dropArguments(mh, pos, ptype));
            }
        }
<<<<<<< HEAD
        cleanup = dropArguments(cleanup, 0, Throwable.class);
        // acquire/release native symbol
        tryBlock = filterArguments(tryBlock, 0, ACQUIRE_MH.asType(MethodType.methodType(NativeSymbol.class, NativeSymbol.class)));
        cleanup = collectArguments(cleanup, hasReturn ? 2 : 1, RELEASE_MH.asType(MethodType.methodType(void.class, NativeSymbol.class)));
        // fixup allocator
        if (hasAllocator) {
            // cleanup always has a result here, of type MemorySegment
            cleanup = dropArguments(cleanup, 3, SegmentAllocator.class);
=======

        if (addressableCount > 0) {
            cleanup = dropArguments(cleanup, 0, Throwable.class);

            MethodType adapterType = MethodType.methodType(void.class);
            for (int i = 0 ; i < addressableCount ; i++) {
                adapterType = adapterType.appendParameterTypes(Addressable.class);
            }

            MethodHandle acquireHandle = ACQUIRE_MH.asCollector(Scoped[].class, addressableCount).asType(adapterType);
            MethodHandle releaseHandle = RELEASE_MH.asCollector(Scoped[].class, addressableCount).asType(adapterType);

            for (UnaryOperator<MethodHandle> adapter : adapters) {
                acquireHandle = adapter.apply(acquireHandle);
                releaseHandle = adapter.apply(releaseHandle);
            }

            // acquire/release target addressable
            tryBlock = foldArguments(tryBlock, acquireHandle);
            cleanup = collectArguments(cleanup, hasReturn ? 2 : 1, releaseHandle);

            return tryFinally(tryBlock, cleanup);
        } else {
            return downcallHandle;
>>>>>>> 2aaf59d3
        }
    }

    public static void checkExceptions(MethodHandle target) {
        Class<?>[] exceptions = JLIA.exceptionTypes(target);
        if (exceptions != null && exceptions.length != 0) {
            throw new IllegalArgumentException("Target handle may throw exceptions: " + Arrays.toString(exceptions));
        }
    }

    // lazy init MH_ALLOC and MH_FREE handles
    private static class AllocHolder {

        private static final CLinker SYS_LINKER = getSystemLinker();

        static final MethodHandle MH_MALLOC = SYS_LINKER.downcallHandle(CLinker.systemCLinker().lookup("malloc").get(),
                FunctionDescriptor.of(ADDRESS, JAVA_LONG));

        static final MethodHandle MH_FREE = SYS_LINKER.downcallHandle(CLinker.systemCLinker().lookup("free").get(),
                FunctionDescriptor.ofVoid(ADDRESS));
    }

    public static void checkSymbol(NativeSymbol symbol) {
        checkAddressable(symbol, "Symbol is NULL");
    }

    public static void checkAddress(MemoryAddress address) {
        checkAddressable(address, "Address is NULL");
    }

    private static void checkAddressable(Addressable symbol, String msg) {
        Objects.requireNonNull(symbol);
        if (symbol.address().toRawLongValue() == 0)
            throw new IllegalArgumentException("Symbol is NULL: " + symbol);
    }

    public static MemoryAddress allocateMemoryInternal(long size) {
        try {
            return (MemoryAddress) AllocHolder.MH_MALLOC.invokeExact(size);
        } catch (Throwable th) {
            throw new RuntimeException(th);
        }
    }

    public static void freeMemoryInternal(MemoryAddress addr) {
        try {
            AllocHolder.MH_FREE.invokeExact((Addressable)addr);
        } catch (Throwable th) {
            throw new RuntimeException(th);
        }
    }

    public static VaList newVaList(Consumer<VaList.Builder> actions, ResourceScope scope) {
        return switch (CABI.current()) {
            case Win64 -> Windowsx64Linker.newVaList(actions, scope);
            case SysV -> SysVx64Linker.newVaList(actions, scope);
            case LinuxAArch64 -> LinuxAArch64Linker.newVaList(actions, scope);
            case MacOsAArch64 -> MacOsAArch64Linker.newVaList(actions, scope);
        };
    }

    public static VaList newVaListOfAddress(MemoryAddress ma, ResourceScope scope) {
        return switch (CABI.current()) {
            case Win64 -> Windowsx64Linker.newVaListOfAddress(ma, scope);
            case SysV -> SysVx64Linker.newVaListOfAddress(ma, scope);
            case LinuxAArch64 -> LinuxAArch64Linker.newVaListOfAddress(ma, scope);
            case MacOsAArch64 -> MacOsAArch64Linker.newVaListOfAddress(ma, scope);
        };
    }

    public static VaList emptyVaList() {
        return switch (CABI.current()) {
            case Win64 -> Windowsx64Linker.emptyVaList();
            case SysV -> SysVx64Linker.emptyVaList();
            case LinuxAArch64 -> LinuxAArch64Linker.emptyVaList();
            case MacOsAArch64 -> MacOsAArch64Linker.emptyVaList();
        };
    }

    static void checkType(Class<?> actualType, Class<?> expectedType) {
        if (expectedType != actualType) {
            throw new IllegalArgumentException(
                    String.format("Invalid operand type: %s. %s expected", actualType, expectedType));
        }
    }

    public static boolean isTrivial(FunctionDescriptor cDesc) {
        return false; // FIXME: use system property?
    }

    public static boolean isVarargsIndex(FunctionDescriptor descriptor, int argIndex) {
        int firstPos = descriptor.firstVariadicArgumentIndex();
        return firstPos != -1 && argIndex >= firstPos;
    }

    public static class SimpleVaArg {
        public final Class<?> carrier;
        public final MemoryLayout layout;
        public final Object value;

        public SimpleVaArg(Class<?> carrier, MemoryLayout layout, Object value) {
            this.carrier = carrier;
            this.layout = layout;
            this.value = value;
        }

        public VarHandle varHandle() {
            return layout.varHandle();
        }
    }

    public static non-sealed class EmptyVaList implements VaList, Scoped {

        private final MemoryAddress address;

        public EmptyVaList(MemoryAddress address) {
            this.address = address;
        }

        private static UnsupportedOperationException uoe() {
            return new UnsupportedOperationException("Empty VaList");
        }

        @Override
        public int nextVarg(ValueLayout.OfInt layout) {
            throw uoe();
        }

        @Override
        public long nextVarg(ValueLayout.OfLong layout) {
            throw uoe();
        }

        @Override
        public double nextVarg(ValueLayout.OfDouble layout) {
            throw uoe();
        }

        @Override
        public MemoryAddress nextVarg(ValueLayout.OfAddress layout) {
            throw uoe();
        }

        @Override
        public MemorySegment nextVarg(GroupLayout layout, SegmentAllocator allocator) {
            throw uoe();
        }

        @Override
        public void skip(MemoryLayout... layouts) {
            throw uoe();
        }

        @Override
        public ResourceScope scope() {
            return ResourceScope.globalScope();
        }

        @Override
        public VaList copy() {
            return this;
        }

        @Override
        public MemoryAddress address() {
            return address;
        }
    }

    static void writeOverSized(MemorySegment ptr, Class<?> type, Object o) {
        // use VH_LONG for integers to zero out the whole register in the process
        if (type == long.class) {
            ptr.set(JAVA_LONG, 0, (long) o);
        } else if (type == int.class) {
            ptr.set(JAVA_LONG, 0, (int) o);
        } else if (type == short.class) {
            ptr.set(JAVA_LONG, 0, (short) o);
        } else if (type == char.class) {
            ptr.set(JAVA_LONG, 0, (char) o);
        } else if (type == byte.class) {
            ptr.set(JAVA_LONG, 0, (byte) o);
        } else if (type == float.class) {
            ptr.set(JAVA_FLOAT, 0, (float) o);
        } else if (type == double.class) {
            ptr.set(JAVA_DOUBLE, 0, (double) o);
        } else if (type == boolean.class) {
            ptr.set(JAVA_BOOLEAN, 0, (boolean) o);
        } else {
            throw new IllegalArgumentException("Unsupported carrier: " + type);
        }
    }

    static void write(MemorySegment ptr, Class<?> type, Object o) {
        if (type == long.class) {
            ptr.set(JAVA_LONG, 0, (long) o);
        } else if (type == int.class) {
            ptr.set(JAVA_INT, 0, (int) o);
        } else if (type == short.class) {
            ptr.set(JAVA_SHORT, 0, (short) o);
        } else if (type == char.class) {
            ptr.set(JAVA_CHAR, 0, (char) o);
        } else if (type == byte.class) {
            ptr.set(JAVA_BYTE, 0, (byte) o);
        } else if (type == float.class) {
            ptr.set(JAVA_FLOAT, 0, (float) o);
        } else if (type == double.class) {
            ptr.set(JAVA_DOUBLE, 0, (double) o);
        } else if (type == boolean.class) {
            ptr.set(JAVA_BOOLEAN, 0, (boolean) o);
        } else {
            throw new IllegalArgumentException("Unsupported carrier: " + type);
        }
    }

    static Object read(MemorySegment ptr, Class<?> type) {
        if (type == long.class) {
            return ptr.get(JAVA_LONG, 0);
        } else if (type == int.class) {
            return ptr.get(JAVA_INT, 0);
        } else if (type == short.class) {
            return ptr.get(JAVA_SHORT, 0);
        } else if (type == char.class) {
            return ptr.get(JAVA_CHAR, 0);
        } else if (type == byte.class) {
            return ptr.get(JAVA_BYTE, 0);
        } else if (type == float.class) {
            return ptr.get(JAVA_FLOAT, 0);
        } else if (type == double.class) {
            return ptr.get(JAVA_DOUBLE, 0);
        } else if (type == boolean.class) {
            return ptr.get(JAVA_BOOLEAN, 0);
        } else {
            throw new IllegalArgumentException("Unsupported carrier: " + type);
        }
    }

    public static MethodType inferMethodType(FunctionDescriptor descriptor, boolean upcall) {
        MethodType type = MethodType.methodType(descriptor.returnLayout().isPresent() ?
                carrierFor(descriptor.returnLayout().get(), upcall) : void.class);
        for (MemoryLayout argLayout : descriptor.argumentLayouts()) {
            type = type.appendParameterTypes(carrierFor(argLayout, !upcall));
        }
        return type;
    }

    static Class<?> carrierFor(MemoryLayout layout, boolean forArg) {
        if (layout instanceof ValueLayout valueLayout) {
            return (forArg && valueLayout.carrier().equals(MemoryAddress.class)) ?
                    Addressable.class : valueLayout.carrier();
        } else if (layout instanceof GroupLayout) {
            return MemorySegment.class;
        } else {
            throw new IllegalArgumentException("Unsupported layout: " + layout);
        }
    }
}<|MERGE_RESOLUTION|>--- conflicted
+++ resolved
@@ -508,47 +508,24 @@
         MethodHandle cleanup = hasReturn ?
                 MethodHandles.identity(downcallHandle.type().returnType()) :
                 MethodHandles.empty(MethodType.methodType(void.class));
-<<<<<<< HEAD
-        for (int i = 0 ; i < descriptor.argumentLayouts().size() ; i++) {
-            int paramIndex = i + (hasAllocator ? 2 : 1); // skip NativeSymbol, and SegmentAllocator (if present)
-            int cleanupIndex = i + (hasReturn ? 1 : 0); // skip Throwable and result (if present), and NativeSymbol
-            MemoryLayout layout = descriptor.argumentLayouts().get(i);
-            Class<?> carrier = downcallHandle.type().parameterType(paramIndex);
-            if (layout instanceof ValueLayout valueLayout && valueLayout.carrier() == MemoryAddress.class) {
-                // add acquire filter
-                tryBlock = filterArguments(tryBlock, paramIndex, ACQUIRE_MH);
-                // add cleanup filter
-                cleanup = collectArguments(cleanup, cleanupIndex, RELEASE_MH);
-=======
         int addressableCount = 0;
         List<UnaryOperator<MethodHandle>> adapters = new ArrayList<>();
         for (int i = 0 ; i < downcallHandle.type().parameterCount() ; i++) {
             Class<?> ptype = downcallHandle.type().parameterType(i);
-            if (ptype == Addressable.class) {
+            if (ptype == Addressable.class || ptype == NativeSymbol.class) {
                 addressableCount++;
->>>>>>> 2aaf59d3
             } else {
                 int pos = i;
                 adapters.add(mh -> dropArguments(mh, pos, ptype));
             }
         }
-<<<<<<< HEAD
-        cleanup = dropArguments(cleanup, 0, Throwable.class);
-        // acquire/release native symbol
-        tryBlock = filterArguments(tryBlock, 0, ACQUIRE_MH.asType(MethodType.methodType(NativeSymbol.class, NativeSymbol.class)));
-        cleanup = collectArguments(cleanup, hasReturn ? 2 : 1, RELEASE_MH.asType(MethodType.methodType(void.class, NativeSymbol.class)));
-        // fixup allocator
-        if (hasAllocator) {
-            // cleanup always has a result here, of type MemorySegment
-            cleanup = dropArguments(cleanup, 3, SegmentAllocator.class);
-=======
 
         if (addressableCount > 0) {
             cleanup = dropArguments(cleanup, 0, Throwable.class);
 
             MethodType adapterType = MethodType.methodType(void.class);
             for (int i = 0 ; i < addressableCount ; i++) {
-                adapterType = adapterType.appendParameterTypes(Addressable.class);
+                adapterType = adapterType.appendParameterTypes(i == 0 ? NativeSymbol.class : Addressable.class);
             }
 
             MethodHandle acquireHandle = ACQUIRE_MH.asCollector(Scoped[].class, addressableCount).asType(adapterType);
@@ -559,14 +536,12 @@
                 releaseHandle = adapter.apply(releaseHandle);
             }
 
-            // acquire/release target addressable
             tryBlock = foldArguments(tryBlock, acquireHandle);
             cleanup = collectArguments(cleanup, hasReturn ? 2 : 1, releaseHandle);
 
             return tryFinally(tryBlock, cleanup);
         } else {
             return downcallHandle;
->>>>>>> 2aaf59d3
         }
     }
 
