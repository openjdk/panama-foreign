/*
 * Copyright (c) 2020, 2021, Oracle and/or its affiliates. All rights reserved.
 * DO NOT ALTER OR REMOVE COPYRIGHT NOTICES OR THIS FILE HEADER.
 *
 * This code is free software; you can redistribute it and/or modify it
 * under the terms of the GNU General Public License version 2 only, as
 * published by the Free Software Foundation.  Oracle designates this
 * particular file as subject to the "Classpath" exception as provided
 * by Oracle in the LICENSE file that accompanied this code.
 *
 * This code is distributed in the hope that it will be useful, but WITHOUT
 * ANY WARRANTY; without even the implied warranty of MERCHANTABILITY or
 * FITNESS FOR A PARTICULAR PURPOSE.  See the GNU General Public License
 * version 2 for more details (a copy is included in the LICENSE file that
 * accompanied this code).
 *
 * You should have received a copy of the GNU General Public License version
 * 2 along with this work; if not, write to the Free Software Foundation,
 * Inc., 51 Franklin St, Fifth Floor, Boston, MA 02110-1301 USA.
 *
 * Please contact Oracle, 500 Oracle Parkway, Redwood Shores, CA 94065 USA
 * or visit www.oracle.com if you need additional information or have any
 * questions.
 */
package jdk.internal.foreign.abi;

import jdk.incubator.foreign.Addressable;
import jdk.incubator.foreign.FunctionDescriptor;
import jdk.incubator.foreign.GroupLayout;
import jdk.incubator.foreign.MemoryAccess;
import jdk.incubator.foreign.MemoryAddress;
import jdk.incubator.foreign.MemoryHandles;
import jdk.incubator.foreign.MemoryLayout;
import jdk.incubator.foreign.MemorySegment;
import jdk.incubator.foreign.ResourceScope;
import jdk.incubator.foreign.SegmentAllocator;
import jdk.incubator.foreign.SequenceLayout;
import jdk.incubator.foreign.CLinker;
import jdk.incubator.foreign.ValueLayout;
import jdk.internal.access.JavaLangAccess;
<<<<<<< HEAD
import jdk.internal.access.JavaLangInvokeAccess;
=======
>>>>>>> 37791a84
import jdk.internal.access.SharedSecrets;
import jdk.internal.foreign.CABI;
import jdk.internal.foreign.MemoryAddressImpl;
import jdk.internal.foreign.Utils;
import jdk.internal.foreign.abi.aarch64.linux.LinuxAArch64Linker;
import jdk.internal.foreign.abi.aarch64.macos.MacOsAArch64Linker;
import jdk.internal.foreign.abi.x64.sysv.SysVx64Linker;
import jdk.internal.foreign.abi.x64.windows.Windowsx64Linker;

import java.lang.invoke.MethodHandle;
import java.lang.invoke.MethodHandles;
import java.lang.invoke.MethodType;
import java.lang.invoke.VarHandle;
import java.lang.ref.Reference;
import java.nio.charset.Charset;
import java.util.Arrays;
import java.util.List;
import java.util.Map;
import java.util.Objects;
import java.util.function.Consumer;
import java.util.stream.Collectors;
import java.util.stream.IntStream;

import static java.lang.invoke.MethodHandles.collectArguments;
import static java.lang.invoke.MethodHandles.constant;
import static java.lang.invoke.MethodHandles.dropArguments;
import static java.lang.invoke.MethodHandles.dropReturn;
import static java.lang.invoke.MethodHandles.empty;
import static java.lang.invoke.MethodHandles.filterArguments;
import static java.lang.invoke.MethodHandles.identity;
import static java.lang.invoke.MethodHandles.insertArguments;
import static java.lang.invoke.MethodHandles.permuteArguments;
import static java.lang.invoke.MethodHandles.tryFinally;
import static java.lang.invoke.MethodType.methodType;
import static jdk.incubator.foreign.CLinker.*;

public class SharedUtils {

    private static final JavaLangAccess JLA = SharedSecrets.getJavaLangAccess();
<<<<<<< HEAD
    private static final JavaLangInvokeAccess JLIA = SharedSecrets.getJavaLangInvokeAccess();
=======
>>>>>>> 37791a84

    private static final MethodHandle MH_ALLOC_BUFFER;
    private static final MethodHandle MH_BASEADDRESS;
    private static final MethodHandle MH_BUFFER_COPY;
    private static final MethodHandle MH_MAKE_CONTEXT_NO_ALLOCATOR;
    private static final MethodHandle MH_MAKE_CONTEXT_BOUNDED_ALLOCATOR;
    private static final MethodHandle MH_CLOSE_CONTEXT;
    private static final MethodHandle MH_REACHBILITY_FENCE;
    private static final MethodHandle MH_HANDLE_UNCAUGHT_EXCEPTION;

    static {
        try {
            MethodHandles.Lookup lookup = MethodHandles.lookup();
            MH_ALLOC_BUFFER = lookup.findVirtual(SegmentAllocator.class, "allocate",
                    methodType(MemorySegment.class, MemoryLayout.class));
            MH_BASEADDRESS = lookup.findVirtual(MemorySegment.class, "address",
                    methodType(MemoryAddress.class));
            MH_BUFFER_COPY = lookup.findStatic(SharedUtils.class, "bufferCopy",
                    methodType(MemoryAddress.class, MemoryAddress.class, MemorySegment.class));
            MH_MAKE_CONTEXT_NO_ALLOCATOR = lookup.findStatic(Binding.Context.class, "ofScope",
                    methodType(Binding.Context.class));
            MH_MAKE_CONTEXT_BOUNDED_ALLOCATOR = lookup.findStatic(Binding.Context.class, "ofBoundedAllocator",
                    methodType(Binding.Context.class, long.class));
            MH_CLOSE_CONTEXT = lookup.findVirtual(Binding.Context.class, "close",
                    methodType(void.class));
            MH_REACHBILITY_FENCE = lookup.findStatic(Reference.class, "reachabilityFence",
                    methodType(void.class, Object.class));
            MH_HANDLE_UNCAUGHT_EXCEPTION = lookup.findStatic(SharedUtils.class, "handleUncaughtException",
                    methodType(void.class, Throwable.class));
        } catch (ReflectiveOperationException e) {
            throw new BootstrapMethodError(e);
        }
    }

    // this allocator should be used when no allocation is expected
    public static final SegmentAllocator THROWING_ALLOCATOR = (size, align) -> { throw new IllegalStateException("Cannot get here"); };

    /**
     * Align the specified type from a given address
     * @return The address the data should be at based on alignment requirement
     */
    public static long align(MemoryLayout t, boolean isVar, long addr) {
        return alignUp(addr, alignment(t, isVar));
    }

    public static long alignUp(long addr, long alignment) {
        return ((addr - 1) | (alignment - 1)) + 1;
    }

    /**
     * The alignment requirement for a given type
     * @param isVar indicate if the type is a standalone variable. This change how
     * array is aligned. for example.
     */
    public static long alignment(MemoryLayout t, boolean isVar) {
        if (t instanceof ValueLayout) {
            return alignmentOfScalar((ValueLayout) t);
        } else if (t instanceof SequenceLayout) {
            // when array is used alone
            return alignmentOfArray((SequenceLayout) t, isVar);
        } else if (t instanceof GroupLayout) {
            return alignmentOfContainer((GroupLayout) t);
        } else if (t.isPadding()) {
            return 1;
        } else {
            throw new IllegalArgumentException("Invalid type: " + t);
        }
    }

    private static long alignmentOfScalar(ValueLayout st) {
        return st.byteSize();
    }

    private static long alignmentOfArray(SequenceLayout ar, boolean isVar) {
        if (ar.elementCount().orElseThrow() == 0) {
            // VLA or incomplete
            return 16;
        } else if ((ar.byteSize()) >= 16 && isVar) {
            return 16;
        } else {
            // align as element type
            MemoryLayout elementType = ar.elementLayout();
            return alignment(elementType, false);
        }
    }

    private static long alignmentOfContainer(GroupLayout ct) {
        // Most strict member
        return ct.memberLayouts().stream().mapToLong(t -> alignment(t, false)).max().orElse(1);
    }

    /**
     * Takes a MethodHandle that takes an input buffer as a first argument (a MemoryAddress), and returns nothing,
     * and adapts it to return a MemorySegment, by allocating a MemorySegment for the input
     * buffer, calling the target MethodHandle, and then returning the allocated MemorySegment.
     *
     * This allows viewing a MethodHandle that makes use of in memory return (IMR) as a MethodHandle that just returns
     * a MemorySegment without requiring a pre-allocated buffer as an explicit input.
     *
     * @param handle the target handle to adapt
     * @param cDesc the function descriptor of the native function (with actual return layout)
     * @return the adapted handle
     */
    public static MethodHandle adaptDowncallForIMR(MethodHandle handle, FunctionDescriptor cDesc) {
        if (handle.type().returnType() != void.class)
            throw new IllegalArgumentException("return expected to be void for in memory returns: " + handle.type());
        if (handle.type().parameterType(2) != MemoryAddress.class)
            throw new IllegalArgumentException("MemoryAddress expected as third param: " + handle.type());
        if (cDesc.returnLayout().isEmpty())
            throw new IllegalArgumentException("Return layout needed: " + cDesc);

        MethodHandle ret = identity(MemorySegment.class); // (MemorySegment) MemorySegment
        handle = collectArguments(ret, 1, handle); // (MemorySegment, Addressable, SegmentAllocator, MemoryAddress, ...) MemorySegment
        handle = collectArguments(handle, 3, MH_BASEADDRESS); // (MemorySegment, Addressable, SegmentAllocator, MemorySegment, ...) MemorySegment
        handle = mergeArguments(handle, 0, 3);  // (MemorySegment, Addressable, SegmentAllocator, ...) MemorySegment
        handle = collectArguments(handle, 0, insertArguments(MH_ALLOC_BUFFER, 1, cDesc.returnLayout().get())); // (SegmentAllocator, Addressable, SegmentAllocator, ...) MemoryAddress
        handle = mergeArguments(handle, 0, 2);  // (SegmentAllocator, Addressable, ...) MemoryAddress
        handle = swapArguments(handle, 0, 1); // (Addressable, SegmentAllocator, ...) MemoryAddress
        return handle;
    }

    /**
     * Takes a MethodHandle that returns a MemorySegment, and adapts it to take an input buffer as a first argument
     * (a MemoryAddress), and upon invocation, copies the contents of the returned MemorySegment into the input buffer
     * passed as the first argument.
     *
     * @param target the target handle to adapt
     * @return the adapted handle
     */
    public static MethodHandle adaptUpcallForIMR(MethodHandle target, boolean dropReturn) {
        if (target.type().returnType() != MemorySegment.class)
            throw new IllegalArgumentException("Must return MemorySegment for IMR");

        target = collectArguments(MH_BUFFER_COPY, 1, target); // (MemoryAddress, ...) MemoryAddress

        if (dropReturn) { // no handling for return value, need to drop it
            target = dropReturn(target);
        }

        return target;
    }

    private static MemoryAddress bufferCopy(MemoryAddress dest, MemorySegment buffer) {
        MemoryAddressImpl.ofLongUnchecked(dest.toRawLongValue(), buffer.byteSize()).copyFrom(buffer);
        return dest;
    }

    public static void checkCompatibleType(Class<?> carrier, MemoryLayout layout, long addressSize) {
        if (carrier.isPrimitive()) {
            Utils.checkPrimitiveCarrierCompat(carrier, layout);
        } else if (carrier == MemoryAddress.class) {
            Utils.checkLayoutType(layout, ValueLayout.class);
            if (layout.bitSize() != addressSize)
                throw new IllegalArgumentException("Address size mismatch: " + addressSize + " != " + layout.bitSize());
        } else if (carrier == MemorySegment.class) {
            Utils.checkLayoutType(layout, GroupLayout.class);
        } else {
            throw new IllegalArgumentException("Unsupported carrier: " + carrier);
        }
    }

    public static void checkFunctionTypes(MethodType mt, FunctionDescriptor cDesc, long addressSize) {
        if (mt.returnType() == void.class != cDesc.returnLayout().isEmpty())
            throw new IllegalArgumentException("Return type mismatch: " + mt + " != " + cDesc);
        List<MemoryLayout> argLayouts = cDesc.argumentLayouts();
        if (mt.parameterCount() != argLayouts.size())
            throw new IllegalArgumentException("Arity mismatch: " + mt + " != " + cDesc);

        int paramCount = mt.parameterCount();
        for (int i = 0; i < paramCount; i++) {
            checkCompatibleType(mt.parameterType(i), argLayouts.get(i), addressSize);
        }
        cDesc.returnLayout().ifPresent(rl -> checkCompatibleType(mt.returnType(), rl, addressSize));
    }

    public static Class<?> primitiveCarrierForSize(long size, boolean useFloat) {
        if (useFloat) {
            if (size == 4) {
                return float.class;
            } else if (size == 8) {
                return double.class;
            }
        } else {
            if (size == 1) {
                return byte.class;
            } else if (size == 2) {
                return short.class;
            } else if (size <= 4) {
                return int.class;
            } else if (size <= 8) {
                return long.class;
            }
        }

        throw new IllegalArgumentException("No type for size: " + size + " isFloat=" + useFloat);
    }

    public static CLinker getSystemLinker() {
        return switch (CABI.current()) {
            case Win64 -> Windowsx64Linker.getInstance();
            case SysV -> SysVx64Linker.getInstance();
            case LinuxAArch64 -> LinuxAArch64Linker.getInstance();
            case MacOsAArch64 -> MacOsAArch64Linker.getInstance();
        };
    }

    public static String toJavaStringInternal(MemorySegment segment, long start, Charset charset) {
        int len = strlen(segment, start);
        byte[] bytes = new byte[len];
        MemorySegment.ofArray(bytes)
                .copyFrom(segment.asSlice(start, len));
        return new String(bytes, charset);
    }

    private static int strlen(MemorySegment segment, long start) {
        // iterate until overflow (String can only hold a byte[], whose length can be expressed as an int)
        for (int offset = 0; offset >= 0; offset++) {
            byte curr = MemoryAccess.getByteAtOffset(segment, start + offset);
            if (curr == 0) {
                return offset;
            }
        }
        throw new IllegalArgumentException("String too large");
    }

    static long bufferCopySize(CallingSequence callingSequence) {
        // FIXME: > 16 bytes alignment might need extra space since the
        // starting address of the allocator might be un-aligned.
        long size = 0;
        for (int i = 0; i < callingSequence.argumentCount(); i++) {
            List<Binding> bindings = callingSequence.argumentBindings(i);
            for (Binding b : bindings) {
                if (b instanceof Binding.Copy) {
                    Binding.Copy c = (Binding.Copy) b;
                    size = Utils.alignUp(size, c.alignment());
                    size += c.size();
                } else if (b instanceof Binding.Allocate) {
                    Binding.Allocate c = (Binding.Allocate) b;
                    size = Utils.alignUp(size, c.alignment());
                    size += c.size();
                }
            }
        }
        return size;
    }

    static Map<VMStorage, Integer> indexMap(Binding.Move[] moves) {
        return IntStream.range(0, moves.length)
                        .boxed()
                        .collect(Collectors.toMap(i -> moves[i].storage(), i -> i));
    }

    static MethodHandle mergeArguments(MethodHandle mh, int sourceIndex, int destIndex) {
        MethodType oldType = mh.type();
        Class<?> sourceType = oldType.parameterType(sourceIndex);
        Class<?> destType = oldType.parameterType(destIndex);
        if (sourceType != destType) {
            // TODO meet?
            throw new IllegalArgumentException("Parameter types differ: " + sourceType + " != " + destType);
        }
        MethodType newType = oldType.dropParameterTypes(destIndex, destIndex + 1);
        int[] reorder = new int[oldType.parameterCount()];
        assert destIndex > sourceIndex;
        for (int i = 0, index = 0; i < reorder.length; i++) {
            if (i != destIndex) {
                reorder[i] = index++;
            } else {
                reorder[i] = sourceIndex;
            }
        }
        return permuteArguments(mh, newType, reorder);
    }


    static MethodHandle swapArguments(MethodHandle mh, int firstArg, int secondArg) {
        MethodType mtype = mh.type();
        int[] perms = new int[mtype.parameterCount()];
        MethodType swappedType = MethodType.methodType(mtype.returnType());
        for (int i = 0 ; i < perms.length ; i++) {
            int dst = i;
            if (i == firstArg) dst = secondArg;
            if (i == secondArg) dst = firstArg;
            perms[i] = dst;
            swappedType = swappedType.appendParameterTypes(mtype.parameterType(dst));
        }
        return permuteArguments(mh, swappedType, perms);
    }

    private static MethodHandle reachabilityFenceHandle(Class<?> type) {
        return MH_REACHBILITY_FENCE.asType(MethodType.methodType(void.class, type));
    }

    static void handleUncaughtException(Throwable t) {
        if (t != null) {
            t.printStackTrace();
            JLA.exit(1);
        }
    }

    static MethodHandle wrapWithAllocator(MethodHandle specializedHandle,
                                          int allocatorPos, long bufferCopySize,
                                          boolean upcall) {
        // insert try-finally to close the NativeScope used for Binding.Copy
        MethodHandle closer;
        int insertPos;
        if (specializedHandle.type().returnType() == void.class) {
            if (!upcall) {
                closer = empty(methodType(void.class, Throwable.class)); // (Throwable) -> void
            } else {
                closer = MH_HANDLE_UNCAUGHT_EXCEPTION;
            }
            insertPos = 1;
        } else {
            closer = identity(specializedHandle.type().returnType()); // (V) -> V
            closer = dropArguments(closer, 0, Throwable.class); // (Throwable, V) -> V
            insertPos = 2;
        }

        // downcalls get the leading Addressable/SegmentAllocator param as well
        if (!upcall) {
            closer = collectArguments(closer, insertPos++, reachabilityFenceHandle(Addressable.class));
            closer = dropArguments(closer, insertPos++, SegmentAllocator.class); // (Throwable, V?, Addressable, SegmentAllocator) -> V/void
        }

        closer = collectArguments(closer, insertPos++, MH_CLOSE_CONTEXT); // (Throwable, V?, Addressable?, BindingContext) -> V/void

        if (!upcall) {
            // now for each Addressable parameter, add a reachability fence
            MethodType specType = specializedHandle.type();
            // skip 3 for address, segment allocator, and binding context
            for (int i = 3; i < specType.parameterCount(); i++) {
                Class<?> param = specType.parameterType(i);
                if (Addressable.class.isAssignableFrom(param)) {
                    closer = collectArguments(closer, insertPos++, reachabilityFenceHandle(param));
                } else {
                    closer = dropArguments(closer, insertPos++, param);
                }
            }
        }

        MethodHandle contextFactory;

        if (bufferCopySize > 0) {
            contextFactory = MethodHandles.insertArguments(MH_MAKE_CONTEXT_BOUNDED_ALLOCATOR, 0, bufferCopySize);
        } else if (upcall) {
            contextFactory = MH_MAKE_CONTEXT_NO_ALLOCATOR;
        } else {
            // this path is probably never used now, since ProgrammableInvoker never calls this routine with bufferCopySize == 0
            contextFactory = constant(Binding.Context.class, Binding.Context.DUMMY);
        }

        specializedHandle = tryFinally(specializedHandle, closer);
        specializedHandle = collectArguments(specializedHandle, allocatorPos, contextFactory);
        return specializedHandle;
    }

    public static void checkExceptions(MethodHandle target) {
        Class<?>[] exceptions = JLIA.exceptionTypes(target);
        if (exceptions != null && exceptions.length != 0) {
            throw new IllegalArgumentException("Target handle may throw exceptions: " + Arrays.toString(exceptions));
        }
    }

    // lazy init MH_ALLOC and MH_FREE handles
    private static class AllocHolder {

        private static final CLinker SYS_LINKER = getSystemLinker();

        static final MethodHandle MH_MALLOC = SYS_LINKER.downcallHandle(CLinker.systemLookup().lookup("malloc").get(),
                        MethodType.methodType(MemoryAddress.class, long.class),
                FunctionDescriptor.of(C_POINTER, C_LONG_LONG));

        static final MethodHandle MH_FREE = SYS_LINKER.downcallHandle(CLinker.systemLookup().lookup("free").get(),
                        MethodType.methodType(void.class, MemoryAddress.class),
                FunctionDescriptor.ofVoid(C_POINTER));
    }

    public static MemoryAddress checkSymbol(Addressable symbol) {
        return checkAddressable(symbol, "Symbol is NULL");
    }

    public static MemoryAddress checkAddress(MemoryAddress address) {
        return checkAddressable(address, "Address is NULL");
    }

    private static MemoryAddress checkAddressable(Addressable symbol, String msg) {
        Objects.requireNonNull(symbol);
        MemoryAddress symbolAddr = symbol.address();
        if (symbolAddr.equals(MemoryAddress.NULL))
            throw new IllegalArgumentException("Symbol is NULL: " + symbolAddr);
        return symbolAddr;
    }

    public static MemoryAddress allocateMemoryInternal(long size) {
        try {
            return (MemoryAddress) AllocHolder.MH_MALLOC.invokeExact(size);
        } catch (Throwable th) {
            throw new RuntimeException(th);
        }
    }

    public static void freeMemoryInternal(MemoryAddress addr) {
        try {
            AllocHolder.MH_FREE.invokeExact(addr);
        } catch (Throwable th) {
            throw new RuntimeException(th);
        }
    }

    public static VaList newVaList(Consumer<VaList.Builder> actions, ResourceScope scope) {
        return switch (CABI.current()) {
            case Win64 -> Windowsx64Linker.newVaList(actions, scope);
            case SysV -> SysVx64Linker.newVaList(actions, scope);
            case LinuxAArch64 -> LinuxAArch64Linker.newVaList(actions, scope);
            case MacOsAArch64 -> MacOsAArch64Linker.newVaList(actions, scope);
        };
    }

    public static VarHandle vhPrimitiveOrAddress(Class<?> carrier, MemoryLayout layout) {
        return carrier == MemoryAddress.class
            ? MemoryHandles.asAddressVarHandle(layout.varHandle(primitiveCarrierForSize(layout.byteSize(), false)))
            : layout.varHandle(carrier);
    }

    public static VaList newVaListOfAddress(MemoryAddress ma, ResourceScope scope) {
        return switch (CABI.current()) {
            case Win64 -> Windowsx64Linker.newVaListOfAddress(ma, scope);
            case SysV -> SysVx64Linker.newVaListOfAddress(ma, scope);
            case LinuxAArch64 -> LinuxAArch64Linker.newVaListOfAddress(ma, scope);
            case MacOsAArch64 -> MacOsAArch64Linker.newVaListOfAddress(ma, scope);
        };
    }

    public static VaList emptyVaList() {
        return switch (CABI.current()) {
            case Win64 -> Windowsx64Linker.emptyVaList();
            case SysV -> SysVx64Linker.emptyVaList();
            case LinuxAArch64 -> LinuxAArch64Linker.emptyVaList();
            case MacOsAArch64 -> MacOsAArch64Linker.emptyVaList();
        };
    }

    public static MethodType convertVaListCarriers(MethodType mt, Class<?> carrier) {
        Class<?>[] params = new Class<?>[mt.parameterCount()];
        for (int i = 0; i < params.length; i++) {
            Class<?> pType = mt.parameterType(i);
            params[i] = ((pType == VaList.class) ? carrier : pType);
        }
        return methodType(mt.returnType(), params);
    }

    public static MethodHandle unboxVaLists(MethodType type, MethodHandle handle, MethodHandle unboxer) {
        for (int i = 0; i < type.parameterCount(); i++) {
            if (type.parameterType(i) == VaList.class) {
               handle = filterArguments(handle, i + 1, unboxer); // +1 for leading address
            }
        }
        return handle;
    }

    public static MethodHandle boxVaLists(MethodHandle handle, MethodHandle boxer) {
        MethodType type = handle.type();
        for (int i = 0; i < type.parameterCount(); i++) {
            if (type.parameterType(i) == VaList.class) {
               handle = filterArguments(handle, i, boxer);
            }
        }
        return handle;
    }

    static void checkType(Class<?> actualType, Class<?> expectedType) {
        if (expectedType != actualType) {
            throw new IllegalArgumentException(
                    String.format("Invalid operand type: %s. %s expected", actualType, expectedType));
        }
    }

    public static boolean isTrivial(FunctionDescriptor cDesc) {
        return cDesc.attribute(FunctionDescriptor.TRIVIAL_ATTRIBUTE_NAME)
                .map(Boolean.class::cast)
                .orElse(false);
    }

    public static class SimpleVaArg {
        public final Class<?> carrier;
        public final MemoryLayout layout;
        public final Object value;

        public SimpleVaArg(Class<?> carrier, MemoryLayout layout, Object value) {
            this.carrier = carrier;
            this.layout = layout;
            this.value = value;
        }

        public VarHandle varHandle() {
            return carrier == MemoryAddress.class
                ? MemoryHandles.asAddressVarHandle(layout.varHandle(primitiveCarrierForSize(layout.byteSize(), false)))
                : layout.varHandle(carrier);
        }
    }

    public static non-sealed class EmptyVaList implements VaList {

        private final MemoryAddress address;

        public EmptyVaList(MemoryAddress address) {
            this.address = address;
        }

        private static UnsupportedOperationException uoe() {
            return new UnsupportedOperationException("Empty VaList");
        }

        @Override
        public int vargAsInt(MemoryLayout layout) {
            throw uoe();
        }

        @Override
        public long vargAsLong(MemoryLayout layout) {
            throw uoe();
        }

        @Override
        public double vargAsDouble(MemoryLayout layout) {
            throw uoe();
        }

        @Override
        public MemoryAddress vargAsAddress(MemoryLayout layout) {
            throw uoe();
        }

        @Override
        public MemorySegment vargAsSegment(MemoryLayout layout, SegmentAllocator allocator) {
            throw uoe();
        }

        @Override
        public MemorySegment vargAsSegment(MemoryLayout layout, ResourceScope scope) {
            throw uoe();
        }

        @Override
        public void skip(MemoryLayout... layouts) {
            throw uoe();
        }

        @Override
        public ResourceScope scope() {
            return ResourceScope.globalScope();
        }

        @Override
        public VaList copy() {
            return this;
        }

        @Override
        public MemoryAddress address() {
            return address;
        }
    }

    static void writeOverSized(MemorySegment ptr, Class<?> type, Object o) {
        // use VH_LONG for integers to zero out the whole register in the process
        if (type == long.class) {
            MemoryAccess.setLong(ptr, (long) o);
        } else if (type == int.class) {
            MemoryAccess.setLong(ptr, (int) o);
        } else if (type == short.class) {
            MemoryAccess.setLong(ptr, (short) o);
        } else if (type == char.class) {
            MemoryAccess.setLong(ptr, (char) o);
        } else if (type == byte.class) {
            MemoryAccess.setLong(ptr, (byte) o);
        } else if (type == float.class) {
            MemoryAccess.setFloat(ptr, (float) o);
        } else if (type == double.class) {
            MemoryAccess.setDouble(ptr, (double) o);
        } else {
            throw new IllegalArgumentException("Unsupported carrier: " + type);
        }
    }

    static void write(MemorySegment ptr, Class<?> type, Object o) {
        if (type == long.class) {
            MemoryAccess.setLong(ptr, (long) o);
        } else if (type == int.class) {
            MemoryAccess.setInt(ptr, (int) o);
        } else if (type == short.class) {
            MemoryAccess.setShort(ptr, (short) o);
        } else if (type == char.class) {
            MemoryAccess.setChar(ptr, (char) o);
        } else if (type == byte.class) {
            MemoryAccess.setByte(ptr, (byte) o);
        } else if (type == float.class) {
            MemoryAccess.setFloat(ptr, (float) o);
        } else if (type == double.class) {
            MemoryAccess.setDouble(ptr, (double) o);
        } else {
            throw new IllegalArgumentException("Unsupported carrier: " + type);
        }
    }

    static Object read(MemorySegment ptr, Class<?> type) {
        if (type == long.class) {
            return MemoryAccess.getLong(ptr);
        } else if (type == int.class) {
            return MemoryAccess.getInt(ptr);
        } else if (type == short.class) {
            return MemoryAccess.getShort(ptr);
        } else if (type == char.class) {
            return MemoryAccess.getChar(ptr);
        } else if (type == byte.class) {
            return MemoryAccess.getByte(ptr);
        } else if (type == float.class) {
            return MemoryAccess.getFloat(ptr);
        } else if (type == double.class) {
            return MemoryAccess.getDouble(ptr);
        } else {
            throw new IllegalArgumentException("Unsupported carrier: " + type);
        }
    }
}<|MERGE_RESOLUTION|>--- conflicted
+++ resolved
@@ -38,10 +38,7 @@
 import jdk.incubator.foreign.CLinker;
 import jdk.incubator.foreign.ValueLayout;
 import jdk.internal.access.JavaLangAccess;
-<<<<<<< HEAD
 import jdk.internal.access.JavaLangInvokeAccess;
-=======
->>>>>>> 37791a84
 import jdk.internal.access.SharedSecrets;
 import jdk.internal.foreign.CABI;
 import jdk.internal.foreign.MemoryAddressImpl;
@@ -81,10 +78,7 @@
 public class SharedUtils {
 
     private static final JavaLangAccess JLA = SharedSecrets.getJavaLangAccess();
-<<<<<<< HEAD
     private static final JavaLangInvokeAccess JLIA = SharedSecrets.getJavaLangInvokeAccess();
-=======
->>>>>>> 37791a84
 
     private static final MethodHandle MH_ALLOC_BUFFER;
     private static final MethodHandle MH_BASEADDRESS;
