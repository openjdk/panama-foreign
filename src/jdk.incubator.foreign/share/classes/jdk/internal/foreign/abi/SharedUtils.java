/*
 * Copyright (c) 2020, 2021, Oracle and/or its affiliates. All rights reserved.
 * DO NOT ALTER OR REMOVE COPYRIGHT NOTICES OR THIS FILE HEADER.
 *
 * This code is free software; you can redistribute it and/or modify it
 * under the terms of the GNU General Public License version 2 only, as
 * published by the Free Software Foundation.  Oracle designates this
 * particular file as subject to the "Classpath" exception as provided
 * by Oracle in the LICENSE file that accompanied this code.
 *
 * This code is distributed in the hope that it will be useful, but WITHOUT
 * ANY WARRANTY; without even the implied warranty of MERCHANTABILITY or
 * FITNESS FOR A PARTICULAR PURPOSE.  See the GNU General Public License
 * version 2 for more details (a copy is included in the LICENSE file that
 * accompanied this code).
 *
 * You should have received a copy of the GNU General Public License version
 * 2 along with this work; if not, write to the Free Software Foundation,
 * Inc., 51 Franklin St, Fifth Floor, Boston, MA 02110-1301 USA.
 *
 * Please contact Oracle, 500 Oracle Parkway, Redwood Shores, CA 94065 USA
 * or visit www.oracle.com if you need additional information or have any
 * questions.
 */
package jdk.internal.foreign.abi;

import jdk.incubator.foreign.Addressable;
import jdk.incubator.foreign.FunctionDescriptor;
import jdk.incubator.foreign.GroupLayout;
import jdk.incubator.foreign.MemoryAccess;
import jdk.incubator.foreign.MemoryAddress;
import jdk.incubator.foreign.MemoryHandles;
import jdk.incubator.foreign.MemoryLayout;
import jdk.incubator.foreign.MemorySegment;
import jdk.incubator.foreign.ResourceScope;
import jdk.incubator.foreign.SegmentAllocator;
import jdk.incubator.foreign.SequenceLayout;
import jdk.incubator.foreign.CLinker;
import jdk.incubator.foreign.ValueLayout;
import jdk.internal.foreign.CABI;
import jdk.internal.foreign.MemoryAddressImpl;
import jdk.internal.foreign.Utils;
import jdk.internal.foreign.abi.aarch64.AArch64Linker;
import jdk.internal.foreign.abi.x64.sysv.SysVx64Linker;
import jdk.internal.foreign.abi.x64.windows.Windowsx64Linker;

import java.lang.invoke.MethodHandle;
import java.lang.invoke.MethodHandles;
import java.lang.invoke.MethodType;
import java.lang.invoke.VarHandle;
import java.lang.ref.Reference;
import java.nio.charset.Charset;
import java.util.List;
import java.util.Map;
import java.util.Objects;
import java.util.function.Consumer;
import java.util.stream.Collectors;
import java.util.stream.IntStream;

import static java.lang.invoke.MethodHandles.collectArguments;
import static java.lang.invoke.MethodHandles.constant;
import static java.lang.invoke.MethodHandles.dropArguments;
import static java.lang.invoke.MethodHandles.dropReturn;
import static java.lang.invoke.MethodHandles.empty;
import static java.lang.invoke.MethodHandles.filterArguments;
import static java.lang.invoke.MethodHandles.identity;
import static java.lang.invoke.MethodHandles.insertArguments;
import static java.lang.invoke.MethodHandles.permuteArguments;
import static java.lang.invoke.MethodHandles.tryFinally;
import static java.lang.invoke.MethodType.methodType;
import static jdk.incubator.foreign.CLinker.*;

public class SharedUtils {

    private static final MethodHandle MH_ALLOC_BUFFER;
    private static final MethodHandle MH_BASEADDRESS;
    private static final MethodHandle MH_BUFFER_COPY;
    private static final MethodHandle MH_MAKE_CONTEXT_NO_ALLOCATOR;
    private static final MethodHandle MH_MAKE_CONTEXT_BOUNDED_ALLOCATOR;
    private static final MethodHandle MH_CLOSE_CONTEXT;
    private static final MethodHandle MH_REACHBILITY_FENCE;

    static {
        try {
            MethodHandles.Lookup lookup = MethodHandles.lookup();
            MH_ALLOC_BUFFER = lookup.findVirtual(SegmentAllocator.class, "allocate",
                    methodType(MemorySegment.class, MemoryLayout.class));
            MH_BASEADDRESS = lookup.findVirtual(MemorySegment.class, "address",
                    methodType(MemoryAddress.class));
            MH_BUFFER_COPY = lookup.findStatic(SharedUtils.class, "bufferCopy",
                    methodType(MemoryAddress.class, MemoryAddress.class, MemorySegment.class));
            MH_MAKE_CONTEXT_NO_ALLOCATOR = lookup.findStatic(Binding.Context.class, "ofScope",
                    methodType(Binding.Context.class));
            MH_MAKE_CONTEXT_BOUNDED_ALLOCATOR = lookup.findStatic(Binding.Context.class, "ofBoundedAllocator",
                    methodType(Binding.Context.class, long.class));
            MH_CLOSE_CONTEXT = lookup.findVirtual(Binding.Context.class, "close",
                    methodType(void.class));
            MH_REACHBILITY_FENCE = lookup.findStatic(Reference.class, "reachabilityFence",
                    methodType(void.class, Object.class));
        } catch (ReflectiveOperationException e) {
            throw new BootstrapMethodError(e);
        }
    }

    // this allocator should be used when no allocation is expected
    public static final SegmentAllocator THROWING_ALLOCATOR = (size, align) -> { throw new IllegalStateException("Cannot get here"); };

    /**
     * Align the specified type from a given address
     * @return The address the data should be at based on alignment requirement
     */
    public static long align(MemoryLayout t, boolean isVar, long addr) {
        return alignUp(addr, alignment(t, isVar));
    }

    public static long alignUp(long addr, long alignment) {
        return ((addr - 1) | (alignment - 1)) + 1;
    }

    /**
     * The alignment requirement for a given type
     * @param isVar indicate if the type is a standalone variable. This change how
     * array is aligned. for example.
     */
    public static long alignment(MemoryLayout t, boolean isVar) {
        if (t instanceof ValueLayout) {
            return alignmentOfScalar((ValueLayout) t);
        } else if (t instanceof SequenceLayout) {
            // when array is used alone
            return alignmentOfArray((SequenceLayout) t, isVar);
        } else if (t instanceof GroupLayout) {
            return alignmentOfContainer((GroupLayout) t);
        } else if (t.isPadding()) {
            return 1;
        } else {
            throw new IllegalArgumentException("Invalid type: " + t);
        }
    }

    private static long alignmentOfScalar(ValueLayout st) {
        return st.byteSize();
    }

    private static long alignmentOfArray(SequenceLayout ar, boolean isVar) {
        if (ar.elementCount().orElseThrow() == 0) {
            // VLA or incomplete
            return 16;
        } else if ((ar.byteSize()) >= 16 && isVar) {
            return 16;
        } else {
            // align as element type
            MemoryLayout elementType = ar.elementLayout();
            return alignment(elementType, false);
        }
    }

    private static long alignmentOfContainer(GroupLayout ct) {
        // Most strict member
        return ct.memberLayouts().stream().mapToLong(t -> alignment(t, false)).max().orElse(1);
    }

    /**
     * Takes a MethodHandle that takes an input buffer as a first argument (a MemoryAddress), and returns nothing,
     * and adapts it to return a MemorySegment, by allocating a MemorySegment for the input
     * buffer, calling the target MethodHandle, and then returning the allocated MemorySegment.
     *
     * This allows viewing a MethodHandle that makes use of in memory return (IMR) as a MethodHandle that just returns
     * a MemorySegment without requiring a pre-allocated buffer as an explicit input.
     *
     * @param handle the target handle to adapt
     * @param cDesc the function descriptor of the native function (with actual return layout)
     * @return the adapted handle
     */
    public static MethodHandle adaptDowncallForIMR(MethodHandle handle, FunctionDescriptor cDesc) {
        if (handle.type().returnType() != void.class)
            throw new IllegalArgumentException("return expected to be void for in memory returns: " + handle.type());
        if (handle.type().parameterType(2) != MemoryAddress.class)
            throw new IllegalArgumentException("MemoryAddress expected as third param: " + handle.type());
        if (cDesc.returnLayout().isEmpty())
            throw new IllegalArgumentException("Return layout needed: " + cDesc);

        MethodHandle ret = identity(MemorySegment.class); // (MemorySegment) MemorySegment
        handle = collectArguments(ret, 1, handle); // (MemorySegment, Addressable, SegmentAllocator, MemoryAddress, ...) MemorySegment
        handle = collectArguments(handle, 3, MH_BASEADDRESS); // (MemorySegment, Addressable, SegmentAllocator, MemorySegment, ...) MemorySegment
        handle = mergeArguments(handle, 0, 3);  // (MemorySegment, Addressable, SegmentAllocator, ...) MemorySegment
        handle = collectArguments(handle, 0, insertArguments(MH_ALLOC_BUFFER, 1, cDesc.returnLayout().get())); // (SegmentAllocator, Addressable, SegmentAllocator, ...) MemoryAddress
        handle = mergeArguments(handle, 0, 2);  // (SegmentAllocator, Addressable, ...) MemoryAddress
        handle = swapArguments(handle, 0, 1); // (Addressable, SegmentAllocator, ...) MemoryAddress
        return handle;
    }

    /**
     * Takes a MethodHandle that returns a MemorySegment, and adapts it to take an input buffer as a first argument
     * (a MemoryAddress), and upon invocation, copies the contents of the returned MemorySegment into the input buffer
     * passed as the first argument.
     *
     * @param target the target handle to adapt
     * @return the adapted handle
     */
    public static MethodHandle adaptUpcallForIMR(MethodHandle target, boolean dropReturn) {
        if (target.type().returnType() != MemorySegment.class)
            throw new IllegalArgumentException("Must return MemorySegment for IMR");

        target = collectArguments(MH_BUFFER_COPY, 1, target); // (MemoryAddress, ...) MemoryAddress

        if (dropReturn) { // no handling for return value, need to drop it
            target = dropReturn(target);
        }

        return target;
    }

    private static MemoryAddress bufferCopy(MemoryAddress dest, MemorySegment buffer) {
        MemoryAddressImpl.ofLongUnchecked(dest.toRawLongValue(), buffer.byteSize()).copyFrom(buffer);
        return dest;
    }

    public static void checkCompatibleType(Class<?> carrier, MemoryLayout layout, long addressSize) {
        if (carrier.isPrimitive()) {
            Utils.checkPrimitiveCarrierCompat(carrier, layout);
        } else if (carrier == MemoryAddress.class) {
            Utils.checkLayoutType(layout, ValueLayout.class);
            if (layout.bitSize() != addressSize)
                throw new IllegalArgumentException("Address size mismatch: " + addressSize + " != " + layout.bitSize());
        } else if (carrier == MemorySegment.class) {
            Utils.checkLayoutType(layout, GroupLayout.class);
        } else {
            throw new IllegalArgumentException("Unsupported carrier: " + carrier);
        }
    }

    public static void checkFunctionTypes(MethodType mt, FunctionDescriptor cDesc, long addressSize) {
        if (mt.returnType() == void.class != cDesc.returnLayout().isEmpty())
            throw new IllegalArgumentException("Return type mismatch: " + mt + " != " + cDesc);
        List<MemoryLayout> argLayouts = cDesc.argumentLayouts();
        if (mt.parameterCount() != argLayouts.size())
            throw new IllegalArgumentException("Arity mismatch: " + mt + " != " + cDesc);

        int paramCount = mt.parameterCount();
        for (int i = 0; i < paramCount; i++) {
            checkCompatibleType(mt.parameterType(i), argLayouts.get(i), addressSize);
        }
        cDesc.returnLayout().ifPresent(rl -> checkCompatibleType(mt.returnType(), rl, addressSize));
    }

    public static Class<?> primitiveCarrierForSize(long size, boolean useFloat) {
        if (useFloat) {
            if (size == 4) {
                return float.class;
            } else if (size == 8) {
                return double.class;
            }
        } else {
            if (size == 1) {
                return byte.class;
            } else if (size == 2) {
                return short.class;
            } else if (size <= 4) {
                return int.class;
            } else if (size <= 8) {
                return long.class;
            }
        }

        throw new IllegalArgumentException("No type for size: " + size + " isFloat=" + useFloat);
    }

    public static CLinker getSystemLinker() {
        return switch (CABI.current()) {
            case Win64 -> Windowsx64Linker.getInstance();
            case SysV -> SysVx64Linker.getInstance();
            case AArch64 -> AArch64Linker.getInstance();
        };
    }

    public static String toJavaStringInternal(MemorySegment segment, long start, Charset charset) {
        int len = strlen(segment, start);
        byte[] bytes = new byte[len];
        MemorySegment.ofArray(bytes)
                .copyFrom(segment.asSlice(start, len));
        return new String(bytes, charset);
    }

    private static int strlen(MemorySegment segment, long start) {
        // iterate until overflow (String can only hold a byte[], whose length can be expressed as an int)
        for (int offset = 0; offset >= 0; offset++) {
            byte curr = MemoryAccess.getByteAtOffset(segment, start + offset);
            if (curr == 0) {
                return offset;
            }
        }
        throw new IllegalArgumentException("String too large");
    }

    static long bufferCopySize(CallingSequence callingSequence) {
        // FIXME: > 16 bytes alignment might need extra space since the
        // starting address of the allocator might be un-aligned.
        long size = 0;
        for (int i = 0; i < callingSequence.argumentCount(); i++) {
            List<Binding> bindings = callingSequence.argumentBindings(i);
            for (Binding b : bindings) {
                if (b instanceof Binding.Copy) {
                    Binding.Copy c = (Binding.Copy) b;
                    size = Utils.alignUp(size, c.alignment());
                    size += c.size();
                } else if (b instanceof Binding.Allocate) {
                    Binding.Allocate c = (Binding.Allocate) b;
                    size = Utils.alignUp(size, c.alignment());
                    size += c.size();
                }
            }
        }
        return size;
    }

    static Map<VMStorage, Integer> indexMap(Binding.Move[] moves) {
        return IntStream.range(0, moves.length)
                        .boxed()
                        .collect(Collectors.toMap(i -> moves[i].storage(), i -> i));
    }

    static MethodHandle mergeArguments(MethodHandle mh, int sourceIndex, int destIndex) {
        MethodType oldType = mh.type();
        Class<?> sourceType = oldType.parameterType(sourceIndex);
        Class<?> destType = oldType.parameterType(destIndex);
        if (sourceType != destType) {
            // TODO meet?
            throw new IllegalArgumentException("Parameter types differ: " + sourceType + " != " + destType);
        }
        MethodType newType = oldType.dropParameterTypes(destIndex, destIndex + 1);
        int[] reorder = new int[oldType.parameterCount()];
        assert destIndex > sourceIndex;
        for (int i = 0, index = 0; i < reorder.length; i++) {
            if (i != destIndex) {
                reorder[i] = index++;
            } else {
                reorder[i] = sourceIndex;
            }
        }
        return permuteArguments(mh, newType, reorder);
    }


    static MethodHandle swapArguments(MethodHandle mh, int firstArg, int secondArg) {
        MethodType mtype = mh.type();
        int[] perms = new int[mtype.parameterCount()];
        MethodType swappedType = MethodType.methodType(mtype.returnType());
        for (int i = 0 ; i < perms.length ; i++) {
            int dst = i;
            if (i == firstArg) dst = secondArg;
            if (i == secondArg) dst = firstArg;
            perms[i] = dst;
            swappedType = swappedType.appendParameterTypes(mtype.parameterType(dst));
        }
        return permuteArguments(mh, swappedType, perms);
    }

    private static MethodHandle reachabilityFenceHandle(Class<?> type) {
        return MH_REACHBILITY_FENCE.asType(MethodType.methodType(void.class, type));
    }

    static MethodHandle wrapWithAllocator(MethodHandle specializedHandle,
                                          int allocatorPos, long bufferCopySize,
                                          boolean upcall) {
        // insert try-finally to close the NativeScope used for Binding.Copy
        MethodHandle closer;
        int insertPos;
        if (specializedHandle.type().returnType() == void.class) {
            closer = empty(methodType(void.class, Throwable.class)); // (Throwable) -> void
            insertPos = 1;
        } else {
            closer = identity(specializedHandle.type().returnType()); // (V) -> V
            closer = dropArguments(closer, 0, Throwable.class); // (Throwable, V) -> V
            insertPos = 2;
        }

        // downcalls get the leading Addressable/SegmentAllocator param as well
        if (!upcall) {
            closer = collectArguments(closer, insertPos++, reachabilityFenceHandle(Addressable.class));
            closer = dropArguments(closer, insertPos++, SegmentAllocator.class); // (Throwable, V?, Addressable, SegmentAllocator) -> V/void
        }

        closer = collectArguments(closer, insertPos++, MH_CLOSE_CONTEXT); // (Throwable, V?, Addressable?, BindingContext) -> V/void

        if (!upcall) {
            // now for each Addressable parameter, add a reachability fence
            MethodType specType = specializedHandle.type();
            // skip 3 for address, segment allocator, and binding context
            for (int i = 3; i < specType.parameterCount(); i++) {
                Class<?> param = specType.parameterType(i);
                if (Addressable.class.isAssignableFrom(param)) {
                    closer = collectArguments(closer, insertPos++, reachabilityFenceHandle(param));
                } else {
                    closer = dropArguments(closer, insertPos++, param);
                }
            }
        }

        MethodHandle contextFactory;

        if (bufferCopySize > 0) {
            contextFactory = MethodHandles.insertArguments(MH_MAKE_CONTEXT_BOUNDED_ALLOCATOR, 0, bufferCopySize);
        } else if (upcall) {
            contextFactory = MH_MAKE_CONTEXT_NO_ALLOCATOR;
        } else {
            // this path is probably never used now, since ProgrammableInvoker never calls this routine with bufferCopySize == 0
            contextFactory = constant(Binding.Context.class, Binding.Context.DUMMY);
        }

        specializedHandle = tryFinally(specializedHandle, closer);
        specializedHandle = collectArguments(specializedHandle, allocatorPos, contextFactory);
        return specializedHandle;
    }

<<<<<<< HEAD
    public static MemoryAddress checkSymbol(Addressable symbol) {
        Objects.requireNonNull(symbol);
        MemoryAddress symbolAddr = symbol.address();
        if (symbolAddr.equals(MemoryAddress.NULL))
            throw new IllegalArgumentException("Symbol is NULL: " + symbolAddr);
        return symbolAddr;
    }

    // lazy init MH_ALLOC and MH_FREE handles
    private static class AllocHolder {

        static final LibraryLookup LOOKUP = LibraryLookup.ofDefault();

        static final MethodHandle MH_MALLOC = getSystemLinker().downcallHandle(LOOKUP.lookup("malloc").get(),
                        MethodType.methodType(MemoryAddress.class, long.class),
                FunctionDescriptor.of(C_POINTER, C_LONG_LONG));

        static final MethodHandle MH_FREE = getSystemLinker().downcallHandle(LOOKUP.lookup("free").get(),
                        MethodType.methodType(void.class, MemoryAddress.class),
                FunctionDescriptor.ofVoid(C_POINTER));
    }

=======
>>>>>>> bb6156f3
    public static MemoryAddress allocateMemoryInternal(long size) {
        try {
            return (MemoryAddress) VMFunctions.MH_MALLOC.invokeExact(size);
        } catch (Throwable th) {
            throw new RuntimeException(th);
        }
    }

    public static void freeMemoryInternal(MemoryAddress addr) {
        try {
            VMFunctions.MH_FREE.invokeExact(addr);
        } catch (Throwable th) {
            throw new RuntimeException(th);
        }
    }

    public static VaList newVaList(Consumer<VaList.Builder> actions, ResourceScope scope) {
        return switch (CABI.current()) {
            case Win64 -> Windowsx64Linker.newVaList(actions, scope);
            case SysV -> SysVx64Linker.newVaList(actions, scope);
            case AArch64 -> AArch64Linker.newVaList(actions, scope);
        };
    }

    public static VarHandle vhPrimitiveOrAddress(Class<?> carrier, MemoryLayout layout) {
        return carrier == MemoryAddress.class
            ? MemoryHandles.asAddressVarHandle(layout.varHandle(primitiveCarrierForSize(layout.byteSize(), false)))
            : layout.varHandle(carrier);
    }

    public static VaList newVaListOfAddress(MemoryAddress ma, ResourceScope scope) {
        return switch (CABI.current()) {
            case Win64 -> Windowsx64Linker.newVaListOfAddress(ma, scope);
            case SysV -> SysVx64Linker.newVaListOfAddress(ma, scope);
            case AArch64 -> AArch64Linker.newVaListOfAddress(ma, scope);
        };
    }

    public static VaList emptyVaList() {
        return switch (CABI.current()) {
            case Win64 -> Windowsx64Linker.emptyVaList();
            case SysV -> SysVx64Linker.emptyVaList();
            case AArch64 -> AArch64Linker.emptyVaList();
        };
    }

    public static MethodType convertVaListCarriers(MethodType mt, Class<?> carrier) {
        Class<?>[] params = new Class<?>[mt.parameterCount()];
        for (int i = 0; i < params.length; i++) {
            Class<?> pType = mt.parameterType(i);
            params[i] = ((pType == VaList.class) ? carrier : pType);
        }
        return methodType(mt.returnType(), params);
    }

    public static MethodHandle unboxVaLists(MethodType type, MethodHandle handle, MethodHandle unboxer) {
        for (int i = 0; i < type.parameterCount(); i++) {
            if (type.parameterType(i) == VaList.class) {
               handle = filterArguments(handle, i + 1, unboxer); // +1 for leading address
            }
        }
        return handle;
    }

    public static MethodHandle boxVaLists(MethodHandle handle, MethodHandle boxer) {
        MethodType type = handle.type();
        for (int i = 0; i < type.parameterCount(); i++) {
            if (type.parameterType(i) == VaList.class) {
               handle = filterArguments(handle, i, boxer);
            }
        }
        return handle;
    }

    static void checkType(Class<?> actualType, Class<?> expectedType) {
        if (expectedType != actualType) {
            throw new IllegalArgumentException(
                    String.format("Invalid operand type: %s. %s expected", actualType, expectedType));
        }
    }

    public static boolean isTrivial(FunctionDescriptor cDesc) {
        return cDesc.attribute(FunctionDescriptor.TRIVIAL_ATTRIBUTE_NAME)
                .map(Boolean.class::cast)
                .orElse(false);
    }

    public static class SimpleVaArg {
        public final Class<?> carrier;
        public final MemoryLayout layout;
        public final Object value;

        public SimpleVaArg(Class<?> carrier, MemoryLayout layout, Object value) {
            this.carrier = carrier;
            this.layout = layout;
            this.value = value;
        }

        public VarHandle varHandle() {
            return carrier == MemoryAddress.class
                ? MemoryHandles.asAddressVarHandle(layout.varHandle(primitiveCarrierForSize(layout.byteSize(), false)))
                : layout.varHandle(carrier);
        }
    }

    public static class EmptyVaList implements VaList {

        private final MemoryAddress address;

        public EmptyVaList(MemoryAddress address) {
            this.address = address;
        }

        private static UnsupportedOperationException uoe() {
            return new UnsupportedOperationException("Empty VaList");
        }

        @Override
        public int vargAsInt(MemoryLayout layout) {
            throw uoe();
        }

        @Override
        public long vargAsLong(MemoryLayout layout) {
            throw uoe();
        }

        @Override
        public double vargAsDouble(MemoryLayout layout) {
            throw uoe();
        }

        @Override
        public MemoryAddress vargAsAddress(MemoryLayout layout) {
            throw uoe();
        }

        @Override
        public MemorySegment vargAsSegment(MemoryLayout layout, SegmentAllocator allocator) {
            throw uoe();
        }

        @Override
        public MemorySegment vargAsSegment(MemoryLayout layout, ResourceScope scope) {
            throw uoe();
        }

        @Override
        public void skip(MemoryLayout... layouts) {
            throw uoe();
        }

        @Override
        public ResourceScope scope() {
            return ResourceScope.globalScope();
        }

        @Override
        public VaList copy() {
            return this;
        }

        @Override
        public MemoryAddress address() {
            return address;
        }
    }

    static void writeOverSized(MemorySegment ptr, Class<?> type, Object o) {
        // use VH_LONG for integers to zero out the whole register in the process
        if (type == long.class) {
            MemoryAccess.setLong(ptr, (long) o);
        } else if (type == int.class) {
            MemoryAccess.setLong(ptr, (int) o);
        } else if (type == short.class) {
            MemoryAccess.setLong(ptr, (short) o);
        } else if (type == char.class) {
            MemoryAccess.setLong(ptr, (char) o);
        } else if (type == byte.class) {
            MemoryAccess.setLong(ptr, (byte) o);
        } else if (type == float.class) {
            MemoryAccess.setFloat(ptr, (float) o);
        } else if (type == double.class) {
            MemoryAccess.setDouble(ptr, (double) o);
        } else {
            throw new IllegalArgumentException("Unsupported carrier: " + type);
        }
    }

    static void write(MemorySegment ptr, Class<?> type, Object o) {
        if (type == long.class) {
            MemoryAccess.setLong(ptr, (long) o);
        } else if (type == int.class) {
            MemoryAccess.setInt(ptr, (int) o);
        } else if (type == short.class) {
            MemoryAccess.setShort(ptr, (short) o);
        } else if (type == char.class) {
            MemoryAccess.setChar(ptr, (char) o);
        } else if (type == byte.class) {
            MemoryAccess.setByte(ptr, (byte) o);
        } else if (type == float.class) {
            MemoryAccess.setFloat(ptr, (float) o);
        } else if (type == double.class) {
            MemoryAccess.setDouble(ptr, (double) o);
        } else {
            throw new IllegalArgumentException("Unsupported carrier: " + type);
        }
    }

    static Object read(MemorySegment ptr, Class<?> type) {
        if (type == long.class) {
            return MemoryAccess.getLong(ptr);
        } else if (type == int.class) {
            return MemoryAccess.getInt(ptr);
        } else if (type == short.class) {
            return MemoryAccess.getShort(ptr);
        } else if (type == char.class) {
            return MemoryAccess.getChar(ptr);
        } else if (type == byte.class) {
            return MemoryAccess.getByte(ptr);
        } else if (type == float.class) {
            return MemoryAccess.getFloat(ptr);
        } else if (type == double.class) {
            return MemoryAccess.getDouble(ptr);
        } else {
            throw new IllegalArgumentException("Unsupported carrier: " + type);
        }
    }
}<|MERGE_RESOLUTION|>--- conflicted
+++ resolved
@@ -412,7 +412,6 @@
         return specializedHandle;
     }
 
-<<<<<<< HEAD
     public static MemoryAddress checkSymbol(Addressable symbol) {
         Objects.requireNonNull(symbol);
         MemoryAddress symbolAddr = symbol.address();
@@ -421,22 +420,6 @@
         return symbolAddr;
     }
 
-    // lazy init MH_ALLOC and MH_FREE handles
-    private static class AllocHolder {
-
-        static final LibraryLookup LOOKUP = LibraryLookup.ofDefault();
-
-        static final MethodHandle MH_MALLOC = getSystemLinker().downcallHandle(LOOKUP.lookup("malloc").get(),
-                        MethodType.methodType(MemoryAddress.class, long.class),
-                FunctionDescriptor.of(C_POINTER, C_LONG_LONG));
-
-        static final MethodHandle MH_FREE = getSystemLinker().downcallHandle(LOOKUP.lookup("free").get(),
-                        MethodType.methodType(void.class, MemoryAddress.class),
-                FunctionDescriptor.ofVoid(C_POINTER));
-    }
-
-=======
->>>>>>> bb6156f3
     public static MemoryAddress allocateMemoryInternal(long size) {
         try {
             return (MemoryAddress) VMFunctions.MH_MALLOC.invokeExact(size);
