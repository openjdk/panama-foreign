/*
 *  Copyright (c) 2020, Oracle and/or its affiliates. All rights reserved.
 *  DO NOT ALTER OR REMOVE COPYRIGHT NOTICES OR THIS FILE HEADER.
 *
 *  This code is free software; you can redistribute it and/or modify it
 *  under the terms of the GNU General Public License version 2 only, as
 *  published by the Free Software Foundation.  Oracle designates this
 *  particular file as subject to the "Classpath" exception as provided
 *  by Oracle in the LICENSE file that accompanied this code.
 *
 *  This code is distributed in the hope that it will be useful, but WITHOUT
 *  ANY WARRANTY; without even the implied warranty of MERCHANTABILITY or
 *  FITNESS FOR A PARTICULAR PURPOSE.  See the GNU General Public License
 *  version 2 for more details (a copy is included in the LICENSE file that
 *  accompanied this code).
 *
 *  You should have received a copy of the GNU General Public License version
 *  2 along with this work; if not, write to the Free Software Foundation,
 *  Inc., 51 Franklin St, Fifth Floor, Boston, MA 02110-1301 USA.
 *
 *  Please contact Oracle, 500 Oracle Parkway, Redwood Shores, CA 94065 USA
 *  or visit www.oracle.com if you need additional information or have any
 *  questions.
 */
package jdk.internal.foreign.abi;

import jdk.incubator.foreign.FunctionDescriptor;
import jdk.incubator.foreign.MemoryLayout;
import jdk.incubator.foreign.MemorySegment;
import jdk.incubator.foreign.NativeSymbol;
import jdk.incubator.foreign.ValueLayout;
import jdk.internal.foreign.Utils;
import sun.security.action.GetPropertyAction;

import java.lang.invoke.MethodType;
import java.util.ArrayDeque;
import java.util.ArrayList;
import java.util.Deque;
import java.util.EnumSet;
import java.util.List;
import java.util.Set;

import static jdk.internal.foreign.abi.Binding.Tag.*;

public class CallingSequenceBuilder {
    private static final boolean VERIFY_BINDINGS = Boolean.parseBoolean(
            GetPropertyAction.privilegedGetProperty("jdk.incubator.foreign.VERIFY_BINDINGS", "true"));

    private final ABIDescriptor abi;

    private boolean isTrivial;
    private final boolean forUpcall;
    private final List<List<Binding>> inputBindings = new ArrayList<>();
    private List<Binding> outputBindings = List.of();

    private MethodType mt = MethodType.methodType(void.class);
    private FunctionDescriptor desc = FunctionDescriptor.ofVoid();

    public CallingSequenceBuilder(ABIDescriptor abi, boolean forUpcall) {
        this.abi = abi;
        this.forUpcall = forUpcall;
    }

    public final CallingSequenceBuilder addArgumentBindings(Class<?> carrier, MemoryLayout layout,
                                                            List<Binding> bindings) {
<<<<<<< HEAD
        addArgumentBinding(inputBindings.size(), carrier, layout, bindings);
=======
        verifyBindings(true, carrier, bindings);
        inputBindings.add(bindings);
        mt = mt.appendParameterTypes(carrier);
        desc = desc.appendArgumentLayouts(layout);
>>>>>>> 79cda8ef
        return this;
    }

    private void addArgumentBinding(int index, Class<?> carrier, MemoryLayout layout, List<Binding> bindings) {
        verifyBindings(true, carrier, bindings);
        inputBindings.add(index, bindings);
        mt = mt.insertParameterTypes(index, carrier);
        desc = desc.insertArgumentLayouts(index, layout);
    }

    public CallingSequenceBuilder setReturnBindings(Class<?> carrier, MemoryLayout layout,
                                                    List<Binding> bindings) {
        verifyBindings(false, carrier, bindings);
        this.outputBindings = bindings;
        mt = mt.changeReturnType(carrier);
        desc = desc.changeReturnLayout(layout);
        return this;
    }

    public CallingSequenceBuilder setTrivial(boolean isTrivial) {
        this.isTrivial = isTrivial;
        return this;
    }

    private boolean needsReturnBuffer() {
        return outputBindings.stream()
            .filter(Binding.Move.class::isInstance)
            .count() > 1;
    }

    public CallingSequence build() {
        boolean needsReturnBuffer = needsReturnBuffer();
        long returnBufferSize = needsReturnBuffer ? computeReturnBuferSize() : 0;
        long allocationSize = computeAllocationSize() + returnBufferSize;
        if (!forUpcall) {
            addArgumentBinding(0, NativeSymbol.class, ValueLayout.ADDRESS, List.of(
                Binding.unboxAddress(NativeSymbol.class),
                Binding.vmStore(abi.targetAddrStorage(), long.class)));
            if (needsReturnBuffer) {
                addArgumentBinding(0, MemorySegment.class, ValueLayout.ADDRESS, List.of(
                    Binding.unboxAddress(MemorySegment.class),
                    Binding.vmStore(abi.retBufAddrStorage(), long.class)));
            }
        } else if (needsReturnBuffer) { // forUpcall == true
            addArgumentBinding(0, MemorySegment.class, ValueLayout.ADDRESS, List.of(
                Binding.vmLoad(abi.retBufAddrStorage(), long.class),
                Binding.boxAddress(),
                Binding.toSegment(returnBufferSize)));
        }
        return new CallingSequence(mt, desc, isTrivial, needsReturnBuffer, returnBufferSize, allocationSize, inputBindings, outputBindings);
    }

    private long computeAllocationSize() {
        // FIXME: > 16 bytes alignment might need extra space since the
        // starting address of the allocator might be un-aligned.
        long size = 0;
        for (List<Binding> bindings : inputBindings) {
            for (Binding b : bindings) {
                if (b instanceof Binding.Copy copy) {
                    size = Utils.alignUp(size, copy.alignment());
                    size += copy.size();
                } else if (b instanceof Binding.Allocate allocate) {
                    size = Utils.alignUp(size, allocate.alignment());
                    size += allocate.size();
                }
            }
        }
        return size;
    }

    private long computeReturnBuferSize() {
        return outputBindings.stream()
                .filter(Binding.Move.class::isInstance)
                .map(Binding.Move.class::cast)
                .map(Binding.Move::storage)
                .map(VMStorage::type)
                .mapToLong(abi.arch::typeSize)
                .sum();
    }

    private void verifyBindings(boolean forArguments, Class<?> carrier, List<Binding> bindings) {
        if (VERIFY_BINDINGS) {
            if (forUpcall == forArguments) {
                verifyBoxBindings(carrier, bindings);
            } else {
                verifyUnboxBindings(carrier, bindings);
            }
        }
    }

    private static final Set<Binding.Tag> UNBOX_TAGS = EnumSet.of(
        VM_STORE,
        //VM_LOAD,
        //BUFFER_STORE,
        BUFFER_LOAD,
        COPY_BUFFER,
        //ALLOC_BUFFER,
        //BOX_ADDRESS,
        UNBOX_ADDRESS,
        //TO_SEGMENT,
        DUP
    );

    private static void verifyUnboxBindings(Class<?> inType, List<Binding> bindings) {
        Deque<Class<?>> stack = new ArrayDeque<>();
        stack.push(inType);

        for (Binding b : bindings) {
            if (!UNBOX_TAGS.contains(b.tag()))
                throw new IllegalArgumentException("Unexpected operator: " + b);
            b.verify(stack);
        }

        if (!stack.isEmpty()) {
            throw new IllegalArgumentException("Stack must be empty after recipe");
        }
    }

    private static final Set<Binding.Tag> BOX_TAGS = EnumSet.of(
        //VM_STORE,
        VM_LOAD,
        BUFFER_STORE,
        //BUFFER_LOAD,
        COPY_BUFFER,
        ALLOC_BUFFER,
        BOX_ADDRESS,
        //UNBOX_ADDRESS,
        TO_SEGMENT,
        DUP
    );

    private static void verifyBoxBindings(Class<?> expectedOutType, List<Binding> bindings) {
        Deque<Class<?>> stack = new ArrayDeque<>();

        for (Binding b : bindings) {
            if (!BOX_TAGS.contains(b.tag()))
                throw new IllegalArgumentException("Unexpected operator: " + b);
            b.verify(stack);
        }

        if (stack.size() != 1) {
            throw new IllegalArgumentException("Stack must contain exactly 1 value");
        }

        Class<?> actualOutType = stack.pop();
        SharedUtils.checkType(actualOutType, expectedOutType);
    }
}<|MERGE_RESOLUTION|>--- conflicted
+++ resolved
@@ -63,14 +63,7 @@
 
     public final CallingSequenceBuilder addArgumentBindings(Class<?> carrier, MemoryLayout layout,
                                                             List<Binding> bindings) {
-<<<<<<< HEAD
         addArgumentBinding(inputBindings.size(), carrier, layout, bindings);
-=======
-        verifyBindings(true, carrier, bindings);
-        inputBindings.add(bindings);
-        mt = mt.appendParameterTypes(carrier);
-        desc = desc.appendArgumentLayouts(layout);
->>>>>>> 79cda8ef
         return this;
     }
 
