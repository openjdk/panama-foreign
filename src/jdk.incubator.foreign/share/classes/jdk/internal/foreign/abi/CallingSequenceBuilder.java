/*
 *  Copyright (c) 2020, Oracle and/or its affiliates. All rights reserved.
 *  DO NOT ALTER OR REMOVE COPYRIGHT NOTICES OR THIS FILE HEADER.
 *
 *  This code is free software; you can redistribute it and/or modify it
 *  under the terms of the GNU General Public License version 2 only, as
 *  published by the Free Software Foundation.  Oracle designates this
 *  particular file as subject to the "Classpath" exception as provided
 *  by Oracle in the LICENSE file that accompanied this code.
 *
 *  This code is distributed in the hope that it will be useful, but WITHOUT
 *  ANY WARRANTY; without even the implied warranty of MERCHANTABILITY or
 *  FITNESS FOR A PARTICULAR PURPOSE.  See the GNU General Public License
 *  version 2 for more details (a copy is included in the LICENSE file that
 *  accompanied this code).
 *
 *  You should have received a copy of the GNU General Public License version
 *  2 along with this work; if not, write to the Free Software Foundation,
 *  Inc., 51 Franklin St, Fifth Floor, Boston, MA 02110-1301 USA.
 *
 *  Please contact Oracle, 500 Oracle Parkway, Redwood Shores, CA 94065 USA
 *  or visit www.oracle.com if you need additional information or have any
 *  questions.
 */
package jdk.internal.foreign.abi;

import jdk.incubator.foreign.FunctionDescriptor;
import jdk.incubator.foreign.MemoryLayout;
import jdk.incubator.foreign.MemorySegment;
import jdk.incubator.foreign.NativeSymbol;
import jdk.incubator.foreign.ValueLayout;
import jdk.internal.foreign.Utils;
import sun.security.action.GetPropertyAction;

import java.lang.invoke.MethodType;
import java.util.ArrayDeque;
import java.util.ArrayList;
import java.util.Deque;
import java.util.EnumSet;
import java.util.List;
import java.util.Set;

import static jdk.internal.foreign.abi.Binding.Tag.*;

public class CallingSequenceBuilder {
    private static final boolean VERIFY_BINDINGS = Boolean.parseBoolean(
            GetPropertyAction.privilegedGetProperty("jdk.incubator.foreign.VERIFY_BINDINGS", "true"));

    private final ABIDescriptor abi;

    private boolean isTrivial;
    private final boolean forUpcall;
    private final List<List<Binding>> inputBindings = new ArrayList<>();
    private List<Binding> outputBindings = List.of();

    private MethodType mt = MethodType.methodType(void.class);
    private FunctionDescriptor desc = FunctionDescriptor.ofVoid();

    public CallingSequenceBuilder(ABIDescriptor abi, boolean forUpcall) {
        this.abi = abi;
        this.forUpcall = forUpcall;
    }

    public final CallingSequenceBuilder addArgumentBindings(Class<?> carrier, MemoryLayout layout,
                                                            List<Binding> bindings) {
<<<<<<< HEAD
        verifyBindings(true, carrier, bindings);
        inputBindings.add(bindings);
        mt = mt.appendParameterTypes(carrier);
        desc = desc.appendArgumentLayouts(layout);
=======
        addArgumentBinding(inputBindings.size(), carrier, layout, bindings);
>>>>>>> 43478b9b
        return this;
    }

    private void addArgumentBinding(int index, Class<?> carrier, MemoryLayout layout, List<Binding> bindings) {
        verifyBindings(true, carrier, bindings);
        inputBindings.add(index, bindings);
        mt = mt.insertParameterTypes(index, carrier);
        desc = desc.insertArgumentLayouts(index, layout);
    }

    public CallingSequenceBuilder setReturnBindings(Class<?> carrier, MemoryLayout layout,
                                                    List<Binding> bindings) {
        verifyBindings(false, carrier, bindings);
        this.outputBindings = bindings;
        mt = mt.changeReturnType(carrier);
        desc = desc.changeReturnLayout(layout);
        return this;
    }

    public CallingSequenceBuilder setTrivial(boolean isTrivial) {
        this.isTrivial = isTrivial;
        return this;
    }

    private boolean needsReturnBuffer() {
        return outputBindings.stream()
            .filter(Binding.Move.class::isInstance)
            .count() > 1;
    }

    public CallingSequence build() {
        boolean needsReturnBuffer = needsReturnBuffer();
        long returnBufferSize = needsReturnBuffer ? computeReturnBuferSize() : 0;
        long allocationSize = computeAllocationSize() + returnBufferSize;
        if (!forUpcall) {
            addArgumentBinding(0, NativeSymbol.class, ValueLayout.ADDRESS, List.of(
                Binding.unboxAddress(NativeSymbol.class),
                Binding.vmStore(abi.targetAddrStorage(), long.class)));
            if (needsReturnBuffer) {
                addArgumentBinding(0, MemorySegment.class, ValueLayout.ADDRESS, List.of(
                    Binding.unboxAddress(MemorySegment.class),
                    Binding.vmStore(abi.retBufAddrStorage(), long.class)));
            }
        } else if (needsReturnBuffer) { // forUpcall == true
            addArgumentBinding(0, MemorySegment.class, ValueLayout.ADDRESS, List.of(
                Binding.vmLoad(abi.retBufAddrStorage(), long.class),
                Binding.boxAddress(),
                Binding.toSegment(returnBufferSize)));
        }
        return new CallingSequence(mt, desc, isTrivial, needsReturnBuffer, returnBufferSize, allocationSize, inputBindings, outputBindings);
    }

    private long computeAllocationSize() {
        // FIXME: > 16 bytes alignment might need extra space since the
        // starting address of the allocator might be un-aligned.
        long size = 0;
        for (List<Binding> bindings : inputBindings) {
            for (Binding b : bindings) {
                if (b instanceof Binding.Copy copy) {
                    size = Utils.alignUp(size, copy.alignment());
                    size += copy.size();
                } else if (b instanceof Binding.Allocate allocate) {
                    size = Utils.alignUp(size, allocate.alignment());
                    size += allocate.size();
                }
            }
        }
        return size;
    }

    private long computeReturnBuferSize() {
        return outputBindings.stream()
                .filter(Binding.Move.class::isInstance)
                .map(Binding.Move.class::cast)
                .map(Binding.Move::storage)
                .map(VMStorage::type)
                .mapToLong(abi.arch::typeSize)
                .sum();
    }

    private void verifyBindings(boolean forArguments, Class<?> carrier, List<Binding> bindings) {
        if (VERIFY_BINDINGS) {
            if (forUpcall == forArguments) {
                verifyBoxBindings(carrier, bindings);
            } else {
                verifyUnboxBindings(carrier, bindings);
            }
        }
    }

    private static final Set<Binding.Tag> UNBOX_TAGS = EnumSet.of(
        VM_STORE,
        //VM_LOAD,
        //BUFFER_STORE,
        BUFFER_LOAD,
        COPY_BUFFER,
        //ALLOC_BUFFER,
        //BOX_ADDRESS,
        UNBOX_ADDRESS,
        //TO_SEGMENT,
        DUP
    );

    private static void verifyUnboxBindings(Class<?> inType, List<Binding> bindings) {
        Deque<Class<?>> stack = new ArrayDeque<>();
        stack.push(inType);

        for (Binding b : bindings) {
            if (!UNBOX_TAGS.contains(b.tag()))
                throw new IllegalArgumentException("Unexpected operator: " + b);
            b.verify(stack);
        }

        if (!stack.isEmpty()) {
            throw new IllegalArgumentException("Stack must be empty after recipe");
        }
    }

    private static final Set<Binding.Tag> BOX_TAGS = EnumSet.of(
        //VM_STORE,
        VM_LOAD,
        BUFFER_STORE,
        //BUFFER_LOAD,
        COPY_BUFFER,
        ALLOC_BUFFER,
        BOX_ADDRESS,
        //UNBOX_ADDRESS,
        TO_SEGMENT,
        DUP
    );

    private static void verifyBoxBindings(Class<?> expectedOutType, List<Binding> bindings) {
        Deque<Class<?>> stack = new ArrayDeque<>();

        for (Binding b : bindings) {
            if (!BOX_TAGS.contains(b.tag()))
                throw new IllegalArgumentException("Unexpected operator: " + b);
            b.verify(stack);
        }

        if (stack.size() != 1) {
            throw new IllegalArgumentException("Stack must contain exactly 1 value");
        }

        Class<?> actualOutType = stack.pop();
        SharedUtils.checkType(actualOutType, expectedOutType);
    }
}<|MERGE_RESOLUTION|>--- conflicted
+++ resolved
@@ -63,14 +63,7 @@
 
     public final CallingSequenceBuilder addArgumentBindings(Class<?> carrier, MemoryLayout layout,
                                                             List<Binding> bindings) {
-<<<<<<< HEAD
-        verifyBindings(true, carrier, bindings);
-        inputBindings.add(bindings);
-        mt = mt.appendParameterTypes(carrier);
-        desc = desc.appendArgumentLayouts(layout);
-=======
         addArgumentBinding(inputBindings.size(), carrier, layout, bindings);
->>>>>>> 43478b9b
         return this;
     }
 
