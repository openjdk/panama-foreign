/*
 *  Copyright (c) 2019, 2020, Oracle and/or its affiliates. All rights reserved.
 *  DO NOT ALTER OR REMOVE COPYRIGHT NOTICES OR THIS FILE HEADER.
 *
 *  This code is free software; you can redistribute it and/or modify it
 *  under the terms of the GNU General Public License version 2 only, as
 *  published by the Free Software Foundation.  Oracle designates this
 *  particular file as subject to the "Classpath" exception as provided
 *  by Oracle in the LICENSE file that accompanied this code.
 *
 *  This code is distributed in the hope that it will be useful, but WITHOUT
 *  ANY WARRANTY; without even the implied warranty of MERCHANTABILITY or
 *  FITNESS FOR A PARTICULAR PURPOSE.  See the GNU General Public License
 *  version 2 for more details (a copy is included in the LICENSE file that
 *  accompanied this code).
 *
 *  You should have received a copy of the GNU General Public License version
 *  2 along with this work; if not, write to the Free Software Foundation,
 *  Inc., 51 Franklin St, Fifth Floor, Boston, MA 02110-1301 USA.
 *
 *   Please contact Oracle, 500 Oracle Parkway, Redwood Shores, CA 94065 USA
 *  or visit www.oracle.com if you need additional information or have any
 *  questions.
 *
 */

package jdk.internal.foreign;

import jdk.incubator.foreign.MemorySegment;
import jdk.incubator.foreign.ResourceScope;
import jdk.incubator.foreign.SegmentAllocator;
import jdk.internal.misc.ScopedMemoryAccess;
import jdk.internal.vm.annotation.ForceInline;

import java.lang.ref.Cleaner;
import java.lang.ref.Reference;
import java.util.Objects;

/**
 * This class manages the temporal bounds associated with a memory segment as well
 * as thread confinement. A scope has a liveness bit, which is updated when the scope is closed
 * (this operation is triggered by {@link ResourceScope#close()}). This bit is consulted prior
 * to memory access (see {@link #checkValidState()}).
 * There are two kinds of memory scope: confined memory scope and shared memory scope.
 * A confined memory scope has an associated owner thread that confines some operations to
 * associated owner thread such as {@link #close()} or {@link #checkValidState()}.
 * Shared scopes do not feature an owner thread - meaning their operations can be called, in a racy
 * manner, by multiple threads. To guarantee temporal safety in the presence of concurrent thread,
 * shared scopes use a more sophisticated synchronization mechanism, which guarantees that no concurrent
 * access is possible when a scope is being closed (see {@link jdk.internal.misc.ScopedMemoryAccess}).
 */
public abstract non-sealed class ResourceScopeImpl implements ResourceScope, SegmentAllocator, ScopedMemoryAccess.Scope {

    final ResourceList resourceList;
    final Cleaner.Cleanable cleanable;

    static final int MAX_FORKS = Integer.MAX_VALUE;

    @Override
    public void addCloseAction(Runnable runnable) {
        Objects.requireNonNull(runnable);
        addInternal(ResourceList.ResourceCleanup.ofRunnable(runnable));
    }

    /**
     * Add a cleanup action. If a failure occurred (because of a add vs. close race), call the cleanup action.
     * This semantics is useful when allocating new memory segments, since we first do a malloc/mmap and _then_
     * we register the cleanup (free/munmap) against the scope; so, if registration fails, we still have to
     * cleanup memory. From the perspective of the client, such a failure would manifest as a factory
     * returning a segment that is already "closed" - which is always possible anyway (e.g. if the scope
     * is closed _after_ the cleanup for the segment is registered but _before_ the factory returns the
     * new segment to the client). For this reason, it's not worth adding extra complexity to the segment
     * initialization logic here - and using an optimistic logic works well in practice.
     */
    public void addOrCleanupIfFail(ResourceList.ResourceCleanup resource) {
        try {
            addInternal(resource);
        } catch (Throwable ex) {
            resource.cleanup();
        }
    }

    void addInternal(ResourceList.ResourceCleanup resource) {
        try {
            checkValidStateSlow();
            resourceList.add(resource);
        } catch (ScopedMemoryAccess.Scope.ScopedAccessError err) {
            throw new IllegalStateException("Already closed");
        }
    }

    protected ResourceScopeImpl(ResourceList resourceList, Cleaner cleaner) {
        this.resourceList = resourceList;
        cleanable = (cleaner != null) ?
            cleaner.register(this, resourceList) : null;
    }

    public static ResourceScopeImpl createConfined(Thread thread, Cleaner cleaner) {
        return new ConfinedScope(thread, cleaner);
    }

    public static ResourceScopeImpl createShared(Cleaner cleaner) {
        return new SharedScope(cleaner);
    }

    @Override
    public MemorySegment allocate(long bytesSize, long bytesAlignment) {
        return MemorySegment.allocateNative(bytesSize, bytesAlignment, this);
    }
<<<<<<< HEAD

    public abstract void release0();

=======

    public abstract void release0();

>>>>>>> ddb61725
    public abstract void acquire0();

    @Override
    public void keepAlive(ResourceScope target) {
<<<<<<< HEAD
=======
        Objects.requireNonNull(target);
>>>>>>> ddb61725
        if (target == this) {
            throw new IllegalArgumentException("Invalid target scope.");
        }
        ResourceScopeImpl targetImpl = (ResourceScopeImpl)target;
        targetImpl.acquire0();
        addCloseAction(targetImpl::release0);
    }

    /**
     * Closes this scope, executing any cleanup action (where provided).
     * @throws IllegalStateException if this scope is already closed or if this is
     * a confined scope and this method is called outside of the owner thread.
     */
    public void close() {
        try {
            justClose();
            if (cleanable != null) {
                cleanable.clean();
            } else {
                resourceList.cleanup();
            }
        } finally {
            Reference.reachabilityFence(this);
        }
    }

    abstract void justClose();

    /**
     * Returns "owner" thread of this scope.
     * @return owner thread (or null for a shared scope)
     */
    public abstract Thread ownerThread();

    /**
     * Returns true, if this scope is still alive. This method may be called in any thread.
     * @return {@code true} if this scope is not closed yet.
     */
    public abstract boolean isAlive();


    /**
     * This is a faster version of {@link #checkValidStateSlow()}, which is called upon memory access, and which
     * relies on invariants associated with the memory scope implementations (typically, volatile access
     * to the closed state bit is replaced with plain access, and ownership check is removed where not needed.
     * Should be used with care.
     */
    public abstract void checkValidState();

    /**
     * Checks that this scope is still alive (see {@link #isAlive()}).
     * @throws IllegalStateException if this scope is already closed or if this is
     * a confined scope and this method is called outside of the owner thread.
     */
    public final void checkValidStateSlow() {
        if (ownerThread() != null && Thread.currentThread() != ownerThread()) {
            throw new IllegalStateException("Attempted access outside owning thread");
        } else if (!isAlive()) {
            throw new IllegalStateException("Already closed");
        }
    }

    @Override
    protected Object clone() throws CloneNotSupportedException {
        throw new CloneNotSupportedException();
    }

    /**
     * The global, always alive, non-closeable, shared scope. Similar to a shared scope, but its {@link #close()} method throws unconditionally.
     * Adding new resources to the global scope, does nothing: as the scope can never become not-alive, there is nothing to track.
     * Acquiring and or releasing a resource scope similarly does nothing.
     */
    static class GlobalScopeImpl extends SharedScope {
<<<<<<< HEAD

        public GlobalScopeImpl() {
            super(null);
=======

        final Object ref;

        public GlobalScopeImpl(Object ref) {
            super(null);
            this.ref = ref;
>>>>>>> ddb61725
        }

        @Override
        public void close() {
            throw new UnsupportedOperationException("Scope cannot be closed");
        }

        @Override
        @ForceInline
        public void release0() {
            // do nothing
        }

        @Override
        @ForceInline
        public void acquire0() {
            // do nothing
        }

        @Override
        void addInternal(ResourceList.ResourceCleanup resource) {
            // do nothing
        }
    }

<<<<<<< HEAD
    public static final ResourceScopeImpl GLOBAL = new GlobalScopeImpl();
=======
    public static final ResourceScopeImpl GLOBAL = new GlobalScopeImpl(null);

    public static ResourceScopeImpl heapScope(Object ref) {
        return new GlobalScopeImpl(ref);
    }
>>>>>>> ddb61725

    /**
     * A list of all cleanup actions associated with a resource scope. Cleanup actions are modelled as instances
     * of the {@link ResourceCleanup} class, and, together, form a linked list. Depending on whether a scope
     * is shared or confined, different implementations of this class will be used, see {@link ConfinedScope.ConfinedResourceList}
     * and {@link SharedScope.SharedResourceList}.
     */
    public abstract static class ResourceList implements Runnable {
        ResourceCleanup fst;

        abstract void add(ResourceCleanup cleanup);

        abstract void cleanup();

        public final void run() {
            cleanup(); // cleaner interop
        }

        static void cleanup(ResourceCleanup first) {
            ResourceCleanup current = first;
            while (current != null) {
                current.cleanup();
                current = current.next;
            }
        }

        public abstract static class ResourceCleanup {
            ResourceCleanup next;

            public abstract void cleanup();

            static final ResourceCleanup CLOSED_LIST = new ResourceCleanup() {
                @Override
                public void cleanup() {
                    throw new IllegalStateException("This resource list has already been closed!");
                }
            };

            static ResourceCleanup ofRunnable(Runnable cleanupAction) {
                return new ResourceCleanup() {
                    @Override
                    public void cleanup() {
                        cleanupAction.run();
                    }
                };
            }
        }

    }
}<|MERGE_RESOLUTION|>--- conflicted
+++ resolved
@@ -107,23 +107,14 @@
     public MemorySegment allocate(long bytesSize, long bytesAlignment) {
         return MemorySegment.allocateNative(bytesSize, bytesAlignment, this);
     }
-<<<<<<< HEAD
 
     public abstract void release0();
 
-=======
-
-    public abstract void release0();
-
->>>>>>> ddb61725
     public abstract void acquire0();
 
     @Override
     public void keepAlive(ResourceScope target) {
-<<<<<<< HEAD
-=======
         Objects.requireNonNull(target);
->>>>>>> ddb61725
         if (target == this) {
             throw new IllegalArgumentException("Invalid target scope.");
         }
@@ -197,18 +188,12 @@
      * Acquiring and or releasing a resource scope similarly does nothing.
      */
     static class GlobalScopeImpl extends SharedScope {
-<<<<<<< HEAD
-
-        public GlobalScopeImpl() {
-            super(null);
-=======
 
         final Object ref;
 
         public GlobalScopeImpl(Object ref) {
             super(null);
             this.ref = ref;
->>>>>>> ddb61725
         }
 
         @Override
@@ -234,15 +219,11 @@
         }
     }
 
-<<<<<<< HEAD
-    public static final ResourceScopeImpl GLOBAL = new GlobalScopeImpl();
-=======
     public static final ResourceScopeImpl GLOBAL = new GlobalScopeImpl(null);
 
     public static ResourceScopeImpl heapScope(Object ref) {
         return new GlobalScopeImpl(ref);
     }
->>>>>>> ddb61725
 
     /**
      * A list of all cleanup actions associated with a resource scope. Cleanup actions are modelled as instances
