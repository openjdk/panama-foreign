--- conflicted
+++ resolved
@@ -103,14 +103,6 @@
         return (AbstractMemorySegmentImpl)segment;
     }
 
-<<<<<<< HEAD
-    private static void throwIllegalAccessError(String value, String method) {
-        throw new IllegalAccessError("Illegal access to restricted foreign method: " + method +
-                " ; system property 'foreign.restricted' is set to '" + value + "'");
-    }
-
-=======
->>>>>>> 21a08587
     public static void checkPrimitiveCarrierCompat(Class<?> carrier, MemoryLayout layout) {
         checkLayoutType(layout, ValueLayout.class);
         if (!isValidPrimitiveCarrier(carrier))
