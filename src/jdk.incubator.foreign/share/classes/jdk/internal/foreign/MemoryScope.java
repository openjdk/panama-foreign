/*
 *  Copyright (c) 2019, 2020, Oracle and/or its affiliates. All rights reserved.
 *  DO NOT ALTER OR REMOVE COPYRIGHT NOTICES OR THIS FILE HEADER.
 *
 *  This code is free software; you can redistribute it and/or modify it
 *  under the terms of the GNU General Public License version 2 only, as
 *  published by the Free Software Foundation.  Oracle designates this
 *  particular file as subject to the "Classpath" exception as provided
 *  by Oracle in the LICENSE file that accompanied this code.
 *
 *  This code is distributed in the hope that it will be useful, but WITHOUT
 *  ANY WARRANTY; without even the implied warranty of MERCHANTABILITY or
 *  FITNESS FOR A PARTICULAR PURPOSE.  See the GNU General Public License
 *  version 2 for more details (a copy is included in the LICENSE file that
 *  accompanied this code).
 *
 *  You should have received a copy of the GNU General Public License version
 *  2 along with this work; if not, write to the Free Software Foundation,
 *  Inc., 51 Franklin St, Fifth Floor, Boston, MA 02110-1301 USA.
 *
 *   Please contact Oracle, 500 Oracle Parkway, Redwood Shores, CA 94065 USA
 *  or visit www.oracle.com if you need additional information or have any
 *  questions.
 *
 */

package jdk.internal.foreign;

import jdk.internal.misc.ScopedMemoryAccess;
import jdk.internal.vm.annotation.ForceInline;

import java.lang.invoke.MethodHandles;
import java.lang.invoke.VarHandle;
<<<<<<< HEAD
import java.util.Objects;

/**
 * This class manages the temporal bounds associated with a memory segment as well
 * as thread confinement.
 * A scope has a liveness bit, which is updated when the scope is closed
 * (this operation is triggered by {@link AbstractMemorySegmentImpl#close()}).
 * A scope may also have an associated "owner" thread that confines some operations to
 * associated owner thread such as {@link #close()} or {@link #confineTo(Thread)}.
 * Furthermore, a scope is either root scope ({@link #create(Object, Runnable) created}
 * when memory segment is allocated) or child scope ({@link #acquire() acquired} from root scope).
 * When a child scope is acquired from another child scope, it is actually acquired from
 * the root scope. There is only a single level of children. All child scopes are peers.
 * A child scope can be {@link #close() closed} at any time, but root scope can only
 * be closed after all its children have been closed, at which time any associated
 * cleanup action is executed (the associated memory segment is freed).
 * Besides thread-confined checked scopes, {@linkplain #createUnchecked(Thread, Object, Runnable)}
 * method may be used passing {@code null} as the "owner" thread to create a
 * scope that doesn't check for thread-confinement while its temporal bounds are
 * enforced reliably only under condition that thread that closes the scope is also
 * the single thread performing the checked access or there is an external synchronization
 * in place that prevents concurrent access and closing of the scope.
=======

/**
 * This class manages the temporal bounds associated with a memory segment as well
 * as thread confinement. A scope has a liveness bit, which is updated when the scope is closed
 * (this operation is triggered by {@link AbstractMemorySegmentImpl#close()}). This bit is consulted prior
 * to memory access (see {@link #checkValidState()}).
 * There are two kinds of memory scope: confined memory scope and shared memory scope.
 * A confined memory scope has an associated owner thread that confines some operations to
 * associated owner thread such as {@link #close()} or {@link #checkValidState()}.
 * Shared scopes do not feature an owner thread - meaning their operations can be called, in a racy
 * manner, by multiple threads. To guarantee temporal safety in the presence of concurrent thread,
 * shared scopes use a more sophisticated synchronization mechanism, which guarantees that no concurrent
 * access is possible when a scope is being closed (see {@link jdk.internal.misc.ScopedMemoryAccess}.
>>>>>>> 266fe530
 */
abstract class MemoryScope implements ScopedMemoryAccess.Scope {

    private MemoryScope(Object ref, Runnable cleanupAction) {
        this.ref = ref;
        this.cleanupAction = cleanupAction;
    }
<<<<<<< HEAD
=======

    /**
     * Creates a confined memory scope with given attachment and cleanup action. The returned scope
     * is assumed to be confined on the current thread.
     * @param ref           an optional reference to an instance that needs to be kept reachable
     * @param cleanupAction an optional cleanup action to be executed when returned scope is closed
     * @return a confined memory scope
     */
    static MemoryScope createConfined(Object ref, Runnable cleanupAction) {
        return createConfined(Thread.currentThread(), ref, cleanupAction);
    }
>>>>>>> 266fe530

    /**
     * Creates a confined memory scope with given attachment, cleanup action and owner thread.
     * @param ref           an optional reference to an instance that needs to be kept reachable
     * @param cleanupAction an optional cleanup action to be executed when returned scope is closed
     * @return a confined memory scope
     */
<<<<<<< HEAD
    static MemoryScope create(Object ref, Runnable cleanupAction) {
        return new ConfinedScope(Thread.currentThread(), ref, cleanupAction);
=======
    static MemoryScope createConfined(Thread owner, Object ref, Runnable cleanupAction) {
        return new ConfinedScope(owner, ref, cleanupAction);
>>>>>>> 266fe530
    }

    /**
     * Creates a shared memory scope with given attachment and cleanup action.
     * @param ref           an optional reference to an instance that needs to be kept reachable
     * @param cleanupAction an optional cleanup action to be executed when returned scope is closed
     * @return a shared memory scope
     */
<<<<<<< HEAD
    static MemoryScope createUnchecked(Thread owner, Object ref, Runnable cleanupAction) {
        return owner != null ?
                new ConfinedScope(owner, ref, cleanupAction) :
                new SharedScope(ref, cleanupAction);
=======
    static MemoryScope createShared(Object ref, Runnable cleanupAction) {
        return new SharedScope(ref, cleanupAction);
>>>>>>> 266fe530
    }

    protected Object ref;
    protected Runnable cleanupAction;
    protected boolean closed; // = false
    private static final VarHandle CLOSED;

    static {
        try {
            CLOSED = MethodHandles.lookup().findVarHandle(MemoryScope.class, "closed", boolean.class);
        } catch (Throwable ex) {
            throw new ExceptionInInitializerError(ex);
        }
    }

<<<<<<< HEAD
=======
    /**
     * Closes this scope, executing any cleanup action (where provided).
     * @throws IllegalStateException if this scope is already closed or if this is
     * a confined scope and this method is called outside of the owner thread.
     */
    final void close() {
        justClose();
        if (cleanupAction != null) {
            cleanupAction.run();
        }
    }

    abstract void justClose();

>>>>>>> 266fe530
    /**
     * Duplicates this scope with given new "owner" thread and {@link #close() closes} it.
     * @param newOwner new owner thread of the returned memory scope
     * @return a new confined scope, which is a duplicate of this scope, but with a new owner thread.
     * @throws IllegalStateException if this scope is already closed or if this is
     * a confined scope and this method is called outside of the owner thread.
     */
<<<<<<< HEAD
    final void close() {
        checkValidState();
        justClose();
        if (cleanupAction != null) {
            cleanupAction.run();
        }
    }

    abstract void justClose();
=======
    MemoryScope confineTo(Thread newOwner) {
        justClose();
        return new ConfinedScope(newOwner, ref, cleanupAction);
    }
>>>>>>> 266fe530

    /**
     * Duplicates this scope with given new "owner" thread and {@link #close() closes} it.
     * @return a new shared scope, which is a duplicate of this scope.
     * @throws IllegalStateException if this scope is already closed or if this is
     * a confined scope and this method is called outside of the owner thread,
     * or if this is already a shared scope.
     */
<<<<<<< HEAD
    MemoryScope confineTo(Thread newOwner) {
        checkValidState();
        justClose();
        return new ConfinedScope(newOwner, ref, cleanupAction);
    }

    MemoryScope share() {
        checkValidState();
=======
    MemoryScope share() {
>>>>>>> 266fe530
        justClose();
        return new SharedScope(ref, cleanupAction);
    }

    /**
     * Returns "owner" thread of this scope.
     * @return owner thread (or null for a shared scope)
     */
    abstract Thread ownerThread();

    /**
     * Returns true, if this scope is still alive. This method may be called in any thread.
     * @return {@code true} if this scope is not closed yet.
     */
    final boolean isAlive() {
        return !((boolean)CLOSED.getVolatile(this));
    }

    /**
     * Checks that this scope is still alive (see {@link #isAlive()}).
     * @throws IllegalStateException if this scope is already closed or if this is
     * a confined scope and this method is called outside of the owner thread.
     */
    public abstract void checkValidState();

    @Override
    protected Object clone() throws CloneNotSupportedException {
        throw new CloneNotSupportedException();
    }

    /**
     * Checks that this scope is still alive (see {@link #isAlive()}), by performing
     * a quick, plain access. As such, this method should be used with care.
     * @throws ScopedAccessException if this scope is already closed.
     */
    @ForceInline
    private static void checkAliveRaw(MemoryScope scope) {
        if (scope.closed) {
            throw ScopedAccessException.INSTANCE;
<<<<<<< HEAD
        }
    }

    /**
     * Checks that this scope is still alive.
     *
     * @throws IllegalStateException if this scope is already closed
     */
    void forceCleanup() {
        if (!CLOSED.compareAndSet(this, false, true)) {
            throw new IllegalStateException("Already closed");
        }
        if (cleanupAction != null) {
            cleanupAction.run();
        }
    }

=======
        }
    }

    /**
     * A confined scope, which features an owner thread. The liveness check features an additional
     * confinement check - that is, calling any operation on this scope from a thread other than the
     * owner thread will result in an exception. Because of this restriction, checking the liveness bit
     * can be performed in plain mode (see {@link #checkAliveRaw(MemoryScope)}).
     */
>>>>>>> 266fe530
    static class ConfinedScope extends MemoryScope {

        final Thread owner;

        public ConfinedScope(Thread owner, Object ref, Runnable cleanupAction) {
            super(ref, cleanupAction);
            this.owner = owner;
        }

        @ForceInline
        public final void checkValidState() {
            if (owner != Thread.currentThread()) {
                throw new IllegalStateException("Attempted access outside owning thread");
            }
<<<<<<< HEAD
            checkAliveConfined(this);
=======
            checkAliveRaw(this);
>>>>>>> 266fe530
        }

        void justClose() {
            checkValidState();
            closed = true;
        }

        @Override
        MemoryScope confineTo(Thread newOwner) {
            if (newOwner == owner) {
                throw new IllegalArgumentException("Segment already owned by thread: " + newOwner);
            }
            return super.confineTo(newOwner);
        }

        @Override
        Thread ownerThread() {
            return owner;
        }
    }

<<<<<<< HEAD
=======
    /**
     * A shared scope, which can be shared across multiple threads. Closing a shared scope has to ensure that
     * (i) only one thread can successfully close a scope (e.g. in a close vs. close race) and that
     * (ii) no other thread is accessing the memory associated with this scope while the segment is being
     * closed. To ensure the former condition, a CAS is performed on the liveness bit. Ensuring the latter
     * is trickier, and require a complex synchronization protocol (see {@link jdk.internal.misc.ScopedMemoryAccess}).
     * Since it is the responsibility of the closing thread to make sure that no concurrent access is possible,
     * checking the liveness bit upon access can be performed in plain mode (see {@link #checkAliveRaw(MemoryScope)}),
     * as in the confined case.
     */
>>>>>>> 266fe530
    static class SharedScope extends MemoryScope {

        static ScopedMemoryAccess SCOPED_MEMORY_ACCESS = ScopedMemoryAccess.getScopedMemoryAccess();

        SharedScope(Object ref, Runnable cleanupAction) {
            super(ref, cleanupAction);
        }

        @Override
        MemoryScope share() {
            throw new IllegalStateException("Already shared");
        }

        @Override
        Thread ownerThread() {
            return null;
        }

        @Override
        public void checkValidState() {
<<<<<<< HEAD
            MemoryScope.checkAliveConfined(this);
=======
            MemoryScope.checkAliveRaw(this);
>>>>>>> 266fe530
        }

        void justClose() {
            if (!CLOSED.compareAndSet(this, false, true)) {
                throw new IllegalStateException("Already closed");
            }
            SCOPED_MEMORY_ACCESS.closeScope(this);
        }
    }
}<|MERGE_RESOLUTION|>--- conflicted
+++ resolved
@@ -31,30 +31,6 @@
 
 import java.lang.invoke.MethodHandles;
 import java.lang.invoke.VarHandle;
-<<<<<<< HEAD
-import java.util.Objects;
-
-/**
- * This class manages the temporal bounds associated with a memory segment as well
- * as thread confinement.
- * A scope has a liveness bit, which is updated when the scope is closed
- * (this operation is triggered by {@link AbstractMemorySegmentImpl#close()}).
- * A scope may also have an associated "owner" thread that confines some operations to
- * associated owner thread such as {@link #close()} or {@link #confineTo(Thread)}.
- * Furthermore, a scope is either root scope ({@link #create(Object, Runnable) created}
- * when memory segment is allocated) or child scope ({@link #acquire() acquired} from root scope).
- * When a child scope is acquired from another child scope, it is actually acquired from
- * the root scope. There is only a single level of children. All child scopes are peers.
- * A child scope can be {@link #close() closed} at any time, but root scope can only
- * be closed after all its children have been closed, at which time any associated
- * cleanup action is executed (the associated memory segment is freed).
- * Besides thread-confined checked scopes, {@linkplain #createUnchecked(Thread, Object, Runnable)}
- * method may be used passing {@code null} as the "owner" thread to create a
- * scope that doesn't check for thread-confinement while its temporal bounds are
- * enforced reliably only under condition that thread that closes the scope is also
- * the single thread performing the checked access or there is an external synchronization
- * in place that prevents concurrent access and closing of the scope.
-=======
 
 /**
  * This class manages the temporal bounds associated with a memory segment as well
@@ -68,7 +44,6 @@
  * manner, by multiple threads. To guarantee temporal safety in the presence of concurrent thread,
  * shared scopes use a more sophisticated synchronization mechanism, which guarantees that no concurrent
  * access is possible when a scope is being closed (see {@link jdk.internal.misc.ScopedMemoryAccess}.
->>>>>>> 266fe530
  */
 abstract class MemoryScope implements ScopedMemoryAccess.Scope {
 
@@ -76,8 +51,6 @@
         this.ref = ref;
         this.cleanupAction = cleanupAction;
     }
-<<<<<<< HEAD
-=======
 
     /**
      * Creates a confined memory scope with given attachment and cleanup action. The returned scope
@@ -89,7 +62,6 @@
     static MemoryScope createConfined(Object ref, Runnable cleanupAction) {
         return createConfined(Thread.currentThread(), ref, cleanupAction);
     }
->>>>>>> 266fe530
 
     /**
      * Creates a confined memory scope with given attachment, cleanup action and owner thread.
@@ -97,13 +69,8 @@
      * @param cleanupAction an optional cleanup action to be executed when returned scope is closed
      * @return a confined memory scope
      */
-<<<<<<< HEAD
-    static MemoryScope create(Object ref, Runnable cleanupAction) {
-        return new ConfinedScope(Thread.currentThread(), ref, cleanupAction);
-=======
     static MemoryScope createConfined(Thread owner, Object ref, Runnable cleanupAction) {
         return new ConfinedScope(owner, ref, cleanupAction);
->>>>>>> 266fe530
     }
 
     /**
@@ -112,15 +79,8 @@
      * @param cleanupAction an optional cleanup action to be executed when returned scope is closed
      * @return a shared memory scope
      */
-<<<<<<< HEAD
-    static MemoryScope createUnchecked(Thread owner, Object ref, Runnable cleanupAction) {
-        return owner != null ?
-                new ConfinedScope(owner, ref, cleanupAction) :
-                new SharedScope(ref, cleanupAction);
-=======
     static MemoryScope createShared(Object ref, Runnable cleanupAction) {
         return new SharedScope(ref, cleanupAction);
->>>>>>> 266fe530
     }
 
     protected Object ref;
@@ -136,8 +96,6 @@
         }
     }
 
-<<<<<<< HEAD
-=======
     /**
      * Closes this scope, executing any cleanup action (where provided).
      * @throws IllegalStateException if this scope is already closed or if this is
@@ -152,7 +110,6 @@
 
     abstract void justClose();
 
->>>>>>> 266fe530
     /**
      * Duplicates this scope with given new "owner" thread and {@link #close() closes} it.
      * @param newOwner new owner thread of the returned memory scope
@@ -160,22 +117,10 @@
      * @throws IllegalStateException if this scope is already closed or if this is
      * a confined scope and this method is called outside of the owner thread.
      */
-<<<<<<< HEAD
-    final void close() {
-        checkValidState();
-        justClose();
-        if (cleanupAction != null) {
-            cleanupAction.run();
-        }
-    }
-
-    abstract void justClose();
-=======
     MemoryScope confineTo(Thread newOwner) {
         justClose();
         return new ConfinedScope(newOwner, ref, cleanupAction);
     }
->>>>>>> 266fe530
 
     /**
      * Duplicates this scope with given new "owner" thread and {@link #close() closes} it.
@@ -184,18 +129,7 @@
      * a confined scope and this method is called outside of the owner thread,
      * or if this is already a shared scope.
      */
-<<<<<<< HEAD
-    MemoryScope confineTo(Thread newOwner) {
-        checkValidState();
-        justClose();
-        return new ConfinedScope(newOwner, ref, cleanupAction);
-    }
-
     MemoryScope share() {
-        checkValidState();
-=======
-    MemoryScope share() {
->>>>>>> 266fe530
         justClose();
         return new SharedScope(ref, cleanupAction);
     }
@@ -235,14 +169,11 @@
     private static void checkAliveRaw(MemoryScope scope) {
         if (scope.closed) {
             throw ScopedAccessException.INSTANCE;
-<<<<<<< HEAD
-        }
-    }
-
-    /**
-     * Checks that this scope is still alive.
-     *
-     * @throws IllegalStateException if this scope is already closed
+        }
+    }
+
+    /**
+     * Called by cleaner thread to forcefully call the cleanup action associated with this scope.
      */
     void forceCleanup() {
         if (!CLOSED.compareAndSet(this, false, true)) {
@@ -250,10 +181,6 @@
         }
         if (cleanupAction != null) {
             cleanupAction.run();
-        }
-    }
-
-=======
         }
     }
 
@@ -263,7 +190,6 @@
      * owner thread will result in an exception. Because of this restriction, checking the liveness bit
      * can be performed in plain mode (see {@link #checkAliveRaw(MemoryScope)}).
      */
->>>>>>> 266fe530
     static class ConfinedScope extends MemoryScope {
 
         final Thread owner;
@@ -278,11 +204,7 @@
             if (owner != Thread.currentThread()) {
                 throw new IllegalStateException("Attempted access outside owning thread");
             }
-<<<<<<< HEAD
-            checkAliveConfined(this);
-=======
             checkAliveRaw(this);
->>>>>>> 266fe530
         }
 
         void justClose() {
@@ -304,8 +226,6 @@
         }
     }
 
-<<<<<<< HEAD
-=======
     /**
      * A shared scope, which can be shared across multiple threads. Closing a shared scope has to ensure that
      * (i) only one thread can successfully close a scope (e.g. in a close vs. close race) and that
@@ -316,7 +236,6 @@
      * checking the liveness bit upon access can be performed in plain mode (see {@link #checkAliveRaw(MemoryScope)}),
      * as in the confined case.
      */
->>>>>>> 266fe530
     static class SharedScope extends MemoryScope {
 
         static ScopedMemoryAccess SCOPED_MEMORY_ACCESS = ScopedMemoryAccess.getScopedMemoryAccess();
@@ -337,11 +256,7 @@
 
         @Override
         public void checkValidState() {
-<<<<<<< HEAD
-            MemoryScope.checkAliveConfined(this);
-=======
             MemoryScope.checkAliveRaw(this);
->>>>>>> 266fe530
         }
 
         void justClose() {
