--- conflicted
+++ resolved
@@ -205,12 +205,7 @@
 
     private void classBegin(String baseClassName) {
         String baseName = baseClassName != null ? toInternalName(baseClassName) : INTR_OBJECT;
-<<<<<<< HEAD
-        int mods = ACC_PUBLIC;
-=======
-        int mods = isFinal? ACC_FINAL : 0;
->>>>>>> c14a58a9
-        cw.visit(V15, mods, internalClassName, null, baseName, null);
+        cw.visit(V15, 0, internalClassName, null, baseName, null);
     }
 
     private static DirectMethodHandleDesc findRuntimeHelperBootstrap(ClassDesc runtimeHelper, String name, MethodType type) {
