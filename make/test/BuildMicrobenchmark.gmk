--- conflicted
+++ resolved
@@ -94,12 +94,8 @@
     DISABLED_WARNINGS := processing rawtypes cast serial preview, \
     SRC := $(MICROBENCHMARK_SRC), \
     BIN := $(MICROBENCHMARK_CLASSES), \
-<<<<<<< HEAD
-    JAVAC_FLAGS := --add-exports java.base/sun.security.util=ALL-UNNAMED \
+    JAVAC_FLAGS := --enable-preview --add-exports java.base/sun.security.util=ALL-UNNAMED \
         --add-exports java.base/sun.invoke.util=ALL-UNNAMED, \
-=======
-    JAVAC_FLAGS := --add-exports java.base/sun.security.util=ALL-UNNAMED --enable-preview, \
->>>>>>> 1c3421e5
     JAVA_FLAGS := --add-modules jdk.unsupported --limit-modules java.management, \
 ))
 
