#
# Copyright (c) 2014, 2022, Oracle and/or its affiliates. All rights reserved.
# DO NOT ALTER OR REMOVE COPYRIGHT NOTICES OR THIS FILE HEADER.
#
# This code is free software; you can redistribute it and/or modify it
# under the terms of the GNU General Public License version 2 only, as
# published by the Free Software Foundation.  Oracle designates this
# particular file as subject to the "Classpath" exception as provided
# by Oracle in the LICENSE file that accompanied this code.
#
# This code is distributed in the hope that it will be useful, but WITHOUT
# ANY WARRANTY; without even the implied warranty of MERCHANTABILITY or
# FITNESS FOR A PARTICULAR PURPOSE.  See the GNU General Public License
# version 2 for more details (a copy is included in the LICENSE file that
# accompanied this code).
#
# You should have received a copy of the GNU General Public License version
# 2 along with this work; if not, write to the Free Software Foundation,
# Inc., 51 Franklin St, Fifth Floor, Boston, MA 02110-1301 USA.
#
# Please contact Oracle, 500 Oracle Parkway, Redwood Shores, CA 94065 USA
# or visit www.oracle.com if you need additional information or have any
# questions.
#

################################################################################
# Module sets needed to build docs.
#
# DOCS_MODULES defines the root modules for javadoc generation.
# All of their `require transitive` modules directly and indirectly will be included.
DOCS_MODULES= \
    java.se \
    java.smartcardio \
    jdk.accessibility \
    jdk.attach \
    jdk.charsets \
    jdk.compiler \
    jdk.crypto.cryptoki \
    jdk.crypto.ec \
    jdk.dynalink \
    jdk.editpad \
    jdk.hotspot.agent \
    jdk.httpserver \
    jdk.jpackage \
    jdk.incubator.vector \
    jdk.jartool \
    jdk.javadoc \
    jdk.jcmd \
    jdk.jconsole \
    jdk.jdeps \
    jdk.jdi \
    jdk.jdwp.agent \
    jdk.jfr \
    jdk.jlink \
    jdk.jsobject \
    jdk.jshell \
    jdk.jstatd \
<<<<<<< HEAD
=======
    jdk.incubator.foreign \
	jdk.incubator.jextract \
>>>>>>> 518b9b6f
    jdk.localedata \
    jdk.management \
    jdk.management.agent \
    jdk.management.jfr \
    jdk.naming.dns \
    jdk.naming.rmi \
    jdk.net \
    jdk.nio.mapmode \
    jdk.sctp \
    jdk.security.auth \
    jdk.security.jgss \
    jdk.xml.dom \
    jdk.zipfs \
    #<|MERGE_RESOLUTION|>--- conflicted
+++ resolved
@@ -55,11 +55,7 @@
     jdk.jsobject \
     jdk.jshell \
     jdk.jstatd \
-<<<<<<< HEAD
-=======
-    jdk.incubator.foreign \
-	jdk.incubator.jextract \
->>>>>>> 518b9b6f
+	  jdk.incubator.jextract \
     jdk.localedata \
     jdk.management \
     jdk.management.agent \
