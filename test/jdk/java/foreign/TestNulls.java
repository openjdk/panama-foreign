--- conflicted
+++ resolved
@@ -92,10 +92,6 @@
             CLinker.VaList.class,
             CLinker.VaList.Builder.class,
             FunctionDescriptor.class,
-<<<<<<< HEAD
-            LibraryLookup.class,
-=======
->>>>>>> d1b8b670
             SegmentAllocator.class,
             ResourceScope.class
     };
@@ -160,19 +156,12 @@
         addDefaultMapping(CLinker.class, CLinker.getInstance());
         addDefaultMapping(CLinker.VaList.class, VaListHelper.vaList);
         addDefaultMapping(CLinker.VaList.Builder.class, VaListHelper.vaListBuilder);
-<<<<<<< HEAD
-        addDefaultMapping(LibraryLookup.class, LibraryLookup.ofDefault());
-=======
->>>>>>> d1b8b670
         addDefaultMapping(ResourceScope.class, ResourceScope.newImplicitScope());
         addDefaultMapping(SegmentAllocator.class, (size, align) -> null);
         addDefaultMapping(Supplier.class, () -> null);
         addDefaultMapping(ResourceScope.Handle.class, ResourceScope.globalScope().acquire());
-<<<<<<< HEAD
-=======
         addDefaultMapping(ClassLoader.class, TestNulls.class.getClassLoader());
         addDefaultMapping(SymbolLookup.class, CLinker.systemLookup());
->>>>>>> d1b8b670
     }
 
     static class VaListHelper {
