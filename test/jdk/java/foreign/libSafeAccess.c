--- conflicted
+++ resolved
@@ -37,11 +37,8 @@
 
 EXPORT void addr_func(struct Point* p) { }
 
-<<<<<<< HEAD
-=======
 EXPORT void addr_func_6(struct Point* p1, struct Point* p2, struct Point* p3, struct Point* p4, struct Point* p5, struct Point* p6) { }
 
->>>>>>> ddb61725
 EXPORT void addr_func_cb(void* p, void (*callback)()) {
    callback();
 }