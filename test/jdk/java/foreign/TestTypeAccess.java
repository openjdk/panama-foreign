--- conflicted
+++ resolved
@@ -54,11 +54,7 @@
     @Test(expectedExceptions=ClassCastException.class)
     public void testMemoryAddressValueGetAsString() {
         try (Arena arena = Arena.openConfined()) {
-<<<<<<< HEAD
-            MemorySegment s = MemorySegment.allocateNative(8, 8, arena.session());;
-=======
             MemorySegment s = MemorySegment.allocateNative(8, 8, arena.scope());;
->>>>>>> 8cefa3d2
             String address = (String)ADDR_HANDLE.get(s);
         }
     }
@@ -66,11 +62,7 @@
     @Test(expectedExceptions=ClassCastException.class)
     public void testMemoryAddressValueSetAsString() {
         try (Arena arena = Arena.openConfined()) {
-<<<<<<< HEAD
-            MemorySegment s = MemorySegment.allocateNative(8, 8, arena.session());;
-=======
             MemorySegment s = MemorySegment.allocateNative(8, 8, arena.scope());;
->>>>>>> 8cefa3d2
             ADDR_HANDLE.set(s, "string");
         }
     }
@@ -78,11 +70,7 @@
     @Test(expectedExceptions=WrongMethodTypeException.class)
     public void testMemoryAddressValueGetAsPrimitive() {
         try (Arena arena = Arena.openConfined()) {
-<<<<<<< HEAD
-            MemorySegment s = MemorySegment.allocateNative(8, 8, arena.session());;
-=======
             MemorySegment s = MemorySegment.allocateNative(8, 8, arena.scope());;
->>>>>>> 8cefa3d2
             int address = (int)ADDR_HANDLE.get(s);
         }
     }
@@ -90,11 +78,7 @@
     @Test(expectedExceptions=WrongMethodTypeException.class)
     public void testMemoryAddressValueSetAsPrimitive() {
         try (Arena arena = Arena.openConfined()) {
-<<<<<<< HEAD
-            MemorySegment s = MemorySegment.allocateNative(8, 8, arena.session());;
-=======
             MemorySegment s = MemorySegment.allocateNative(8, 8, arena.scope());;
->>>>>>> 8cefa3d2
             ADDR_HANDLE.set(s, 1);
         }
     }
