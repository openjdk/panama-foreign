/*
 *  Copyright (c) 2021, 2022, Oracle and/or its affiliates. All rights reserved.
 *  DO NOT ALTER OR REMOVE COPYRIGHT NOTICES OR THIS FILE HEADER.
 *
 *  This code is free software; you can redistribute it and/or modify it
 *  under the terms of the GNU General Public License version 2 only, as
 *  published by the Free Software Foundation.
 *
 *  This code is distributed in the hope that it will be useful, but WITHOUT
 *  ANY WARRANTY; without even the implied warranty of MERCHANTABILITY or
 *  FITNESS FOR A PARTICULAR PURPOSE.  See the GNU General Public License
 *  version 2 for more details (a copy is included in the LICENSE file that
 *  accompanied this code).
 *
 *  You should have received a copy of the GNU General Public License version
 *  2 along with this work; if not, write to the Free Software Foundation,
 *  Inc., 51 Franklin St, Fifth Floor, Boston, MA 02110-1301 USA.
 *
 *  Please contact Oracle, 500 Oracle Parkway, Redwood Shores, CA 94065 USA
 *  or visit www.oracle.com if you need additional information or have any
 *  questions.
 */

/*
 * @test
 * @enablePreview
 * @run testng/othervm TestSegmentOverlap
 */

import java.io.File;
import java.io.IOException;
import java.nio.channels.FileChannel;
import java.nio.file.Files;
import java.nio.file.Path;
import java.nio.file.StandardOpenOption;
import java.util.List;
import java.util.function.Supplier;
import java.lang.foreign.MemorySegment;
import java.lang.foreign.MemorySession;
import org.testng.annotations.Test;
import org.testng.annotations.DataProvider;
import static java.lang.System.out;
import static org.testng.Assert.*;

public class TestSegmentOverlap {

    static Path tempPath;

    static {
        try {
            File file = File.createTempFile("buffer", "txt");
            file.deleteOnExit();
            tempPath = file.toPath();
            Files.write(file.toPath(), new byte[16], StandardOpenOption.WRITE);

        } catch (IOException ex) {
            throw new ExceptionInInitializerError(ex);
        }
    }

    @DataProvider(name = "segmentFactories")
    public Object[][] segmentFactories() {
        List<Supplier<MemorySegment>> l = List.of(
                () -> MemorySegment.allocateNative(16, MemorySession.openConfined()),
                () -> {
                    try (FileChannel fileChannel = FileChannel.open(tempPath, StandardOpenOption.READ, StandardOpenOption.WRITE)) {
                        return fileChannel.map(FileChannel.MapMode.READ_WRITE, 0L, 16L, MemorySession.openConfined());
                    } catch (IOException e) {
                        throw new RuntimeException(e);
                    }
                },
                () -> MemorySegment.ofArray(new byte[] { 0x00, 0x01, 0x02, 0x03 } ),
                () -> MemorySegment.ofArray(new char[] {'a', 'b', 'c', 'd' } ),
                () -> MemorySegment.ofArray(new double[] { 1d, 2d, 3d, 4d} ),
                () -> MemorySegment.ofArray(new float[] { 1.0f, 2.0f, 3.0f, 4.0f } ),
                () -> MemorySegment.ofArray(new int[] { 1, 2, 3, 4 }),
                () -> MemorySegment.ofArray(new long[] { 1L, 2L, 3L, 4L } ),
                () -> MemorySegment.ofArray(new short[] { 1, 2, 3, 4 } )
        );
        return l.stream().map(s -> new Object[] { s }).toArray(Object[][]::new);
    }

    @Test(dataProvider="segmentFactories")
    public void testBasic(Supplier<MemorySegment> segmentSupplier) {
        var s1 = segmentSupplier.get();
        var s2 = segmentSupplier.get();
        var sOther = s1.isNative() ? OtherSegmentFactory.HEAP.factory.get()
                : OtherSegmentFactory.NATIVE.factory.get();
        out.format("testBasic s1:%s, s2:%s, sOther:%s\n", s1, s2, sOther);
        assertTrue(s1.asOverlappingSlice(s2).isEmpty());
        assertTrue(s2.asOverlappingSlice(s1).isEmpty());
        assertTrue(s1.asOverlappingSlice(sOther).isEmpty());
    }

    @Test(dataProvider="segmentFactories")
    public void testIdentical(Supplier<MemorySegment> segmentSupplier) {
        var s1 = segmentSupplier.get();
        var s2 = s1.asReadOnly();
        out.format("testIdentical s1:%s, s2:%s\n", s1, s2);
<<<<<<< HEAD
        assertEquals(s1.asOverlappingSlice(s2).byteSize(), s1.byteSize());
        assertEquals(s1.asOverlappingSlice(s2).session(), s1.session());

        assertEquals(s2.asOverlappingSlice(s1).byteSize(), s2.byteSize());
        assertEquals(s2.asOverlappingSlice(s1).session(), s2.session());
=======
        assertEquals(s1.asOverlappingSlice(s2).get().byteSize(), s1.byteSize());
        assertEquals(s1.asOverlappingSlice(s2).get().session(), s1.session());

        assertEquals(s2.asOverlappingSlice(s1).get().byteSize(), s2.byteSize());
        assertEquals(s2.asOverlappingSlice(s1).get().session(), s2.session());
>>>>>>> 04f84d6c

        if (s1.isNative()) {
            assertEquals(s1.asOverlappingSlice(s2).get().address(), s1.address());
            assertEquals(s2.asOverlappingSlice(s1).get().address(), s2.address());
        }
    }

    @Test(dataProvider="segmentFactories")
    public void testSlices(Supplier<MemorySegment> segmentSupplier) {
        MemorySegment s1 = segmentSupplier.get();
        MemorySegment s2 = segmentSupplier.get();
        for (int offset = 0 ; offset < 4 ; offset++) {
            MemorySegment slice = s1.asSlice(offset);
            out.format("testSlices s1:%s, s2:%s, slice:%s, offset:%d\n", s1, s2, slice, offset);
<<<<<<< HEAD
            assertEquals(s1.asOverlappingSlice(slice).byteSize(), s1.byteSize() - offset);
            assertEquals(s1.asOverlappingSlice(slice).session(), s1.session());

            assertEquals(slice.asOverlappingSlice(s1).byteSize(), slice.byteSize());
            assertEquals(slice.asOverlappingSlice(s1).session(), slice.session());
=======
            assertEquals(s1.asOverlappingSlice(slice).get().byteSize(), s1.byteSize() - offset);
            assertEquals(s1.asOverlappingSlice(slice).get().session(), s1.session());

            assertEquals(slice.asOverlappingSlice(s1).get().byteSize(), slice.byteSize());
            assertEquals(slice.asOverlappingSlice(s1).get().session(), slice.session());
>>>>>>> 04f84d6c

            if (s1.isNative()) {
                assertEquals(s1.asOverlappingSlice(slice).get().address(), s1.address().addOffset(offset));
                assertEquals(slice.asOverlappingSlice(s1).get().address(), slice.address());
            }
            assertTrue(s2.asOverlappingSlice(slice).isEmpty());
        }
    }

    enum OtherSegmentFactory {
        NATIVE(() -> MemorySegment.allocateNative(16, MemorySession.openConfined())),
        HEAP(() -> MemorySegment.ofArray(new byte[]{16}));

        final Supplier<MemorySegment> factory;

        OtherSegmentFactory(Supplier<MemorySegment> segmentFactory) {
            this.factory = segmentFactory;
        }
    }
}<|MERGE_RESOLUTION|>--- conflicted
+++ resolved
@@ -97,19 +97,11 @@
         var s1 = segmentSupplier.get();
         var s2 = s1.asReadOnly();
         out.format("testIdentical s1:%s, s2:%s\n", s1, s2);
-<<<<<<< HEAD
-        assertEquals(s1.asOverlappingSlice(s2).byteSize(), s1.byteSize());
-        assertEquals(s1.asOverlappingSlice(s2).session(), s1.session());
-
-        assertEquals(s2.asOverlappingSlice(s1).byteSize(), s2.byteSize());
-        assertEquals(s2.asOverlappingSlice(s1).session(), s2.session());
-=======
         assertEquals(s1.asOverlappingSlice(s2).get().byteSize(), s1.byteSize());
         assertEquals(s1.asOverlappingSlice(s2).get().session(), s1.session());
 
         assertEquals(s2.asOverlappingSlice(s1).get().byteSize(), s2.byteSize());
         assertEquals(s2.asOverlappingSlice(s1).get().session(), s2.session());
->>>>>>> 04f84d6c
 
         if (s1.isNative()) {
             assertEquals(s1.asOverlappingSlice(s2).get().address(), s1.address());
@@ -124,19 +116,11 @@
         for (int offset = 0 ; offset < 4 ; offset++) {
             MemorySegment slice = s1.asSlice(offset);
             out.format("testSlices s1:%s, s2:%s, slice:%s, offset:%d\n", s1, s2, slice, offset);
-<<<<<<< HEAD
-            assertEquals(s1.asOverlappingSlice(slice).byteSize(), s1.byteSize() - offset);
-            assertEquals(s1.asOverlappingSlice(slice).session(), s1.session());
-
-            assertEquals(slice.asOverlappingSlice(s1).byteSize(), slice.byteSize());
-            assertEquals(slice.asOverlappingSlice(s1).session(), slice.session());
-=======
             assertEquals(s1.asOverlappingSlice(slice).get().byteSize(), s1.byteSize() - offset);
             assertEquals(s1.asOverlappingSlice(slice).get().session(), s1.session());
 
             assertEquals(slice.asOverlappingSlice(s1).get().byteSize(), slice.byteSize());
             assertEquals(slice.asOverlappingSlice(s1).get().session(), slice.session());
->>>>>>> 04f84d6c
 
             if (s1.isNative()) {
                 assertEquals(s1.asOverlappingSlice(slice).get().address(), s1.address().addOffset(offset));
