/*
 *  Copyright (c) 2019, 2022, Oracle and/or its affiliates. All rights reserved.
 *  DO NOT ALTER OR REMOVE COPYRIGHT NOTICES OR THIS FILE HEADER.
 *
 *  This code is free software; you can redistribute it and/or modify it
 *  under the terms of the GNU General Public License version 2 only, as
 *  published by the Free Software Foundation.
 *
 *  This code is distributed in the hope that it will be useful, but WITHOUT
 *  ANY WARRANTY; without even the implied warranty of MERCHANTABILITY or
 *  FITNESS FOR A PARTICULAR PURPOSE.  See the GNU General Public License
 *  version 2 for more details (a copy is included in the LICENSE file that
 *  accompanied this code).
 *
 *  You should have received a copy of the GNU General Public License version
 *  2 along with this work; if not, write to the Free Software Foundation,
 *  Inc., 51 Franklin St, Fifth Floor, Boston, MA 02110-1301 USA.
 *
 *  Please contact Oracle, 500 Oracle Parkway, Redwood Shores, CA 94065 USA
 *  or visit www.oracle.com if you need additional information or have any
 *  questions.
 */

/*
 * @test
 * @enablePreview
 * @requires ((os.arch == "amd64" | os.arch == "x86_64") & sun.arch.data.model == "64") | os.arch == "aarch64"
 * @run testng/othervm -Xmx4G -XX:MaxDirectMemorySize=1M --enable-native-access=ALL-UNNAMED TestSegments
 */

import java.lang.foreign.Arena;
import java.lang.foreign.MemoryLayout;
import java.lang.foreign.MemorySegment;
import java.lang.foreign.SegmentScope;
import java.lang.foreign.ValueLayout;
import org.testng.annotations.DataProvider;
import org.testng.annotations.Test;

import java.lang.invoke.VarHandle;
import java.nio.ByteBuffer;
import java.util.List;
import java.util.concurrent.atomic.AtomicReference;
import java.util.function.IntFunction;
import java.util.function.Supplier;

import static java.lang.foreign.ValueLayout.JAVA_INT;
import static org.testng.Assert.*;

public class TestSegments {

    @Test(dataProvider = "badSizeAndAlignments", expectedExceptions = IllegalArgumentException.class)
    public void testBadAllocateAlign(long size, long align) {
<<<<<<< HEAD
        MemorySegment.allocateNative(size, align, MemorySession.implicit());
=======
        MemorySegment.allocateNative(size, align, SegmentScope.auto());
>>>>>>> 8cefa3d2
    }

    @Test
    public void testZeroLengthNativeSegment() {
        try (Arena arena = Arena.openConfined()) {
<<<<<<< HEAD
            MemorySession session = arena.session();
=======
            SegmentScope session = arena.scope();
>>>>>>> 8cefa3d2
            var segment = MemorySegment.allocateNative(0, session);
            assertEquals(segment.byteSize(), 0);
            MemoryLayout seq = MemoryLayout.sequenceLayout(0, JAVA_INT);
            segment = MemorySegment.allocateNative(seq, session);
            assertEquals(segment.byteSize(), 0);
            assertEquals(segment.address() % seq.byteAlignment(), 0);
            segment = MemorySegment.allocateNative(0, 4, session);
            assertEquals(segment.byteSize(), 0);
            assertEquals(segment.address() % 4, 0);
            MemorySegment rawAddress = MemorySegment.ofAddress(segment.address(), 0, session);
            assertEquals(rawAddress.byteSize(), 0);
            assertEquals(rawAddress.address() % 4, 0);
        }
    }

    @Test(expectedExceptions = { OutOfMemoryError.class,
                                 IllegalArgumentException.class })
    public void testAllocateTooBig() {
<<<<<<< HEAD
        MemorySegment.allocateNative(Long.MAX_VALUE, MemorySession.implicit());
=======
        MemorySegment.allocateNative(Long.MAX_VALUE, SegmentScope.auto());
>>>>>>> 8cefa3d2
    }

    @Test(expectedExceptions = OutOfMemoryError.class)
    public void testNativeAllocationTooBig() {
<<<<<<< HEAD
        MemorySegment segment = MemorySegment.allocateNative(1024L * 1024 * 8 * 2, MemorySession.implicit()); // 2M
=======
        MemorySegment segment = MemorySegment.allocateNative(1024L * 1024 * 8 * 2, SegmentScope.auto()); // 2M
>>>>>>> 8cefa3d2
    }

    @Test
    public void testNativeSegmentIsZeroed() {
        VarHandle byteHandle = ValueLayout.JAVA_BYTE.arrayElementVarHandle();
        try (Arena arena = Arena.openConfined()) {
<<<<<<< HEAD
            MemorySegment segment = MemorySegment.allocateNative(1000, 1, arena.session());
=======
            MemorySegment segment = MemorySegment.allocateNative(1000, 1, arena.scope());
>>>>>>> 8cefa3d2
            for (long i = 0 ; i < segment.byteSize() ; i++) {
                assertEquals(0, (byte)byteHandle.get(segment, i));
            }
        }
    }

    @Test
    public void testSlices() {
        VarHandle byteHandle = ValueLayout.JAVA_BYTE.arrayElementVarHandle();
        try (Arena arena = Arena.openConfined()) {
<<<<<<< HEAD
            MemorySegment segment = MemorySegment.allocateNative(10, 1, arena.session());
=======
            MemorySegment segment = MemorySegment.allocateNative(10, 1, arena.scope());
>>>>>>> 8cefa3d2
            //init
            for (byte i = 0 ; i < segment.byteSize() ; i++) {
                byteHandle.set(segment, (long)i, i);
            }
            for (int offset = 0 ; offset < 10 ; offset++) {
                MemorySegment slice = segment.asSlice(offset);
                for (long i = offset ; i < 10 ; i++) {
                    assertEquals(
                            byteHandle.get(segment, i),
                            byteHandle.get(slice, i - offset)
                    );
                }
            }
        }
    }

    @Test
    public void testEqualsOffHeap() {
        try (Arena arena = Arena.openConfined()) {
<<<<<<< HEAD
            MemorySegment segment = MemorySegment.allocateNative(100, arena.session());
=======
            MemorySegment segment = MemorySegment.allocateNative(100, arena.scope());
>>>>>>> 8cefa3d2
            assertEquals(segment, segment.asReadOnly());
            assertEquals(segment, segment.asSlice(0, 100));
            assertNotEquals(segment, segment.asSlice(10, 90));
            assertEquals(segment, segment.asSlice(0, 90));
<<<<<<< HEAD
            assertEquals(segment, MemorySegment.ofAddress(segment.address(), 100, MemorySession.global()));
            MemorySegment segment2 = MemorySegment.allocateNative(100, arena.session());
=======
            assertEquals(segment, MemorySegment.ofAddress(segment.address(), 100, SegmentScope.global()));
            MemorySegment segment2 = MemorySegment.allocateNative(100, arena.scope());
>>>>>>> 8cefa3d2
            assertNotEquals(segment, segment2);
        }
    }

    @Test
    public void testEqualsOnHeap() {
        MemorySegment segment = MemorySegment.ofArray(new byte[100]);
        assertEquals(segment, segment.asReadOnly());
        assertEquals(segment, segment.asSlice(0, 100));
        assertNotEquals(segment, segment.asSlice(10, 90));
        assertEquals(segment, segment.asSlice(0, 90));
        MemorySegment segment2 = MemorySegment.ofArray(new byte[100]);
        assertNotEquals(segment, segment2);
    }

    @Test
    public void testHashCodeOffHeap() {
        try (Arena arena = Arena.openConfined()) {
<<<<<<< HEAD
            MemorySegment segment = MemorySegment.allocateNative(100, arena.session());
            assertEquals(segment.hashCode(), segment.asReadOnly().hashCode());
            assertEquals(segment.hashCode(), segment.asSlice(0, 100).hashCode());
            assertEquals(segment.hashCode(), segment.asSlice(0, 90).hashCode());
            assertEquals(segment.hashCode(), MemorySegment.ofAddress(segment.address(), 100, MemorySession.global()).hashCode());
=======
            MemorySegment segment = MemorySegment.allocateNative(100, arena.scope());
            assertEquals(segment.hashCode(), segment.asReadOnly().hashCode());
            assertEquals(segment.hashCode(), segment.asSlice(0, 100).hashCode());
            assertEquals(segment.hashCode(), segment.asSlice(0, 90).hashCode());
            assertEquals(segment.hashCode(), MemorySegment.ofAddress(segment.address(), 100, SegmentScope.global()).hashCode());
>>>>>>> 8cefa3d2
        }
    }

    @Test
    public void testHashCodeOnHeap() {
        MemorySegment segment = MemorySegment.ofArray(new byte[100]);
        assertEquals(segment.hashCode(), segment.asReadOnly().hashCode());
        assertEquals(segment.hashCode(), segment.asSlice(0, 100).hashCode());
        assertEquals(segment.hashCode(), segment.asSlice(0, 90).hashCode());
    }

    @Test(expectedExceptions = IndexOutOfBoundsException.class)
    public void testSmallSegmentMax() {
        long offset = (long)Integer.MAX_VALUE + (long)Integer.MAX_VALUE + 2L + 6L; // overflows to 6 when cast to int
<<<<<<< HEAD
        MemorySegment memorySegment = MemorySegment.allocateNative(10, MemorySession.implicit());
=======
        MemorySegment memorySegment = MemorySegment.allocateNative(10, SegmentScope.auto());
>>>>>>> 8cefa3d2
        memorySegment.get(JAVA_INT, offset);
    }

    @Test(expectedExceptions = IndexOutOfBoundsException.class)
    public void testSmallSegmentMin() {
        long offset = ((long)Integer.MIN_VALUE * 2L) + 6L; // underflows to 6 when cast to int
<<<<<<< HEAD
        MemorySegment memorySegment = MemorySegment.allocateNative(10L, MemorySession.implicit());
=======
        MemorySegment memorySegment = MemorySegment.allocateNative(10L, SegmentScope.auto());
>>>>>>> 8cefa3d2
        memorySegment.get(JAVA_INT, offset);
    }

    @Test
    public void testSegmentOOBMessage() {
        try {
            var segment = MemorySegment.allocateNative(10, SegmentScope.global());
            segment.getAtIndex(ValueLayout.JAVA_INT, 2);
        } catch (IndexOutOfBoundsException ex) {
            assertTrue(ex.getMessage().contains("Out of bound access"));
            assertTrue(ex.getMessage().contains("offset = 8"));
            assertTrue(ex.getMessage().contains("length = 4"));
        }
    }

    @Test(dataProvider = "segmentFactories")
    public void testAccessModesOfFactories(Supplier<MemorySegment> segmentSupplier) {
        MemorySegment segment = segmentSupplier.get();
        assertFalse(segment.isReadOnly());
    }

    @DataProvider(name = "segmentFactories")
    public Object[][] segmentFactories() {
        List<Supplier<MemorySegment>> l = List.of(
                () -> MemorySegment.ofArray(new byte[] { 0x00, 0x01, 0x02, 0x03 }),
                () -> MemorySegment.ofArray(new char[] {'a', 'b', 'c', 'd' }),
                () -> MemorySegment.ofArray(new double[] { 1d, 2d, 3d, 4d} ),
                () -> MemorySegment.ofArray(new float[] { 1.0f, 2.0f, 3.0f, 4.0f }),
                () -> MemorySegment.ofArray(new int[] { 1, 2, 3, 4 }),
                () -> MemorySegment.ofArray(new long[] { 1l, 2l, 3l, 4l } ),
                () -> MemorySegment.ofArray(new short[] { 1, 2, 3, 4 } ),
<<<<<<< HEAD
                () -> MemorySegment.allocateNative(4L, MemorySession.implicit()),
                () -> MemorySegment.allocateNative(4L, 8, MemorySession.implicit()),
                () -> MemorySegment.allocateNative(JAVA_INT, MemorySession.implicit()),
                () -> MemorySegment.allocateNative(4L, MemorySession.implicit()),
                () -> MemorySegment.allocateNative(4L, 8, MemorySession.implicit()),
                () -> MemorySegment.allocateNative(JAVA_INT, MemorySession.implicit())
=======
                () -> MemorySegment.allocateNative(4L, SegmentScope.auto()),
                () -> MemorySegment.allocateNative(4L, 8, SegmentScope.auto()),
                () -> MemorySegment.allocateNative(JAVA_INT, SegmentScope.auto()),
                () -> MemorySegment.allocateNative(4L, SegmentScope.auto()),
                () -> MemorySegment.allocateNative(4L, 8, SegmentScope.auto()),
                () -> MemorySegment.allocateNative(JAVA_INT, SegmentScope.auto())
>>>>>>> 8cefa3d2

        );
        return l.stream().map(s -> new Object[] { s }).toArray(Object[][]::new);
    }

    @Test(dataProvider = "segmentFactories")
    public void testFill(Supplier<MemorySegment> segmentSupplier) {
        VarHandle byteHandle = ValueLayout.JAVA_BYTE.arrayElementVarHandle();

        for (byte value : new byte[] {(byte) 0xFF, (byte) 0x00, (byte) 0x45}) {
            MemorySegment segment = segmentSupplier.get();
            segment.fill(value);
            for (long l = 0; l < segment.byteSize(); l++) {
                assertEquals((byte) byteHandle.get(segment, l), value);
            }

            // fill a slice
            var sliceSegment = segment.asSlice(1, segment.byteSize() - 2).fill((byte) ~value);
            for (long l = 0; l < sliceSegment.byteSize(); l++) {
                assertEquals((byte) byteHandle.get(sliceSegment, l), ~value);
            }
            // assert enclosing slice
            assertEquals((byte) byteHandle.get(segment, 0L), value);
            for (long l = 1; l < segment.byteSize() - 2; l++) {
                assertEquals((byte) byteHandle.get(segment, l), (byte) ~value);
            }
            assertEquals((byte) byteHandle.get(segment, segment.byteSize() - 1L), value);
        }
    }

    @Test(dataProvider = "segmentFactories")
    public void testNativeSegments(Supplier<MemorySegment> segmentSupplier) {
        MemorySegment segment = segmentSupplier.get();
        assertEquals(segment.isNative(), !segment.array().isPresent());
    }

    @Test(dataProvider = "segmentFactories", expectedExceptions = UnsupportedOperationException.class)
    public void testFillIllegalAccessMode(Supplier<MemorySegment> segmentSupplier) {
        MemorySegment segment = segmentSupplier.get();
        segment.asReadOnly().fill((byte) 0xFF);
    }

    @Test(dataProvider = "segmentFactories")
    public void testFillThread(Supplier<MemorySegment> segmentSupplier) throws Exception {
        MemorySegment segment = segmentSupplier.get();
        AtomicReference<RuntimeException> exception = new AtomicReference<>();
        Runnable action = () -> {
            try {
                segment.fill((byte) 0xBA);
            } catch (RuntimeException e) {
                exception.set(e);
            }
        };
        Thread thread = new Thread(action);
        thread.start();
        thread.join();

<<<<<<< HEAD
        if (segment.session().isOwnedBy(Thread.currentThread())) {
=======
        if (segment.scope().isAccessibleBy(Thread.currentThread())) {
>>>>>>> 8cefa3d2
            RuntimeException e = exception.get();
            if (!(e instanceof IllegalStateException)) {
                throw e;
            }
        } else {
            assertNull(exception.get());
        }
    }

    @Test
    public void testFillEmpty() {
        MemorySegment.ofArray(new byte[] { }).fill((byte) 0xFF);
        MemorySegment.ofArray(new byte[2]).asSlice(0, 0).fill((byte) 0xFF);
        MemorySegment.ofBuffer(ByteBuffer.allocateDirect(0)).fill((byte) 0xFF);
    }

    @Test(dataProvider = "heapFactories")
    public void testVirtualizedBaseAddress(IntFunction<MemorySegment> heapSegmentFactory, int factor) {
        MemorySegment segment = heapSegmentFactory.apply(10);
        assertEquals(segment.address(), 0); // base address should be zero (no leaking of impl details)
        MemorySegment end = segment.asSlice(segment.byteSize(), 0);
        assertEquals(end.address(), segment.byteSize()); // end address should be equal to segment byte size
    }

    @DataProvider(name = "badSizeAndAlignments")
    public Object[][] sizesAndAlignments() {
        return new Object[][] {
                { -1, 8 },
                { 1, 15 },
                { 1, -15 }
        };
    }

    @DataProvider(name = "heapFactories")
    public Object[][] heapFactories() {
        return new Object[][] {
                { (IntFunction<MemorySegment>) size -> MemorySegment.ofArray(new byte[size]), 1 },
                { (IntFunction<MemorySegment>) size -> MemorySegment.ofArray(new char[size]), 2 },
                { (IntFunction<MemorySegment>) size -> MemorySegment.ofArray(new short[size]), 2 },
                { (IntFunction<MemorySegment>) size -> MemorySegment.ofArray(new int[size]), 4 },
                { (IntFunction<MemorySegment>) size -> MemorySegment.ofArray(new float[size]), 4 },
                { (IntFunction<MemorySegment>) size -> MemorySegment.ofArray(new long[size]), 8 },
                { (IntFunction<MemorySegment>) size -> MemorySegment.ofArray(new double[size]), 8 }
        };
    }
}<|MERGE_RESOLUTION|>--- conflicted
+++ resolved
@@ -50,21 +50,13 @@
 
     @Test(dataProvider = "badSizeAndAlignments", expectedExceptions = IllegalArgumentException.class)
     public void testBadAllocateAlign(long size, long align) {
-<<<<<<< HEAD
-        MemorySegment.allocateNative(size, align, MemorySession.implicit());
-=======
         MemorySegment.allocateNative(size, align, SegmentScope.auto());
->>>>>>> 8cefa3d2
     }
 
     @Test
     public void testZeroLengthNativeSegment() {
         try (Arena arena = Arena.openConfined()) {
-<<<<<<< HEAD
-            MemorySession session = arena.session();
-=======
             SegmentScope session = arena.scope();
->>>>>>> 8cefa3d2
             var segment = MemorySegment.allocateNative(0, session);
             assertEquals(segment.byteSize(), 0);
             MemoryLayout seq = MemoryLayout.sequenceLayout(0, JAVA_INT);
@@ -83,31 +75,19 @@
     @Test(expectedExceptions = { OutOfMemoryError.class,
                                  IllegalArgumentException.class })
     public void testAllocateTooBig() {
-<<<<<<< HEAD
-        MemorySegment.allocateNative(Long.MAX_VALUE, MemorySession.implicit());
-=======
         MemorySegment.allocateNative(Long.MAX_VALUE, SegmentScope.auto());
->>>>>>> 8cefa3d2
     }
 
     @Test(expectedExceptions = OutOfMemoryError.class)
     public void testNativeAllocationTooBig() {
-<<<<<<< HEAD
-        MemorySegment segment = MemorySegment.allocateNative(1024L * 1024 * 8 * 2, MemorySession.implicit()); // 2M
-=======
         MemorySegment segment = MemorySegment.allocateNative(1024L * 1024 * 8 * 2, SegmentScope.auto()); // 2M
->>>>>>> 8cefa3d2
     }
 
     @Test
     public void testNativeSegmentIsZeroed() {
         VarHandle byteHandle = ValueLayout.JAVA_BYTE.arrayElementVarHandle();
         try (Arena arena = Arena.openConfined()) {
-<<<<<<< HEAD
-            MemorySegment segment = MemorySegment.allocateNative(1000, 1, arena.session());
-=======
             MemorySegment segment = MemorySegment.allocateNative(1000, 1, arena.scope());
->>>>>>> 8cefa3d2
             for (long i = 0 ; i < segment.byteSize() ; i++) {
                 assertEquals(0, (byte)byteHandle.get(segment, i));
             }
@@ -118,11 +98,7 @@
     public void testSlices() {
         VarHandle byteHandle = ValueLayout.JAVA_BYTE.arrayElementVarHandle();
         try (Arena arena = Arena.openConfined()) {
-<<<<<<< HEAD
-            MemorySegment segment = MemorySegment.allocateNative(10, 1, arena.session());
-=======
             MemorySegment segment = MemorySegment.allocateNative(10, 1, arena.scope());
->>>>>>> 8cefa3d2
             //init
             for (byte i = 0 ; i < segment.byteSize() ; i++) {
                 byteHandle.set(segment, (long)i, i);
@@ -142,22 +118,13 @@
     @Test
     public void testEqualsOffHeap() {
         try (Arena arena = Arena.openConfined()) {
-<<<<<<< HEAD
-            MemorySegment segment = MemorySegment.allocateNative(100, arena.session());
-=======
             MemorySegment segment = MemorySegment.allocateNative(100, arena.scope());
->>>>>>> 8cefa3d2
             assertEquals(segment, segment.asReadOnly());
             assertEquals(segment, segment.asSlice(0, 100));
             assertNotEquals(segment, segment.asSlice(10, 90));
             assertEquals(segment, segment.asSlice(0, 90));
-<<<<<<< HEAD
-            assertEquals(segment, MemorySegment.ofAddress(segment.address(), 100, MemorySession.global()));
-            MemorySegment segment2 = MemorySegment.allocateNative(100, arena.session());
-=======
             assertEquals(segment, MemorySegment.ofAddress(segment.address(), 100, SegmentScope.global()));
             MemorySegment segment2 = MemorySegment.allocateNative(100, arena.scope());
->>>>>>> 8cefa3d2
             assertNotEquals(segment, segment2);
         }
     }
@@ -176,19 +143,11 @@
     @Test
     public void testHashCodeOffHeap() {
         try (Arena arena = Arena.openConfined()) {
-<<<<<<< HEAD
-            MemorySegment segment = MemorySegment.allocateNative(100, arena.session());
-            assertEquals(segment.hashCode(), segment.asReadOnly().hashCode());
-            assertEquals(segment.hashCode(), segment.asSlice(0, 100).hashCode());
-            assertEquals(segment.hashCode(), segment.asSlice(0, 90).hashCode());
-            assertEquals(segment.hashCode(), MemorySegment.ofAddress(segment.address(), 100, MemorySession.global()).hashCode());
-=======
             MemorySegment segment = MemorySegment.allocateNative(100, arena.scope());
             assertEquals(segment.hashCode(), segment.asReadOnly().hashCode());
             assertEquals(segment.hashCode(), segment.asSlice(0, 100).hashCode());
             assertEquals(segment.hashCode(), segment.asSlice(0, 90).hashCode());
             assertEquals(segment.hashCode(), MemorySegment.ofAddress(segment.address(), 100, SegmentScope.global()).hashCode());
->>>>>>> 8cefa3d2
         }
     }
 
@@ -203,22 +162,14 @@
     @Test(expectedExceptions = IndexOutOfBoundsException.class)
     public void testSmallSegmentMax() {
         long offset = (long)Integer.MAX_VALUE + (long)Integer.MAX_VALUE + 2L + 6L; // overflows to 6 when cast to int
-<<<<<<< HEAD
-        MemorySegment memorySegment = MemorySegment.allocateNative(10, MemorySession.implicit());
-=======
         MemorySegment memorySegment = MemorySegment.allocateNative(10, SegmentScope.auto());
->>>>>>> 8cefa3d2
         memorySegment.get(JAVA_INT, offset);
     }
 
     @Test(expectedExceptions = IndexOutOfBoundsException.class)
     public void testSmallSegmentMin() {
         long offset = ((long)Integer.MIN_VALUE * 2L) + 6L; // underflows to 6 when cast to int
-<<<<<<< HEAD
-        MemorySegment memorySegment = MemorySegment.allocateNative(10L, MemorySession.implicit());
-=======
         MemorySegment memorySegment = MemorySegment.allocateNative(10L, SegmentScope.auto());
->>>>>>> 8cefa3d2
         memorySegment.get(JAVA_INT, offset);
     }
 
@@ -250,21 +201,12 @@
                 () -> MemorySegment.ofArray(new int[] { 1, 2, 3, 4 }),
                 () -> MemorySegment.ofArray(new long[] { 1l, 2l, 3l, 4l } ),
                 () -> MemorySegment.ofArray(new short[] { 1, 2, 3, 4 } ),
-<<<<<<< HEAD
-                () -> MemorySegment.allocateNative(4L, MemorySession.implicit()),
-                () -> MemorySegment.allocateNative(4L, 8, MemorySession.implicit()),
-                () -> MemorySegment.allocateNative(JAVA_INT, MemorySession.implicit()),
-                () -> MemorySegment.allocateNative(4L, MemorySession.implicit()),
-                () -> MemorySegment.allocateNative(4L, 8, MemorySession.implicit()),
-                () -> MemorySegment.allocateNative(JAVA_INT, MemorySession.implicit())
-=======
                 () -> MemorySegment.allocateNative(4L, SegmentScope.auto()),
                 () -> MemorySegment.allocateNative(4L, 8, SegmentScope.auto()),
                 () -> MemorySegment.allocateNative(JAVA_INT, SegmentScope.auto()),
                 () -> MemorySegment.allocateNative(4L, SegmentScope.auto()),
                 () -> MemorySegment.allocateNative(4L, 8, SegmentScope.auto()),
                 () -> MemorySegment.allocateNative(JAVA_INT, SegmentScope.auto())
->>>>>>> 8cefa3d2
 
         );
         return l.stream().map(s -> new Object[] { s }).toArray(Object[][]::new);
@@ -322,11 +264,7 @@
         thread.start();
         thread.join();
 
-<<<<<<< HEAD
-        if (segment.session().isOwnedBy(Thread.currentThread())) {
-=======
         if (segment.scope().isAccessibleBy(Thread.currentThread())) {
->>>>>>> 8cefa3d2
             RuntimeException e = exception.get();
             if (!(e instanceof IllegalStateException)) {
                 throw e;
