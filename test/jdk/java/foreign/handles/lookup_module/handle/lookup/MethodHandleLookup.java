/*
 * Copyright (c) 2021, Oracle and/or its affiliates. All rights reserved.
 * DO NOT ALTER OR REMOVE COPYRIGHT NOTICES OR THIS FILE HEADER.
 *
 * This code is free software; you can redistribute it and/or modify it
 * under the terms of the GNU General Public License version 2 only, as
 * published by the Free Software Foundation.
 *
 * This code is distributed in the hope that it will be useful, but WITHOUT
 * ANY WARRANTY; without even the implied warranty of MERCHANTABILITY or
 * FITNESS FOR A PARTICULAR PURPOSE.  See the GNU General Public License
 * version 2 for more details (a copy is included in the LICENSE file that
 * accompanied this code).
 *
 * You should have received a copy of the GNU General Public License version
 * 2 along with this work; if not, write to the Free Software Foundation,
 * Inc., 51 Franklin St, Fifth Floor, Boston, MA 02110-1301 USA.
 *
 * Please contact Oracle, 500 Oracle Parkway, Redwood Shores, CA 94065 USA
 * or visit www.oracle.com if you need additional information or have any
 * questions.
 */

package handle.lookup;

import jdk.incubator.foreign.CLinker;

import java.lang.invoke.MethodHandle;
import java.lang.invoke.MethodHandles;
import java.lang.invoke.MethodType;

import jdk.incubator.foreign.Addressable;
import jdk.incubator.foreign.SymbolLookup;
import jdk.incubator.foreign.MemoryAddress;
import jdk.incubator.foreign.MemorySegment;
import jdk.incubator.foreign.ResourceScope;

import jdk.incubator.foreign.VaList;
import jdk.incubator.foreign.ValueLayout;
import org.testng.annotations.*;

public class MethodHandleLookup {

    @Test(dataProvider = "restrictedMethods")
    public void testRestrictedHandles(MethodHandle handle, String testName) throws Throwable {
        new handle.invoker.MethodHandleInvoker().call(handle);
    }

    @DataProvider(name = "restrictedMethods")
    static Object[][] restrictedMethods() {
        try {
            return new Object[][]{
                    { MethodHandles.lookup().findStatic(CLinker.class, "systemCLinker",
                            MethodType.methodType(CLinker.class)), "ForeignLinker::systemCLinker" },
                    { MethodHandles.lookup().findStatic(VaList.class, "ofAddress",
                            MethodType.methodType(VaList.class, MemoryAddress.class, ResourceScope.class)),
                            "VaList::ofAddress/1" },
                    { MethodHandles.lookup().findStatic(SymbolLookup.class, "loaderLookup",
                            MethodType.methodType(SymbolLookup.class)),
                            "SymbolLookup::loaderLookup" },
<<<<<<< HEAD
                    { MethodHandles.lookup().findStatic(MemorySegment.class, "ofAddressNative",
                            MethodType.methodType(MemorySegment.class, MemoryAddress.class, long.class, ResourceScope.class)),
                            "MemorySegment::ofAddressNative" },
=======
                    { MethodHandles.lookup().findStatic(MemorySegment.class, "ofAddress",
                            MethodType.methodType(MemorySegment.class, MemoryAddress.class, long.class, ResourceScope.class)),
                            "MemorySegment::ofAddress" },
>>>>>>> ddb61725
                    { MethodHandles.lookup().findVirtual(MemoryAddress.class, "getUtf8String",
                            MethodType.methodType(String.class, long.class)),
                            "MemoryAddress::getUtf8String" },
                    { MethodHandles.lookup().findVirtual(MemoryAddress.class, "setUtf8String",
                            MethodType.methodType(void.class, long.class, String.class)),
                            "MemoryAddress::setUtf8String" },
                    { MethodHandles.lookup().findVirtual(MemoryAddress.class, "get",
                            MethodType.methodType(byte.class, ValueLayout.OfByte.class, long.class)),
                            "MemoryAddress::get/byte" },
                    { MethodHandles.lookup().findVirtual(MemoryAddress.class, "get",
                            MethodType.methodType(boolean.class, ValueLayout.OfBoolean.class, long.class)),
                            "MemoryAddress::get/boolean" },
                    { MethodHandles.lookup().findVirtual(MemoryAddress.class, "get",
                            MethodType.methodType(char.class, ValueLayout.OfChar.class, long.class)),
                            "MemoryAddress::get/char" },
                    { MethodHandles.lookup().findVirtual(MemoryAddress.class, "get",
                            MethodType.methodType(short.class, ValueLayout.OfShort.class, long.class)),
                            "MemoryAddress::get/short" },
                    { MethodHandles.lookup().findVirtual(MemoryAddress.class, "get",
                            MethodType.methodType(int.class, ValueLayout.OfInt.class, long.class)),
                            "MemoryAddress::get/int" },
                    { MethodHandles.lookup().findVirtual(MemoryAddress.class, "get",
                            MethodType.methodType(float.class, ValueLayout.OfFloat.class, long.class)),
                            "MemoryAddress::get/float" },
                    { MethodHandles.lookup().findVirtual(MemoryAddress.class, "get",
                            MethodType.methodType(long.class, ValueLayout.OfLong.class, long.class)),
                            "MemoryAddress::get/long" },
                    { MethodHandles.lookup().findVirtual(MemoryAddress.class, "get",
                            MethodType.methodType(double.class, ValueLayout.OfDouble.class, long.class)),
                            "MemoryAddress::get/double" },
                    { MethodHandles.lookup().findVirtual(MemoryAddress.class, "get",
                            MethodType.methodType(MemoryAddress.class, ValueLayout.OfAddress.class, long.class)),
                            "MemoryAddress::get/address" },
                    { MethodHandles.lookup().findVirtual(MemoryAddress.class, "set",
                            MethodType.methodType(void.class, ValueLayout.OfByte.class, long.class, byte.class)),
                            "MemoryAddress::set/byte" },
                    { MethodHandles.lookup().findVirtual(MemoryAddress.class, "set",
                            MethodType.methodType(void.class, ValueLayout.OfBoolean.class, long.class, boolean.class)),
                            "MemoryAddress::set/boolean" },
                    { MethodHandles.lookup().findVirtual(MemoryAddress.class, "set",
                            MethodType.methodType(void.class, ValueLayout.OfChar.class, long.class, char.class)),
                            "MemoryAddress::set/char" },
                    { MethodHandles.lookup().findVirtual(MemoryAddress.class, "set",
                            MethodType.methodType(void.class, ValueLayout.OfShort.class, long.class, short.class)),
                            "MemoryAddress::set/short" },
                    { MethodHandles.lookup().findVirtual(MemoryAddress.class, "set",
                            MethodType.methodType(void.class, ValueLayout.OfInt.class, long.class, int.class)),
                            "MemoryAddress::set/int" },
                    { MethodHandles.lookup().findVirtual(MemoryAddress.class, "set",
                            MethodType.methodType(void.class, ValueLayout.OfFloat.class, long.class, float.class)),
                            "MemoryAddress::set/float" },
                    { MethodHandles.lookup().findVirtual(MemoryAddress.class, "set",
                            MethodType.methodType(void.class, ValueLayout.OfLong.class, long.class, long.class)),
                            "MemoryAddress::set/long" },
                    { MethodHandles.lookup().findVirtual(MemoryAddress.class, "set",
                            MethodType.methodType(void.class, ValueLayout.OfDouble.class, long.class, double.class)),
                            "MemoryAddress::set/double" },
                    { MethodHandles.lookup().findVirtual(MemoryAddress.class, "set",
                            MethodType.methodType(void.class, ValueLayout.OfAddress.class, long.class, Addressable.class)),
                            "MemoryAddress::set/address" },
            };
        } catch (Throwable ex) {
            throw new ExceptionInInitializerError((ex));
        }
    }
}<|MERGE_RESOLUTION|>--- conflicted
+++ resolved
@@ -58,15 +58,9 @@
                     { MethodHandles.lookup().findStatic(SymbolLookup.class, "loaderLookup",
                             MethodType.methodType(SymbolLookup.class)),
                             "SymbolLookup::loaderLookup" },
-<<<<<<< HEAD
-                    { MethodHandles.lookup().findStatic(MemorySegment.class, "ofAddressNative",
-                            MethodType.methodType(MemorySegment.class, MemoryAddress.class, long.class, ResourceScope.class)),
-                            "MemorySegment::ofAddressNative" },
-=======
                     { MethodHandles.lookup().findStatic(MemorySegment.class, "ofAddress",
                             MethodType.methodType(MemorySegment.class, MemoryAddress.class, long.class, ResourceScope.class)),
                             "MemorySegment::ofAddress" },
->>>>>>> ddb61725
                     { MethodHandles.lookup().findVirtual(MemoryAddress.class, "getUtf8String",
                             MethodType.methodType(String.class, long.class)),
                             "MemoryAddress::getUtf8String" },
