--- conflicted
+++ resolved
@@ -118,11 +118,7 @@
     public void testTooBigForArray(MemoryLayout layout, Function<MemorySegment, Object> arrayFactory) {
         MemoryLayout seq = MemoryLayout.sequenceLayout((Integer.MAX_VALUE * layout.byteSize()) + 1, layout);
         //do not really allocate here, as it's way too much memory
-<<<<<<< HEAD
-        MemorySegment segment = MemorySegment.ofAddressNative(MemoryAddress.NULL, seq.byteSize(), ResourceScope.globalScope());
-=======
         MemorySegment segment = MemorySegment.ofAddress(MemoryAddress.NULL, seq.byteSize(), ResourceScope.globalScope());
->>>>>>> ddb61725
         arrayFactory.apply(segment);
     }
 
