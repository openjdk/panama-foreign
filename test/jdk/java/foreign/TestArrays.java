--- conflicted
+++ resolved
@@ -40,7 +40,6 @@
 import java.util.function.Consumer;
 import java.util.function.Function;
 
-import jdk.incubator.foreign.ValueLayout;
 import org.testng.annotations.*;
 
 import static jdk.incubator.foreign.ValueLayout.JAVA_BYTE;
@@ -59,19 +58,11 @@
     );
 
     static SequenceLayout chars = MemoryLayout.sequenceLayout(100,
-<<<<<<< HEAD
-            ValueLayout.JAVA_CHAR
-    );
-
-    static SequenceLayout shorts = MemoryLayout.sequenceLayout(100,
-            ValueLayout.JAVA_SHORT
-=======
             JAVA_CHAR
     );
 
     static SequenceLayout shorts = MemoryLayout.sequenceLayout(100,
             JAVA_SHORT
->>>>>>> 1ac1abfd
     );
 
     static SequenceLayout ints = MemoryLayout.sequenceLayout(100,
@@ -196,13 +187,8 @@
     public Object[][] elemLayouts() {
         return new Object[][] {
                 { JAVA_BYTE, (Function<MemorySegment, Object>)s -> s.toArray(JAVA_BYTE)},
-<<<<<<< HEAD
-                { ValueLayout.JAVA_SHORT, (Function<MemorySegment, Object>) s -> s.toArray(JAVA_SHORT)},
-                { ValueLayout.JAVA_CHAR, (Function<MemorySegment, Object>) s -> s.toArray(JAVA_CHAR)},
-=======
                 { JAVA_SHORT, (Function<MemorySegment, Object>) s -> s.toArray(JAVA_SHORT)},
                 { JAVA_CHAR, (Function<MemorySegment, Object>) s -> s.toArray(JAVA_CHAR)},
->>>>>>> 1ac1abfd
                 { JAVA_INT, (Function<MemorySegment, Object>)s -> s.toArray(JAVA_INT)},
                 { JAVA_FLOAT, (Function<MemorySegment, Object>)s -> s.toArray(JAVA_FLOAT)},
                 { JAVA_LONG, (Function<MemorySegment, Object>)s -> s.toArray(JAVA_LONG)},
