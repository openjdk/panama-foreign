--- conflicted
+++ resolved
@@ -39,8 +39,6 @@
 import org.testng.annotations.DataProvider;
 import org.testng.annotations.Test;
 
-import java.lang.foreign.SegmentAllocator;
-import java.lang.foreign.SegmentScope;
 import java.lang.invoke.MethodHandle;
 import java.lang.invoke.MethodHandles;
 import java.lang.invoke.MethodType;
@@ -71,27 +69,13 @@
     @Test(dataProvider = "variadicFunctions")
     public void testVarArgs(int count, String fName, Ret ret, // ignore this stuff
                             List<ParamType> paramTypes, List<StructFieldType> fields) throws Throwable {
-<<<<<<< HEAD
-        List<Arg> args = makeArgs(paramTypes, fields);
-
         try (Arena arena = Arena.ofConfined()) {
+            List<Arg> args = makeArgs(arena, paramTypes, fields);
             MethodHandle checker = MethodHandles.insertArguments(MH_CHECK, 2, args);
             MemorySegment writeBack = LINKER.upcallStub(checker, FunctionDescriptor.ofVoid(C_INT, C_POINTER), arena);
-            Arena scope1 = arena;
-            MemorySegment callInfo = scope1.allocate(CallInfo.LAYOUT);;
-            MemoryLayout layout = MemoryLayout.sequenceLayout(args.size(), C_INT);
-            MemorySegment argIDs = arena.allocate(layout);;
-=======
-        try (Arena arena = Arena.openConfined()) {
-            List<Arg> args = makeArgs(arena, paramTypes, fields);
-            MethodHandle checker = MethodHandles.insertArguments(MH_CHECK, 2, args);
-            MemorySegment writeBack = LINKER.upcallStub(checker, FunctionDescriptor.ofVoid(C_INT, C_POINTER), arena.scope());
             MemorySegment callInfo = arena.allocate(CallInfo.LAYOUT);
             MemoryLayout layout = MemoryLayout.sequenceLayout(args.size(), C_INT);
             MemorySegment argIDs = arena.allocate(layout);
->>>>>>> 2693c967
-
-            MemorySegment callInfoPtr = callInfo;
 
             CallInfo.writeback(callInfo, writeBack);
             CallInfo.argIDs(callInfo, argIDs);
@@ -111,7 +95,7 @@
             MethodHandle downcallHandle = LINKER.downcallHandle(VARARGS_ADDR, desc, varargIndex);
 
             List<Object> argValues = new ArrayList<>();
-            argValues.add(callInfoPtr); // call info
+            argValues.add(callInfo); // call info
             argValues.add(args.size());  // size
             args.forEach(a -> argValues.add(a.value()));
 
@@ -177,11 +161,7 @@
         List<Arg> args = new ArrayList<>();
         for (ParamType pType : paramTypes) {
             MemoryLayout layout = pType.layout(fields);
-<<<<<<< HEAD
-            TestValue testValue = genTestValue(layout, Arena.ofAuto());
-=======
             TestValue testValue = genTestValue(layout, arena);
->>>>>>> 2693c967
             Arg.NativeType type = Arg.NativeType.of(pType.type(fields));
             args.add(pType == ParamType.STRUCT
                 ? Arg.structArg(type, layout, testValue)
@@ -194,14 +174,9 @@
         Arg varArg = args.get(index);
         MemoryLayout layout = varArg.layout;
         MethodHandle getter = varArg.getter;
-<<<<<<< HEAD
         try (Arena arena = Arena.ofConfined()) {
             MemorySegment seg = ptr.asSlice(0, layout)
                     .reinterpret(arena, null);
-=======
-        try (Arena arena = Arena.openConfined()) {
-            MemorySegment seg = MemorySegment.ofAddress(ptr.address(), layout.byteSize(), arena.scope());
->>>>>>> 2693c967
             Object obj = getter.invoke(seg);
             varArg.check(obj);
         } catch (Throwable e) {
