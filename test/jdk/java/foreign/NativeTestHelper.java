--- conflicted
+++ resolved
@@ -23,13 +23,8 @@
  */
 
 import java.lang.foreign.Addressable;
-<<<<<<< HEAD
-import java.lang.foreign.CLinker;
-import java.lang.foreign.FunctionDescriptor;
-=======
 import java.lang.foreign.FunctionDescriptor;
 import java.lang.foreign.Linker;
->>>>>>> 04f84d6c
 import java.lang.foreign.MemoryAddress;
 import java.lang.foreign.MemoryLayout;
 import java.lang.foreign.SymbolLookup;
@@ -91,17 +86,10 @@
     private static Linker LINKER = Linker.nativeLinker();
 
     private static final MethodHandle FREE = LINKER.downcallHandle(
-<<<<<<< HEAD
-            SymbolLookup.systemLookup().lookup("free").get(), FunctionDescriptor.ofVoid(ValueLayout.ADDRESS));
-
-    private static final MethodHandle MALLOC = LINKER.downcallHandle(
-            SymbolLookup.systemLookup().lookup("malloc").get(), FunctionDescriptor.of(ValueLayout.ADDRESS, ValueLayout.JAVA_LONG));
-=======
             LINKER.defaultLookup().lookup("free").get(), FunctionDescriptor.ofVoid(ValueLayout.ADDRESS));
 
     private static final MethodHandle MALLOC = LINKER.downcallHandle(
             LINKER.defaultLookup().lookup("malloc").get(), FunctionDescriptor.of(ValueLayout.ADDRESS, ValueLayout.JAVA_LONG));
->>>>>>> 04f84d6c
 
     public static void freeMemory(Addressable address) {
         try {
