/*
 *  Copyright (c) 2020, Oracle and/or its affiliates. All rights reserved.
 *  DO NOT ALTER OR REMOVE COPYRIGHT NOTICES OR THIS FILE HEADER.
 *
 *  This code is free software; you can redistribute it and/or modify it
 *  under the terms of the GNU General Public License version 2 only, as
 *  published by the Free Software Foundation.
 *
 *  This code is distributed in the hope that it will be useful, but WITHOUT
 *  ANY WARRANTY; without even the implied warranty of MERCHANTABILITY or
 *  FITNESS FOR A PARTICULAR PURPOSE.  See the GNU General Public License
 *  version 2 for more details (a copy is included in the LICENSE file that
 *  accompanied this code).
 *
 *  You should have received a copy of the GNU General Public License version
 *  2 along with this work; if not, write to the Free Software Foundation,
 *  Inc., 51 Franklin St, Fifth Floor, Boston, MA 02110-1301 USA.
 *
 *   Please contact Oracle, 500 Oracle Parkway, Redwood Shores, CA 94065 USA
 *  or visit www.oracle.com if you need additional information or have any
 *  questions.
 *
 */

/*
 * @test
 * @requires ((os.arch == "amd64" | os.arch == "x86_64") & sun.arch.data.model == "64") | os.arch == "aarch64"
 * @run testng/othervm --enable-native-access=ALL-UNNAMED TestFunctionDescriptor
 */

import jdk.incubator.foreign.FunctionDescriptor;
import jdk.incubator.foreign.MemoryLayout;
import org.testng.annotations.Test;

import java.util.List;
import java.util.Optional;

import static org.testng.Assert.assertEquals;
import static org.testng.Assert.assertFalse;
import static org.testng.Assert.assertTrue;

public class TestFunctionDescriptor extends NativeTestHelper {

    static final String DUMMY_ATTR = "dummy";

    @Test
    public void testOf() {
        FunctionDescriptor fd = FunctionDescriptor.of(C_INT, C_DOUBLE, C_LONG_LONG);

        assertEquals(fd.argumentLayouts(), List.of(C_DOUBLE, C_LONG_LONG));
        Optional<MemoryLayout> returnLayoutOp = fd.returnLayout();
        assertTrue(returnLayoutOp.isPresent());
        assertEquals(returnLayoutOp.get(), C_INT);
    }

    @Test
    public void testOfVoid() {
        FunctionDescriptor fd = FunctionDescriptor.ofVoid(C_DOUBLE, C_LONG_LONG);

        assertEquals(fd.argumentLayouts(), List.of(C_DOUBLE, C_LONG_LONG));
        Optional<MemoryLayout> returnLayoutOp = fd.returnLayout();
        assertFalse(returnLayoutOp.isPresent());
    }

    @Test
    public void testAppendArgumentLayouts() {
        FunctionDescriptor fd = FunctionDescriptor.of(C_INT, C_DOUBLE, C_LONG_LONG);
<<<<<<< HEAD
        fd = fd.withAppendedArgumentLayouts(C_POINTER);
=======
        fd = fd.appendArgumentLayouts(C_POINTER);
>>>>>>> 77dbcdb8

        assertEquals(fd.argumentLayouts(), List.of(C_DOUBLE, C_LONG_LONG, C_POINTER));
        Optional<MemoryLayout> returnLayoutOp = fd.returnLayout();
        assertTrue(returnLayoutOp.isPresent());
        assertEquals(returnLayoutOp.get(), C_INT);
    }

    @Test
    public void testChangeReturnLayout() {
        FunctionDescriptor fd = FunctionDescriptor.of(C_INT, C_DOUBLE, C_LONG_LONG);
        fd = fd.withReturnLayout(C_INT);

        assertEquals(fd.argumentLayouts(), List.of(C_DOUBLE, C_LONG_LONG));
        Optional<MemoryLayout> returnLayoutOp = fd.returnLayout();
        assertTrue(returnLayoutOp.isPresent());
        assertEquals(returnLayoutOp.get(), C_INT);
    }

    @Test
    public void testDropReturnLayout() {
        FunctionDescriptor fd = FunctionDescriptor.of(C_INT, C_DOUBLE, C_LONG_LONG);
        fd = fd.withVoidReturnLayout();

        assertEquals(fd.argumentLayouts(), List.of(C_DOUBLE, C_LONG_LONG));
        Optional<MemoryLayout> returnLayoutOp = fd.returnLayout();
        assertFalse(returnLayoutOp.isPresent());
    }
}<|MERGE_RESOLUTION|>--- conflicted
+++ resolved
@@ -32,8 +32,10 @@
 import jdk.incubator.foreign.MemoryLayout;
 import org.testng.annotations.Test;
 
+import java.lang.constant.Constable;
 import java.util.List;
 import java.util.Optional;
+import java.util.stream.Collectors;
 
 import static org.testng.Assert.assertEquals;
 import static org.testng.Assert.assertFalse;
@@ -65,11 +67,7 @@
     @Test
     public void testAppendArgumentLayouts() {
         FunctionDescriptor fd = FunctionDescriptor.of(C_INT, C_DOUBLE, C_LONG_LONG);
-<<<<<<< HEAD
-        fd = fd.withAppendedArgumentLayouts(C_POINTER);
-=======
         fd = fd.appendArgumentLayouts(C_POINTER);
->>>>>>> 77dbcdb8
 
         assertEquals(fd.argumentLayouts(), List.of(C_DOUBLE, C_LONG_LONG, C_POINTER));
         Optional<MemoryLayout> returnLayoutOp = fd.returnLayout();
