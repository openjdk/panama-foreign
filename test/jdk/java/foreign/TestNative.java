--- conflicted
+++ resolved
@@ -30,17 +30,10 @@
  */
 
 import java.lang.foreign.Arena;
-<<<<<<< HEAD
-import java.lang.foreign.MemorySession;
-import java.lang.foreign.MemorySegment;
-import java.lang.foreign.MemoryLayout;
-import java.lang.foreign.MemoryLayout.PathElement;
-=======
 import java.lang.foreign.MemorySegment;
 import java.lang.foreign.MemoryLayout;
 import java.lang.foreign.MemoryLayout.PathElement;
 import java.lang.foreign.SegmentScope;
->>>>>>> 8cefa3d2
 import java.lang.foreign.SequenceLayout;
 import java.lang.foreign.ValueLayout;
 import org.testng.annotations.DataProvider;
@@ -153,11 +146,7 @@
     @Test(dataProvider="nativeAccessOps")
     public void testNativeAccess(Consumer<MemorySegment> checker, Consumer<MemorySegment> initializer, SequenceLayout seq) {
         try (Arena arena = Arena.openConfined()) {
-<<<<<<< HEAD
-            MemorySegment segment = MemorySegment.allocateNative(seq, arena.session());;
-=======
             MemorySegment segment = MemorySegment.allocateNative(seq, arena.scope());;
->>>>>>> 8cefa3d2
             initializer.accept(segment);
             checker.accept(segment);
         }
@@ -167,11 +156,7 @@
     public void testNativeCapacity(Function<ByteBuffer, Buffer> bufferFunction, int elemSize) {
         int capacity = (int)doubles.byteSize();
         try (Arena arena = Arena.openConfined()) {
-<<<<<<< HEAD
-            MemorySegment segment = MemorySegment.allocateNative(doubles, arena.session());;
-=======
             MemorySegment segment = MemorySegment.allocateNative(doubles, arena.scope());;
->>>>>>> 8cefa3d2
             ByteBuffer bb = segment.asByteBuffer();
             Buffer buf = bufferFunction.apply(bb);
             int expected = capacity / elemSize;
@@ -185,11 +170,7 @@
         MemorySegment addr = allocateMemory(12);
         try (Arena arena = Arena.openConfined()) {
             MemorySegment mallocSegment = MemorySegment.ofAddress(addr.address(), 12,
-<<<<<<< HEAD
-                    arena.session(), () -> freeMemory(addr));
-=======
                     arena.scope(), () -> freeMemory(addr));
->>>>>>> 8cefa3d2
             assertFalse(mallocSegment.isReadOnly());
         }
     }
@@ -200,11 +181,7 @@
         MemorySegment mallocSegment = null;
         try (Arena arena = Arena.openConfined()) {
             mallocSegment = MemorySegment.ofAddress(addr.address(), 12,
-<<<<<<< HEAD
-                    arena.session(), () -> freeMemory(addr));
-=======
                     arena.scope(), () -> freeMemory(addr));
->>>>>>> 8cefa3d2
             assertEquals(mallocSegment.byteSize(), 12);
             //free here
         }
@@ -222,13 +199,8 @@
     @Test(expectedExceptions = IllegalArgumentException.class)
     public void testBadResize() {
         try (Arena arena = Arena.openConfined()) {
-<<<<<<< HEAD
-            MemorySegment segment = MemorySegment.allocateNative(4, 1, arena.session());;
-            MemorySegment.ofAddress(segment.address(), -1, MemorySession.global());
-=======
             MemorySegment segment = MemorySegment.allocateNative(4, 1, arena.scope());;
             MemorySegment.ofAddress(segment.address(), -1, SegmentScope.global());
->>>>>>> 8cefa3d2
         }
     }
 
