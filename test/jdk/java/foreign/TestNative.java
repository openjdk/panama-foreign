/*
 * Copyright (c) 2019, 2020, Oracle and/or its affiliates. All rights reserved.
 *  DO NOT ALTER OR REMOVE COPYRIGHT NOTICES OR THIS FILE HEADER.
 *
 *  This code is free software; you can redistribute it and/or modify it
 *  under the terms of the GNU General Public License version 2 only, as
 *  published by the Free Software Foundation.
 *
 *  This code is distributed in the hope that it will be useful, but WITHOUT
 *  ANY WARRANTY; without even the implied warranty of MERCHANTABILITY or
 *  FITNESS FOR A PARTICULAR PURPOSE.  See the GNU General Public License
 *  version 2 for more details (a copy is included in the LICENSE file that
 *  accompanied this code).
 *
 *  You should have received a copy of the GNU General Public License version
 *  2 along with this work; if not, write to the Free Software Foundation,
 *  Inc., 51 Franklin St, Fifth Floor, Boston, MA 02110-1301 USA.
 *
 *   Please contact Oracle, 500 Oracle Parkway, Redwood Shores, CA 94065 USA
 *  or visit www.oracle.com if you need additional information or have any
 *  questions.
 *
 */

/*
 * @test
 * @run testng/othervm -Dforeign.restricted=permit TestNative
 */

import jdk.incubator.foreign.CLinker;
import jdk.incubator.foreign.MemoryAccess;
import jdk.incubator.foreign.MemoryAddress;
import jdk.incubator.foreign.MemoryLayout;
import jdk.incubator.foreign.MemoryLayout.PathElement;
import jdk.incubator.foreign.MemoryLayouts;
import jdk.incubator.foreign.MemorySegment;
import jdk.incubator.foreign.SequenceLayout;
import org.testng.annotations.DataProvider;
import org.testng.annotations.Test;

import java.lang.invoke.VarHandle;
import java.nio.Buffer;
import java.nio.ByteBuffer;
import java.nio.ByteOrder;
import java.nio.CharBuffer;
import java.nio.DoubleBuffer;
import java.nio.FloatBuffer;
import java.nio.IntBuffer;
import java.nio.LongBuffer;
import java.nio.ShortBuffer;
import java.util.function.BiConsumer;
import java.util.function.BiFunction;
import java.util.function.Consumer;
import java.util.function.Function;
import static jdk.incubator.foreign.MemorySegment.*;
import static org.testng.Assert.*;

public class TestNative {

    static SequenceLayout bytes = MemoryLayout.ofSequence(100,
            MemoryLayouts.JAVA_BYTE.withOrder(ByteOrder.nativeOrder())
    );

    static SequenceLayout chars = MemoryLayout.ofSequence(100,
            MemoryLayouts.JAVA_CHAR.withOrder(ByteOrder.nativeOrder())
    );

    static SequenceLayout shorts = MemoryLayout.ofSequence(100,
            MemoryLayouts.JAVA_SHORT.withOrder(ByteOrder.nativeOrder())
    );

    static SequenceLayout ints = MemoryLayout.ofSequence(100,
            MemoryLayouts.JAVA_INT.withOrder(ByteOrder.nativeOrder())
    );

    static SequenceLayout floats = MemoryLayout.ofSequence(100,
            MemoryLayouts.JAVA_FLOAT.withOrder(ByteOrder.nativeOrder())
    );

    static SequenceLayout longs = MemoryLayout.ofSequence(100,
            MemoryLayouts.JAVA_LONG.withOrder(ByteOrder.nativeOrder())
    );

    static SequenceLayout doubles = MemoryLayout.ofSequence(100,
            MemoryLayouts.JAVA_DOUBLE.withOrder(ByteOrder.nativeOrder())
    );

    static VarHandle byteHandle = bytes.varHandle(byte.class, PathElement.sequenceElement());
    static VarHandle charHandle = chars.varHandle(char.class, PathElement.sequenceElement());
    static VarHandle shortHandle = shorts.varHandle(short.class, PathElement.sequenceElement());
    static VarHandle intHandle = ints.varHandle(int.class, PathElement.sequenceElement());
    static VarHandle floatHandle = floats.varHandle(float.class, PathElement.sequenceElement());
    static VarHandle longHandle = doubles.varHandle(long.class, PathElement.sequenceElement());
    static VarHandle doubleHandle = longs.varHandle(double.class, PathElement.sequenceElement());

    static void initBytes(MemorySegment base, SequenceLayout seq, BiConsumer<MemorySegment, Long> handleSetter) {
        for (long i = 0; i < seq.elementCount().getAsLong() ; i++) {
            handleSetter.accept(base, i);
        }
    }

    static <Z extends Buffer> void checkBytes(MemorySegment base, SequenceLayout layout,
                                              BiFunction<MemorySegment, Long, Object> handleExtractor,
                                              Function<ByteBuffer, Z> bufferFactory,
                                              BiFunction<Z, Integer, Object> nativeBufferExtractor,
                                              BiFunction<Long, Integer, Object> nativeRawExtractor) {
        long nelems = layout.elementCount().getAsLong();
        ByteBuffer bb = base.asByteBuffer();
        Z z = bufferFactory.apply(bb);
        for (long i = 0 ; i < nelems ; i++) {
            Object handleValue = handleExtractor.apply(base, i);
            Object bufferValue = nativeBufferExtractor.apply(z, (int)i);
            Object rawValue = nativeRawExtractor.apply(base.address().toRawLongValue(), (int)i);
            if (handleValue instanceof Number) {
                assertEquals(((Number)handleValue).longValue(), i);
                assertEquals(((Number)bufferValue).longValue(), i);
                assertEquals(((Number)rawValue).longValue(), i);
            } else {
                assertEquals((long)(char)handleValue, i);
                assertEquals((long)(char)bufferValue, i);
                assertEquals((long)(char)rawValue, i);
            }
        }
    }

    public static native byte getByteBuffer(ByteBuffer buf, int index);
    public static native char getCharBuffer(CharBuffer buf, int index);
    public static native short getShortBuffer(ShortBuffer buf, int index);
    public static native int getIntBuffer(IntBuffer buf, int index);
    public static native float getFloatBuffer(FloatBuffer buf, int index);
    public static native long getLongBuffer(LongBuffer buf, int index);
    public static native double getDoubleBuffer(DoubleBuffer buf, int index);

    public static native byte getByteRaw(long addr, int index);
    public static native char getCharRaw(long addr, int index);
    public static native short getShortRaw(long addr, int index);
    public static native int getIntRaw(long addr, int index);
    public static native float getFloatRaw(long addr, int index);
    public static native long getLongRaw(long addr, int index);
    public static native double getDoubleRaw(long addr, int index);

    public static native long getCapacity(Buffer buffer);

    public static MemoryAddress allocate(int size) {
        return CLinker.allocateMemoryRestricted(size);
    }

    public static void free(MemoryAddress addr) {
        CLinker.freeMemoryRestricted(addr);
    }

    @Test(dataProvider="nativeAccessOps")
    public void testNativeAccess(Consumer<MemorySegment> checker, Consumer<MemorySegment> initializer, SequenceLayout seq) {
        try (MemorySegment segment = MemorySegment.allocateNative(seq)) {
            initializer.accept(segment);
            checker.accept(segment);
        }
    }

    @Test(dataProvider="buffers")
    public void testNativeCapacity(Function<ByteBuffer, Buffer> bufferFunction, int elemSize) {
        int capacity = (int)doubles.byteSize();
        try (MemorySegment segment = MemorySegment.allocateNative(doubles)) {
            ByteBuffer bb = segment.asByteBuffer();
            Buffer buf = bufferFunction.apply(bb);
            int expected = capacity / elemSize;
            assertEquals(buf.capacity(), expected);
            assertEquals(getCapacity(buf), expected);
        }
    }

    @Test
    public void testDefaultAccessModes() {
<<<<<<< HEAD
        MemoryAddress addr = allocate(12);
        MemorySegment mallocSegment = addr.asSegmentRestricted(12, () -> free(addr), null);
=======
        MemoryAddress addr = MemoryAddress.ofLong(allocate(12));
        MemorySegment mallocSegment = addr.asSegmentRestricted(12, () -> free(addr.toRawLongValue()), null);
>>>>>>> b6d387e1
        try (MemorySegment segment = mallocSegment) {
            assertTrue(segment.hasAccessModes(ALL_ACCESS));
            assertEquals(segment.accessModes(), ALL_ACCESS);
        }
    }

    @Test
    public void testDefaultAccessModesEverthing() {
        MemorySegment everything = MemorySegment.ofNativeRestricted();
        assertTrue(everything.hasAccessModes(READ | WRITE));
        assertEquals(everything.accessModes(), READ | WRITE);
    }

    @Test
    public void testMallocSegment() {
<<<<<<< HEAD
        MemoryAddress addr = allocate(12);
        MemorySegment mallocSegment = addr.asSegmentRestricted(12, () -> free(addr), null);
=======
        MemoryAddress addr = MemoryAddress.ofLong(allocate(12));
        MemorySegment mallocSegment = addr.asSegmentRestricted(12, () -> free(addr.toRawLongValue()), null);
>>>>>>> b6d387e1
        assertEquals(mallocSegment.byteSize(), 12);
        mallocSegment.close(); //free here
        assertTrue(!mallocSegment.isAlive());
    }

    @Test
    public void testEverythingSegment() {
        MemoryAddress addr = allocate(4);
        MemorySegment everything = MemorySegment.ofNativeRestricted();
        MemoryAccess.setIntAtOffset(everything, addr.toRawLongValue(), 42);
        assertEquals(MemoryAccess.getIntAtOffset(everything, addr.toRawLongValue()), 42);
        free(addr);
    }

    @Test(expectedExceptions = IllegalArgumentException.class)
    public void testBadResize() {
        try (MemorySegment segment = MemorySegment.allocateNative(4)) {
            segment.address().asSegmentRestricted(0);
        }
    }

    static {
        System.loadLibrary("NativeAccess");
    }

    @DataProvider(name = "nativeAccessOps")
    public Object[][] nativeAccessOps() {
        Consumer<MemorySegment> byteInitializer =
                (base) -> initBytes(base, bytes, (addr, pos) -> byteHandle.set(addr, pos, (byte)(long)pos));
        Consumer<MemorySegment> charInitializer =
                (base) -> initBytes(base, chars, (addr, pos) -> charHandle.set(addr, pos, (char)(long)pos));
        Consumer<MemorySegment> shortInitializer =
                (base) -> initBytes(base, shorts, (addr, pos) -> shortHandle.set(addr, pos, (short)(long)pos));
        Consumer<MemorySegment> intInitializer =
                (base) -> initBytes(base, ints, (addr, pos) -> intHandle.set(addr, pos, (int)(long)pos));
        Consumer<MemorySegment> floatInitializer =
                (base) -> initBytes(base, floats, (addr, pos) -> floatHandle.set(addr, pos, (float)(long)pos));
        Consumer<MemorySegment> longInitializer =
                (base) -> initBytes(base, longs, (addr, pos) -> longHandle.set(addr, pos, (long)pos));
        Consumer<MemorySegment> doubleInitializer =
                (base) -> initBytes(base, doubles, (addr, pos) -> doubleHandle.set(addr, pos, (double)(long)pos));

        Consumer<MemorySegment> byteChecker =
                (base) -> checkBytes(base, bytes, byteHandle::get, bb -> bb, TestNative::getByteBuffer, TestNative::getByteRaw);
        Consumer<MemorySegment> charChecker =
                (base) -> checkBytes(base, chars, charHandle::get, ByteBuffer::asCharBuffer, TestNative::getCharBuffer, TestNative::getCharRaw);
        Consumer<MemorySegment> shortChecker =
                (base) -> checkBytes(base, shorts, shortHandle::get, ByteBuffer::asShortBuffer, TestNative::getShortBuffer, TestNative::getShortRaw);
        Consumer<MemorySegment> intChecker =
                (base) -> checkBytes(base, ints, intHandle::get, ByteBuffer::asIntBuffer, TestNative::getIntBuffer, TestNative::getIntRaw);
        Consumer<MemorySegment> floatChecker =
                (base) -> checkBytes(base, floats, floatHandle::get, ByteBuffer::asFloatBuffer, TestNative::getFloatBuffer, TestNative::getFloatRaw);
        Consumer<MemorySegment> longChecker =
                (base) -> checkBytes(base, longs, longHandle::get, ByteBuffer::asLongBuffer, TestNative::getLongBuffer, TestNative::getLongRaw);
        Consumer<MemorySegment> doubleChecker =
                (base) -> checkBytes(base, doubles, doubleHandle::get, ByteBuffer::asDoubleBuffer, TestNative::getDoubleBuffer, TestNative::getDoubleRaw);

        return new Object[][]{
                {byteChecker, byteInitializer, bytes},
                {charChecker, charInitializer, chars},
                {shortChecker, shortInitializer, shorts},
                {intChecker, intInitializer, ints},
                {floatChecker, floatInitializer, floats},
                {longChecker, longInitializer, longs},
                {doubleChecker, doubleInitializer, doubles}
        };
    }

    @DataProvider(name = "buffers")
    public Object[][] buffers() {
        return new Object[][] {
                { (Function<ByteBuffer, Buffer>)bb -> bb, 1 },
                { (Function<ByteBuffer, Buffer>)ByteBuffer::asCharBuffer, 2 },
                { (Function<ByteBuffer, Buffer>)ByteBuffer::asShortBuffer, 2 },
                { (Function<ByteBuffer, Buffer>)ByteBuffer::asIntBuffer, 4 },
                { (Function<ByteBuffer, Buffer>)ByteBuffer::asFloatBuffer, 4 },
                { (Function<ByteBuffer, Buffer>)ByteBuffer::asLongBuffer, 8 },
                { (Function<ByteBuffer, Buffer>)ByteBuffer::asDoubleBuffer, 8 },
        };
    }
}<|MERGE_RESOLUTION|>--- conflicted
+++ resolved
@@ -1,5 +1,5 @@
 /*
- * Copyright (c) 2019, 2020, Oracle and/or its affiliates. All rights reserved.
+ * Copyright (c) 2019, Oracle and/or its affiliates. All rights reserved.
  *  DO NOT ALTER OR REMOVE COPYRIGHT NOTICES OR THIS FILE HEADER.
  *
  *  This code is free software; you can redistribute it and/or modify it
@@ -24,17 +24,12 @@
 
 /*
  * @test
+ * @modules jdk.incubator.foreign/jdk.internal.foreign
  * @run testng/othervm -Dforeign.restricted=permit TestNative
  */
 
-import jdk.incubator.foreign.CLinker;
-import jdk.incubator.foreign.MemoryAccess;
-import jdk.incubator.foreign.MemoryAddress;
-import jdk.incubator.foreign.MemoryLayout;
+import jdk.incubator.foreign.*;
 import jdk.incubator.foreign.MemoryLayout.PathElement;
-import jdk.incubator.foreign.MemoryLayouts;
-import jdk.incubator.foreign.MemorySegment;
-import jdk.incubator.foreign.SequenceLayout;
 import org.testng.annotations.DataProvider;
 import org.testng.annotations.Test;
 
@@ -171,13 +166,8 @@
 
     @Test
     public void testDefaultAccessModes() {
-<<<<<<< HEAD
         MemoryAddress addr = allocate(12);
         MemorySegment mallocSegment = addr.asSegmentRestricted(12, () -> free(addr), null);
-=======
-        MemoryAddress addr = MemoryAddress.ofLong(allocate(12));
-        MemorySegment mallocSegment = addr.asSegmentRestricted(12, () -> free(addr.toRawLongValue()), null);
->>>>>>> b6d387e1
         try (MemorySegment segment = mallocSegment) {
             assertTrue(segment.hasAccessModes(ALL_ACCESS));
             assertEquals(segment.accessModes(), ALL_ACCESS);
@@ -193,13 +183,8 @@
 
     @Test
     public void testMallocSegment() {
-<<<<<<< HEAD
         MemoryAddress addr = allocate(12);
         MemorySegment mallocSegment = addr.asSegmentRestricted(12, () -> free(addr), null);
-=======
-        MemoryAddress addr = MemoryAddress.ofLong(allocate(12));
-        MemorySegment mallocSegment = addr.asSegmentRestricted(12, () -> free(addr.toRawLongValue()), null);
->>>>>>> b6d387e1
         assertEquals(mallocSegment.byteSize(), 12);
         mallocSegment.close(); //free here
         assertTrue(!mallocSegment.isAlive());
