/*
 * Copyright (c) 2019, 2020, Oracle and/or its affiliates. All rights reserved.
 *  DO NOT ALTER OR REMOVE COPYRIGHT NOTICES OR THIS FILE HEADER.
 *
 *  This code is free software; you can redistribute it and/or modify it
 *  under the terms of the GNU General Public License version 2 only, as
 *  published by the Free Software Foundation.
 *
 *  This code is distributed in the hope that it will be useful, but WITHOUT
 *  ANY WARRANTY; without even the implied warranty of MERCHANTABILITY or
 *  FITNESS FOR A PARTICULAR PURPOSE.  See the GNU General Public License
 *  version 2 for more details (a copy is included in the LICENSE file that
 *  accompanied this code).
 *
 *  You should have received a copy of the GNU General Public License version
 *  2 along with this work; if not, write to the Free Software Foundation,
 *  Inc., 51 Franklin St, Fifth Floor, Boston, MA 02110-1301 USA.
 *
 *   Please contact Oracle, 500 Oracle Parkway, Redwood Shores, CA 94065 USA
 *  or visit www.oracle.com if you need additional information or have any
 *  questions.
 *
 */

/*
 * @test
 * @run testng/othervm -Dforeign.restricted=permit TestNative
 */

import jdk.incubator.foreign.CLinker;
import jdk.incubator.foreign.MemoryAccess;
import jdk.incubator.foreign.MemoryAddress;
import jdk.incubator.foreign.MemoryLayout;
import jdk.incubator.foreign.MemoryLayout.PathElement;
import jdk.incubator.foreign.MemoryLayouts;
import jdk.incubator.foreign.MemorySegment;
import jdk.incubator.foreign.SequenceLayout;
import org.testng.annotations.DataProvider;
import org.testng.annotations.Test;

import java.lang.invoke.VarHandle;
import java.nio.Buffer;
import java.nio.ByteBuffer;
import java.nio.ByteOrder;
import java.nio.CharBuffer;
import java.nio.DoubleBuffer;
import java.nio.FloatBuffer;
import java.nio.IntBuffer;
import java.nio.LongBuffer;
import java.nio.ShortBuffer;
import java.util.function.BiConsumer;
import java.util.function.BiFunction;
import java.util.function.Consumer;
import java.util.function.Function;
import static jdk.incubator.foreign.MemorySegment.*;
import static org.testng.Assert.*;

public class TestNative {

    static SequenceLayout bytes = MemoryLayout.ofSequence(100,
            MemoryLayouts.JAVA_BYTE.withOrder(ByteOrder.nativeOrder())
    );

    static SequenceLayout chars = MemoryLayout.ofSequence(100,
            MemoryLayouts.JAVA_CHAR.withOrder(ByteOrder.nativeOrder())
    );

    static SequenceLayout shorts = MemoryLayout.ofSequence(100,
            MemoryLayouts.JAVA_SHORT.withOrder(ByteOrder.nativeOrder())
    );

    static SequenceLayout ints = MemoryLayout.ofSequence(100,
            MemoryLayouts.JAVA_INT.withOrder(ByteOrder.nativeOrder())
    );

    static SequenceLayout floats = MemoryLayout.ofSequence(100,
            MemoryLayouts.JAVA_FLOAT.withOrder(ByteOrder.nativeOrder())
    );

    static SequenceLayout longs = MemoryLayout.ofSequence(100,
            MemoryLayouts.JAVA_LONG.withOrder(ByteOrder.nativeOrder())
    );

    static SequenceLayout doubles = MemoryLayout.ofSequence(100,
            MemoryLayouts.JAVA_DOUBLE.withOrder(ByteOrder.nativeOrder())
    );

    static VarHandle byteHandle = bytes.varHandle(byte.class, PathElement.sequenceElement());
    static VarHandle charHandle = chars.varHandle(char.class, PathElement.sequenceElement());
    static VarHandle shortHandle = shorts.varHandle(short.class, PathElement.sequenceElement());
    static VarHandle intHandle = ints.varHandle(int.class, PathElement.sequenceElement());
    static VarHandle floatHandle = floats.varHandle(float.class, PathElement.sequenceElement());
    static VarHandle longHandle = doubles.varHandle(long.class, PathElement.sequenceElement());
    static VarHandle doubleHandle = longs.varHandle(double.class, PathElement.sequenceElement());

    static void initBytes(MemorySegment base, SequenceLayout seq, BiConsumer<MemorySegment, Long> handleSetter) {
        for (long i = 0; i < seq.elementCount().getAsLong() ; i++) {
            handleSetter.accept(base, i);
        }
    }

    static <Z extends Buffer> void checkBytes(MemorySegment base, SequenceLayout layout,
                                              BiFunction<MemorySegment, Long, Object> handleExtractor,
                                              Function<ByteBuffer, Z> bufferFactory,
                                              BiFunction<Z, Integer, Object> nativeBufferExtractor,
                                              BiFunction<Long, Integer, Object> nativeRawExtractor) {
        long nelems = layout.elementCount().getAsLong();
        ByteBuffer bb = base.asByteBuffer();
        Z z = bufferFactory.apply(bb);
        for (long i = 0 ; i < nelems ; i++) {
            Object handleValue = handleExtractor.apply(base, i);
            Object bufferValue = nativeBufferExtractor.apply(z, (int)i);
            Object rawValue = nativeRawExtractor.apply(base.address().toRawLongValue(), (int)i);
            if (handleValue instanceof Number) {
                assertEquals(((Number)handleValue).longValue(), i);
                assertEquals(((Number)bufferValue).longValue(), i);
                assertEquals(((Number)rawValue).longValue(), i);
            } else {
                assertEquals((long)(char)handleValue, i);
                assertEquals((long)(char)bufferValue, i);
                assertEquals((long)(char)rawValue, i);
            }
        }
    }

    public static native byte getByteBuffer(ByteBuffer buf, int index);
    public static native char getCharBuffer(CharBuffer buf, int index);
    public static native short getShortBuffer(ShortBuffer buf, int index);
    public static native int getIntBuffer(IntBuffer buf, int index);
    public static native float getFloatBuffer(FloatBuffer buf, int index);
    public static native long getLongBuffer(LongBuffer buf, int index);
    public static native double getDoubleBuffer(DoubleBuffer buf, int index);

    public static native byte getByteRaw(long addr, int index);
    public static native char getCharRaw(long addr, int index);
    public static native short getShortRaw(long addr, int index);
    public static native int getIntRaw(long addr, int index);
    public static native float getFloatRaw(long addr, int index);
    public static native long getLongRaw(long addr, int index);
    public static native double getDoubleRaw(long addr, int index);

    public static native long getCapacity(Buffer buffer);

    public static MemoryAddress allocate(int size) {
        return CLinker.allocateMemoryRestricted(size);
    }

    public static void free(MemoryAddress addr) {
        CLinker.freeMemoryRestricted(addr);
    }

    @Test(dataProvider="nativeAccessOps")
    public void testNativeAccess(Consumer<MemorySegment> checker, Consumer<MemorySegment> initializer, SequenceLayout seq) {
        try (MemorySegment segment = MemorySegment.allocateNative(seq)) {
            initializer.accept(segment);
            checker.accept(segment);
        }
    }

    @Test(dataProvider="buffers")
    public void testNativeCapacity(Function<ByteBuffer, Buffer> bufferFunction, int elemSize) {
        int capacity = (int)doubles.byteSize();
        try (MemorySegment segment = MemorySegment.allocateNative(doubles)) {
            ByteBuffer bb = segment.asByteBuffer();
            Buffer buf = bufferFunction.apply(bb);
            int expected = capacity / elemSize;
            assertEquals(buf.capacity(), expected);
            assertEquals(getCapacity(buf), expected);
        }
    }

    @Test
    public void testDefaultAccessModes() {
<<<<<<< HEAD
        MemoryAddress addr = MemoryAddress.ofLong(allocate(12));
        MemorySegment mallocSegment = addr.asSegmentRestricted(12)
                .withCleanupAction(() -> free(addr.toRawLongValue()));
=======
        MemoryAddress addr = allocate(12);
        MemorySegment mallocSegment = MemorySegment.ofNativeRestricted(addr, 12, null,
                () -> free(addr), null);
>>>>>>> dbc7901e
        try (MemorySegment segment = mallocSegment) {
            assertTrue(segment.hasAccessModes(ALL_ACCESS));
            assertEquals(segment.accessModes(), ALL_ACCESS);
        }
    }

    @Test
    public void testDefaultAccessModesEverthing() {
        MemorySegment everything = MemorySegment.ofNativeRestricted();
        assertTrue(everything.hasAccessModes(READ | WRITE));
        assertEquals(everything.accessModes(), READ | WRITE);
    }

    @Test
    public void testMallocSegment() {
<<<<<<< HEAD
        MemoryAddress addr = MemoryAddress.ofLong(allocate(12));
        MemorySegment mallocSegment = addr.asSegmentRestricted(12)
                .withCleanupAction(() -> free(addr.toRawLongValue()));
=======
        MemoryAddress addr = allocate(12);
        MemorySegment mallocSegment = MemorySegment.ofNativeRestricted(addr, 12, null,
                () -> free(addr), null);
>>>>>>> dbc7901e
        assertEquals(mallocSegment.byteSize(), 12);
        mallocSegment.close(); //free here
        assertTrue(!mallocSegment.isAlive());
    }

    @Test
    public void testEverythingSegment() {
        MemoryAddress addr = allocate(4);
        MemorySegment everything = MemorySegment.ofNativeRestricted();
        MemoryAccess.setIntAtOffset(everything, addr.toRawLongValue(), 42);
        assertEquals(MemoryAccess.getIntAtOffset(everything, addr.toRawLongValue()), 42);
        free(addr);
    }

    @Test(expectedExceptions = IllegalArgumentException.class)
    public void testBadResize() {
        try (MemorySegment segment = MemorySegment.allocateNative(4)) {
            segment.address().asSegmentRestricted(0);
        }
    }

    static {
        System.loadLibrary("NativeAccess");
    }

    @DataProvider(name = "nativeAccessOps")
    public Object[][] nativeAccessOps() {
        Consumer<MemorySegment> byteInitializer =
                (base) -> initBytes(base, bytes, (addr, pos) -> byteHandle.set(addr, pos, (byte)(long)pos));
        Consumer<MemorySegment> charInitializer =
                (base) -> initBytes(base, chars, (addr, pos) -> charHandle.set(addr, pos, (char)(long)pos));
        Consumer<MemorySegment> shortInitializer =
                (base) -> initBytes(base, shorts, (addr, pos) -> shortHandle.set(addr, pos, (short)(long)pos));
        Consumer<MemorySegment> intInitializer =
                (base) -> initBytes(base, ints, (addr, pos) -> intHandle.set(addr, pos, (int)(long)pos));
        Consumer<MemorySegment> floatInitializer =
                (base) -> initBytes(base, floats, (addr, pos) -> floatHandle.set(addr, pos, (float)(long)pos));
        Consumer<MemorySegment> longInitializer =
                (base) -> initBytes(base, longs, (addr, pos) -> longHandle.set(addr, pos, (long)pos));
        Consumer<MemorySegment> doubleInitializer =
                (base) -> initBytes(base, doubles, (addr, pos) -> doubleHandle.set(addr, pos, (double)(long)pos));

        Consumer<MemorySegment> byteChecker =
                (base) -> checkBytes(base, bytes, byteHandle::get, bb -> bb, TestNative::getByteBuffer, TestNative::getByteRaw);
        Consumer<MemorySegment> charChecker =
                (base) -> checkBytes(base, chars, charHandle::get, ByteBuffer::asCharBuffer, TestNative::getCharBuffer, TestNative::getCharRaw);
        Consumer<MemorySegment> shortChecker =
                (base) -> checkBytes(base, shorts, shortHandle::get, ByteBuffer::asShortBuffer, TestNative::getShortBuffer, TestNative::getShortRaw);
        Consumer<MemorySegment> intChecker =
                (base) -> checkBytes(base, ints, intHandle::get, ByteBuffer::asIntBuffer, TestNative::getIntBuffer, TestNative::getIntRaw);
        Consumer<MemorySegment> floatChecker =
                (base) -> checkBytes(base, floats, floatHandle::get, ByteBuffer::asFloatBuffer, TestNative::getFloatBuffer, TestNative::getFloatRaw);
        Consumer<MemorySegment> longChecker =
                (base) -> checkBytes(base, longs, longHandle::get, ByteBuffer::asLongBuffer, TestNative::getLongBuffer, TestNative::getLongRaw);
        Consumer<MemorySegment> doubleChecker =
                (base) -> checkBytes(base, doubles, doubleHandle::get, ByteBuffer::asDoubleBuffer, TestNative::getDoubleBuffer, TestNative::getDoubleRaw);

        return new Object[][]{
                {byteChecker, byteInitializer, bytes},
                {charChecker, charInitializer, chars},
                {shortChecker, shortInitializer, shorts},
                {intChecker, intInitializer, ints},
                {floatChecker, floatInitializer, floats},
                {longChecker, longInitializer, longs},
                {doubleChecker, doubleInitializer, doubles}
        };
    }

    @DataProvider(name = "buffers")
    public Object[][] buffers() {
        return new Object[][] {
                { (Function<ByteBuffer, Buffer>)bb -> bb, 1 },
                { (Function<ByteBuffer, Buffer>)ByteBuffer::asCharBuffer, 2 },
                { (Function<ByteBuffer, Buffer>)ByteBuffer::asShortBuffer, 2 },
                { (Function<ByteBuffer, Buffer>)ByteBuffer::asIntBuffer, 4 },
                { (Function<ByteBuffer, Buffer>)ByteBuffer::asFloatBuffer, 4 },
                { (Function<ByteBuffer, Buffer>)ByteBuffer::asLongBuffer, 8 },
                { (Function<ByteBuffer, Buffer>)ByteBuffer::asDoubleBuffer, 8 },
        };
    }
}<|MERGE_RESOLUTION|>--- conflicted
+++ resolved
@@ -171,15 +171,9 @@
 
     @Test
     public void testDefaultAccessModes() {
-<<<<<<< HEAD
-        MemoryAddress addr = MemoryAddress.ofLong(allocate(12));
+        MemoryAddress addr = allocate(12);
         MemorySegment mallocSegment = addr.asSegmentRestricted(12)
-                .withCleanupAction(() -> free(addr.toRawLongValue()));
-=======
-        MemoryAddress addr = allocate(12);
-        MemorySegment mallocSegment = MemorySegment.ofNativeRestricted(addr, 12, null,
-                () -> free(addr), null);
->>>>>>> dbc7901e
+                .withCleanupAction(() -> free(addr));
         try (MemorySegment segment = mallocSegment) {
             assertTrue(segment.hasAccessModes(ALL_ACCESS));
             assertEquals(segment.accessModes(), ALL_ACCESS);
@@ -195,15 +189,9 @@
 
     @Test
     public void testMallocSegment() {
-<<<<<<< HEAD
-        MemoryAddress addr = MemoryAddress.ofLong(allocate(12));
+        MemoryAddress addr = allocate(12);
         MemorySegment mallocSegment = addr.asSegmentRestricted(12)
-                .withCleanupAction(() -> free(addr.toRawLongValue()));
-=======
-        MemoryAddress addr = allocate(12);
-        MemorySegment mallocSegment = MemorySegment.ofNativeRestricted(addr, 12, null,
-                () -> free(addr), null);
->>>>>>> dbc7901e
+                .withCleanupAction(() -> free(addr));
         assertEquals(mallocSegment.byteSize(), 12);
         mallocSegment.close(); //free here
         assertTrue(!mallocSegment.isAlive());
