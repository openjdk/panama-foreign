--- conflicted
+++ resolved
@@ -245,11 +245,7 @@
 
     @Test
     public void testPaddingIllegalBitSize() {
-<<<<<<< HEAD
-        for (long bitSize : List.of(-1L, 1L, 7L)) {
-=======
         for (long bitSize : List.of(-8L, -1L, 0L, 1L, 7L)) {
->>>>>>> 4bac46db
             try {
                 MemoryLayout.paddingLayout(bitSize);
                 fail("bitSize cannot be " + bitSize);
@@ -260,14 +256,6 @@
     }
 
     @Test
-<<<<<<< HEAD
-    public void testPaddingZeroBitSize() {
-        MemoryLayout.paddingLayout(0);
-    }
-
-    @Test
-=======
->>>>>>> 4bac46db
     public void testStructToString() {
         StructLayout padding = MemoryLayout.structLayout(JAVA_INT).withName("struct");
         assertEquals(padding.toString(), "[i32](struct)");
