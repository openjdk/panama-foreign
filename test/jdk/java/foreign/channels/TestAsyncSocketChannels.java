/*
 * Copyright (c) 2021, 2022, Oracle and/or its affiliates. All rights reserved.
 * DO NOT ALTER OR REMOVE COPYRIGHT NOTICES OR THIS FILE HEADER.
 *
 * This code is free software; you can redistribute it and/or modify it
 * under the terms of the GNU General Public License version 2 only, as
 * published by the Free Software Foundation.
 *
 * This code is distributed in the hope that it will be useful, but WITHOUT
 * ANY WARRANTY; without even the implied warranty of MERCHANTABILITY or
 * FITNESS FOR A PARTICULAR PURPOSE.  See the GNU General Public License
 * version 2 for more details (a copy is included in the LICENSE file that
 * accompanied this code).
 *
 * You should have received a copy of the GNU General Public License version
 * 2 along with this work; if not, write to the Free Software Foundation,
 * Inc., 51 Franklin St, Fifth Floor, Boston, MA 02110-1301 USA.
 *
 * Please contact Oracle, 500 Oracle Parkway, Redwood Shores, CA 94065 USA
 * or visit www.oracle.com if you need additional information or have any
 * questions.
 */

/*
 * @test
 * @enablePreview
 * @library /test/lib
 * @modules java.base/sun.nio.ch
 * @key randomness
 * @run testng/othervm TestAsyncSocketChannels
 * @run testng/othervm -Dsun.nio.ch.disableSynchronousRead=true TestAsyncSocketChannels
 * @run testng/othervm -Dsun.nio.ch.disableSynchronousRead=false TestAsyncSocketChannels
 */

import java.io.IOException;
import java.lang.foreign.Arena;
import java.lang.foreign.MemorySegment;
import java.net.InetAddress;
import java.net.InetSocketAddress;
import java.net.StandardSocketOptions;
import java.nio.ByteBuffer;
import java.nio.channels.AsynchronousServerSocketChannel;
import java.nio.channels.AsynchronousSocketChannel;
import java.nio.channels.CompletionHandler;
import java.util.List;
import java.util.concurrent.CountDownLatch;
import java.util.concurrent.ExecutionException;
import java.util.concurrent.Future;
import java.util.concurrent.atomic.AtomicBoolean;
import java.util.concurrent.atomic.AtomicInteger;
import java.util.concurrent.atomic.AtomicLong;
import java.util.function.Supplier;

import org.testng.annotations.*;
import static java.lang.System.out;
import static java.util.concurrent.TimeUnit.SECONDS;
import static java.lang.foreign.ValueLayout.JAVA_BYTE;
import static org.testng.Assert.*;

/**
 * Tests consisting of buffer views with asynchronous NIO network channels.
 */
public class TestAsyncSocketChannels extends AbstractChannelsTest {

    static final Class<IOException> IOE = IOException.class;
    static final Class<ExecutionException> EE = ExecutionException.class;
    static final Class<IllegalStateException> ISE = IllegalStateException.class;

    /** Tests that confined sessions are not supported. */
    @Test(dataProvider = "confinedArenas")
    public void testWithConfined(Supplier<Arena> arenaSupplier)
        throws Throwable
    {
        try (var channel = AsynchronousSocketChannel.open();
             var server = AsynchronousServerSocketChannel.open();
             var connectedChannel = connectChannels(server, channel);
             var drop = arenaSupplier.get()) {
<<<<<<< HEAD
            var segment = MemorySegment.allocateNative(10, 1, drop.session());
=======
            var segment = MemorySegment.allocateNative(10, 1, drop.scope());
>>>>>>> 8cefa3d2
            var bb = segment.asByteBuffer();
            var bba = new ByteBuffer[] { bb };
            List<ThrowingConsumer<TestHandler,?>> ioOps = List.of(
                    handler -> handler.propagateHandlerFromFuture(channel.write(bb)),
                    handler -> handler.propagateHandlerFromFuture(channel.read(bb)),
                    handler -> channel.write(bb, null, handler),
                    handler -> channel.read( bb, null, handler),
                    handler -> channel.write(bb , 0L, SECONDS, null, handler),
                    handler -> channel.read( bb,  0L, SECONDS, null, handler),
                    handler -> channel.write(bba, 0, bba.length, 0L, SECONDS, null, handler),
                    handler -> channel.read( bba, 0, bba.length, 0L, SECONDS, null, handler)
            );
            for (var ioOp : ioOps) {
                out.println("testAsyncWithConfined - op");
                var handler = new TestHandler();
                ioOp.accept(handler);
                handler.await()
                        .assertFailedWith(ISE)
                        .assertExceptionMessage("Confined session not supported");
            }
        }
    }

    /** Tests that I/O with a closed session throws a suitable exception. */
    @Test(dataProvider = "sharedArenasAndTimeouts")
    public void testIOWithClosedSharedSession(Supplier<Arena> arenaSupplier, int timeout)
        throws Exception
    {
        try (var channel = AsynchronousSocketChannel.open();
             var server = AsynchronousServerSocketChannel.open();
             var connectedChannel = connectChannels(server, channel)) {
            Arena drop = arenaSupplier.get();
<<<<<<< HEAD
            ByteBuffer bb = segmentBufferOfSize(drop.session(), 64);
            ByteBuffer[] buffers = segmentBuffersOfSize(8, drop.session(), 32);
=======
            ByteBuffer bb = segmentBufferOfSize(drop.scope(), 64);
            ByteBuffer[] buffers = segmentBuffersOfSize(8, drop.scope(), 32);
>>>>>>> 8cefa3d2
            drop.close();
            {
                assertCauses(expectThrows(EE, () -> connectedChannel.read(bb).get()), IOE, ISE);
            }
            {
                var handler = new TestHandler<Integer>();
                connectedChannel.read(bb, null, handler);
                handler.await().assertFailedWith(ISE).assertExceptionMessage("Already closed");
            }
            {
                var handler = new TestHandler<Integer>();
                connectedChannel.read(bb, timeout, SECONDS, null, handler);
                handler.await().assertFailedWith(ISE).assertExceptionMessage("Already closed");
            }
            {
                var handler = new TestHandler<Long>();
                connectedChannel.read(buffers, 0, buffers.length, timeout, SECONDS, null, handler);
                handler.await().assertFailedWith(ISE).assertExceptionMessage("Already closed");
            }
            {
                assertCauses(expectThrows(EE, () -> connectedChannel.write(bb).get()), IOE, ISE);
            }
            {
                var handler = new TestHandler<Integer>();
                connectedChannel.write(bb, null, handler);
                handler.await().assertFailedWith(ISE).assertExceptionMessage("Already closed");
            }
            {
                var handler = new TestHandler<Integer>();
                connectedChannel.write(bb, timeout, SECONDS, null, handler);
                handler.await().assertFailedWith(ISE).assertExceptionMessage("Already closed");
            }
            {
                var handler = new TestHandler<Long>();
                connectedChannel.write(buffers, 0, buffers.length, timeout, SECONDS, null, handler);
                handler.await().assertFailedWith(ISE).assertExceptionMessage("Already closed");
            }
        }
    }

    /** Tests basic I/O operations work with views over implicit and shared sessions. */
    @Test(dataProvider = "sharedArenas")
    public void testBasicIOWithSupportedSession(Supplier<Arena> arenaSupplier)
        throws Exception
    {
        Arena drop;
        try (var asc1 = AsynchronousSocketChannel.open();
             var assc = AsynchronousServerSocketChannel.open();
             var asc2 = connectChannels(assc, asc1);
             var scp = drop = arenaSupplier.get()) {
<<<<<<< HEAD
            MemorySegment segment1 = MemorySegment.allocateNative(10, 1, drop.session());
            MemorySegment segment2 = MemorySegment.allocateNative(10, 1, drop.session());
=======
            MemorySegment segment1 = MemorySegment.allocateNative(10, 1, drop.scope());
            MemorySegment segment2 = MemorySegment.allocateNative(10, 1, drop.scope());
>>>>>>> 8cefa3d2
            for (int i = 0; i < 10; i++) {
                segment1.set(JAVA_BYTE, i, (byte) i);
            }
            {   // Future variants
                ByteBuffer bb1 = segment1.asByteBuffer();
                ByteBuffer bb2 = segment2.asByteBuffer();
                assertEquals((int)asc1.write(bb1).get(), 10);
                assertEquals((int)asc2.read(bb2).get(), 10);
                assertEquals(bb2.flip(), ByteBuffer.wrap(new byte[]{0, 1, 2, 3, 4, 5, 6, 7, 8, 9}));
            }
            {   // CompletionHandler variants
                ByteBuffer bb1 = segment1.asByteBuffer();
                ByteBuffer bb2 = segment2.asByteBuffer();
                var writeHandler = new TestHandler();
                asc1.write(new ByteBuffer[]{bb1}, 0, 1, 30L, SECONDS, null, writeHandler);
                writeHandler.await().assertCompleteWith(10L);
                var readHandler = new TestHandler();
                asc2.read(new ByteBuffer[]{bb2}, 0, 1, 30L, SECONDS, null, readHandler);
                readHandler.await().assertCompleteWith(10L);
                assertEquals(bb2.flip(), ByteBuffer.wrap(new byte[]{0, 1, 2, 3, 4, 5, 6, 7, 8, 9}));
            }
            {   // Gathering/Scattering variants
<<<<<<< HEAD
                var writeBuffers = mixedBuffersOfSize(16, drop.session(), 32);
                var readBuffers = mixedBuffersOfSize(16, drop.session(), 32);
=======
                var writeBuffers = mixedBuffersOfSize(16, drop.scope(), 32);
                var readBuffers = mixedBuffersOfSize(16, drop.scope(), 32);
>>>>>>> 8cefa3d2
                long expectedCount = remaining(writeBuffers);
                var writeHandler = new TestHandler();
                asc1.write(writeBuffers, 0, 16, 30L, SECONDS, null, writeHandler);
                writeHandler.await().assertCompleteWith(expectedCount);
                var readHandler = new TestHandler();
                asc2.read(readBuffers, 0, 16, 30L, SECONDS, null, readHandler);
                readHandler.await().assertCompleteWith(expectedCount);
                assertEquals(flip(readBuffers), clear(writeBuffers));
            }
        }
    }

    /** Tests that a session is not closeable when there is an outstanding read operation. */
    @Test(dataProvider = "sharedArenasAndTimeouts")
    public void testCloseWithOutstandingRead(Supplier<Arena> arenaSupplier, int timeout)
        throws Throwable
    {
        try (var asc1 = AsynchronousSocketChannel.open();
             var assc = AsynchronousServerSocketChannel.open();
             var asc2 = connectChannels(assc, asc1);
             var drop = arenaSupplier.get()) {
<<<<<<< HEAD
            var segment = MemorySegment.allocateNative(10, 1, drop.session());
=======
            var segment = MemorySegment.allocateNative(10, 1, drop.scope());
>>>>>>> 8cefa3d2
            var bb = segment.asByteBuffer();
            var bba = new ByteBuffer[] { bb };
            List<ThrowingConsumer<TestHandler,?>> readOps = List.of(
                    handler -> handler.propagateHandlerFromFuture(asc1.read(bb)),
                    handler -> asc1.read(bb, null, handler),
                    handler -> asc1.read(bb,  timeout, SECONDS, null, handler),
                    handler -> asc1.read(bba, 0, bba.length, timeout, SECONDS, null, handler)
            );
            for (var ioOp : readOps) {
                out.println("testCloseWithOutstandingRead - op");
                var handler = new TestHandler<Long>();
                ioOp.accept(handler);
                assertFalse(handler.isDone());
<<<<<<< HEAD
                assertTrue(drop.session().isAlive());
=======
                assertTrue(drop.scope().isAlive());
>>>>>>> 8cefa3d2
                assertMessage(expectThrows(ISE, () -> drop.close()), "Session is acquired by");

                // write to allow the blocking read complete, which will
                // in turn unlock the session and allow it to be closed.
                asc2.write(ByteBuffer.wrap(new byte[] { 0x01 })).get();
                handler.await().assertCompleteWith(1L);
<<<<<<< HEAD
                assertTrue(drop.session().isAlive());
=======
                assertTrue(drop.scope().isAlive());
>>>>>>> 8cefa3d2
            }
        }
    }

    /** Tests that a session is not closeable when there is an outstanding write operation. */
    // Note: limited scenarios are checked, given the 5 sec sleep!
    @Test(dataProvider = "sharedArenasAndTimeouts")
    public void testCloseWithOutstandingWrite(Supplier<Arena> arenaSupplier, int timeout)
         throws Throwable
    {
        try (var asc1 = AsynchronousSocketChannel.open();
             var assc = AsynchronousServerSocketChannel.open();
             var asc2 = connectChannels(assc, asc1);
             var drop = arenaSupplier.get()) {

            // number of bytes written
            final AtomicLong bytesWritten = new AtomicLong(0);
            // set to true to signal that no more buffers should be written
            final AtomicBoolean continueWriting = new AtomicBoolean(true);
            final AtomicInteger outstandingWriteOps = new AtomicInteger(0);

            // write until socket buffer is full so as to create the conditions
            // for when a write does not complete immediately
<<<<<<< HEAD
            var bba = segmentBuffersOfSize(32, drop.session(), 128);
=======
            var bba = segmentBuffersOfSize(32, drop.scope(), 128);
>>>>>>> 8cefa3d2
            TestHandler<Long> handler;
            outstandingWriteOps.getAndIncrement();
            asc1.write(bba, 0, bba.length, timeout, SECONDS, null,
                    (handler = new TestHandler<>() {
                        public void completed(Long result, Void att) {
                            super.completed(result, att);
                            bytesWritten.addAndGet(result);
                            if (continueWriting.get()) {
<<<<<<< HEAD
                                var bba = segmentBuffersOfSize(32, drop.session(), 128);
=======
                                var bba = segmentBuffersOfSize(32, drop.scope(), 128);
>>>>>>> 8cefa3d2
                                outstandingWriteOps.getAndIncrement();
                                asc1.write(bba, 0, bba.length, timeout, SECONDS, null, this);
                            }
                            outstandingWriteOps.getAndDecrement();
                        }
                    }));
            // give time for socket buffer to fill up.
            awaitNoFurtherWrites(bytesWritten);

            assertMessage(expectThrows(ISE, () -> drop.close()), "Session is acquired by");
<<<<<<< HEAD
            assertTrue(drop.session().isAlive());
=======
            assertTrue(drop.scope().isAlive());
>>>>>>> 8cefa3d2

            // signal handler to stop further writing
            continueWriting.set(false);

            // read to allow the outstanding write complete, which will
            // in turn unlock the session and allow it to be closed.
            readNBytes(asc2, bytesWritten.get());
<<<<<<< HEAD
            assertTrue(drop.session().isAlive());
=======
            assertTrue(drop.scope().isAlive());
>>>>>>> 8cefa3d2
            awaitOutstandingWrites(outstandingWriteOps);
            handler.await();
        }
    }

    /** Waits for outstandingWriteOps to complete (become 0). */
    static void awaitOutstandingWrites(AtomicInteger outstandingWriteOps) {
        boolean initial = true;
        while (outstandingWriteOps.get() > 0 )  {
            if (initial) {
                out.print("awaiting outstanding writes");
                initial = false;
            }
            out.print(".");
            Thread.onSpinWait();
        }
        out.println("outstanding writes: " + outstandingWriteOps.get());
    }

    /** Waits, at most 20secs, for bytesWritten to stabilize. */
    static void awaitNoFurtherWrites(AtomicLong bytesWritten) throws Exception {
        int i;
        long prevN = 0;
        for (i=0; i<10; i++) {
            long n = bytesWritten.get();
            Thread.sleep(2 * 1000);
            if (bytesWritten.get() == n && prevN == n) {
                break;
            }
            prevN = n;
        }
        out.println("awaitNoFurtherWrites: i=" + i +" , bytesWritten=" + bytesWritten.get());
    }

    /** Completion handler that exposes conveniences to assert results. */
    static class TestHandler<V extends Number> implements CompletionHandler<V, Void> {
        volatile V result;
        volatile Throwable throwable;
        final CountDownLatch latch = new CountDownLatch(1);

        /** Starts a thread that complete the handled with the Future result. */
        TestHandler propagateHandlerFromFuture(Future<Integer> future) {
            Runnable runnable = () -> {
                try {
                    this.completed((V)future.get(), null);
                } catch (Throwable t) {
                    // assert and unwrap exception added by Future
                    assertTrue(ExecutionException.class.isInstance(t));
                    t = t.getCause();
                    assertTrue(IOException.class.isInstance(t));
                    t = t.getCause();
                    this.failed(t, null);
                }
            };
            Thread t = new Thread(runnable);
            t.start();
            return this;
        }

        @Override
        public void completed(V result, Void att) {
            assert result.longValue() >= 0;
            this.result = result;
            latch.countDown();
        }
        @Override
        public void failed(Throwable exc, Void att){
            this.throwable = tolerateIOEOnWindows(exc);
            latch.countDown();
        }

        TestHandler await() throws InterruptedException{
            latch.await();
            return this;
        }

        TestHandler assertCompleteWith(V value) {
            assertEquals(result.longValue(), value.longValue());
            assertEquals(throwable, null);
            return this;
        }

        TestHandler assertFailedWith(Class<? extends Exception> expectedException) {
            assertTrue(expectedException.isInstance(throwable),
                       "Expected type:%s, got:%s".formatted(expectedException, throwable) );
            assertEquals(result, null, "Unexpected result: " + result);
            return this;
        }

        TestHandler assertExceptionMessage(String expectedMessage) {
            assertEquals(throwable.getMessage(), expectedMessage);
            return this;
        }

        boolean isDone() {
            return latch.getCount() == 0;
        }
    }

    static AsynchronousSocketChannel connectChannels(AsynchronousServerSocketChannel assc,
                                                     AsynchronousSocketChannel asc)
        throws Exception
    {
        setBufferSized(assc, asc);
        assc.bind(new InetSocketAddress(InetAddress.getLoopbackAddress(), 0));
        asc.connect(assc.getLocalAddress()).get();
        return assc.accept().get();
    }

    /** Sets the send/receive buffer sizes in an attempt/hint to limit the
     * accepted/connected socket buffer sizes. Actual buffer sizes in use will
     * likely be larger due to TCP auto-tuning, but the hint typically reduces
     * the overall scaled sizes. This is primarily to stabilize outstanding
     * write operations.
     */
    static void setBufferSized(AsynchronousServerSocketChannel assc,
                               AsynchronousSocketChannel asc)
        throws Exception
    {
        assc.setOption(StandardSocketOptions.SO_RCVBUF, 32 * 1024);
        asc.setOption(StandardSocketOptions.SO_SNDBUF, 32 * 1024);
        asc.setOption(StandardSocketOptions.SO_RCVBUF, 32 * 1024);
    }

    /** Tolerate the additional level of IOException wrapping of unchecked exceptions
     * On Windows, when completing the completion handler with a failure. */
    static Throwable tolerateIOEOnWindows(Throwable t) {
        if (System.getProperty("os.name").startsWith("Windows")) {
            if (t instanceof IOException)
                return t.getCause();
        }
        return t;
    }

    static void readNBytes(AsynchronousSocketChannel channel, long len)
        throws Exception
    {
        var buf = ByteBuffer.allocateDirect(4096);
        long total = 0L;
        do {
            int n = channel.read(buf).get();
            assertTrue(n > 0, "got:" + n);
            buf.clear();
            total += n;
        } while (total < len);
    }
}<|MERGE_RESOLUTION|>--- conflicted
+++ resolved
@@ -75,11 +75,7 @@
              var server = AsynchronousServerSocketChannel.open();
              var connectedChannel = connectChannels(server, channel);
              var drop = arenaSupplier.get()) {
-<<<<<<< HEAD
-            var segment = MemorySegment.allocateNative(10, 1, drop.session());
-=======
             var segment = MemorySegment.allocateNative(10, 1, drop.scope());
->>>>>>> 8cefa3d2
             var bb = segment.asByteBuffer();
             var bba = new ByteBuffer[] { bb };
             List<ThrowingConsumer<TestHandler,?>> ioOps = List.of(
@@ -112,13 +108,8 @@
              var server = AsynchronousServerSocketChannel.open();
              var connectedChannel = connectChannels(server, channel)) {
             Arena drop = arenaSupplier.get();
-<<<<<<< HEAD
-            ByteBuffer bb = segmentBufferOfSize(drop.session(), 64);
-            ByteBuffer[] buffers = segmentBuffersOfSize(8, drop.session(), 32);
-=======
             ByteBuffer bb = segmentBufferOfSize(drop.scope(), 64);
             ByteBuffer[] buffers = segmentBuffersOfSize(8, drop.scope(), 32);
->>>>>>> 8cefa3d2
             drop.close();
             {
                 assertCauses(expectThrows(EE, () -> connectedChannel.read(bb).get()), IOE, ISE);
@@ -169,13 +160,8 @@
              var assc = AsynchronousServerSocketChannel.open();
              var asc2 = connectChannels(assc, asc1);
              var scp = drop = arenaSupplier.get()) {
-<<<<<<< HEAD
-            MemorySegment segment1 = MemorySegment.allocateNative(10, 1, drop.session());
-            MemorySegment segment2 = MemorySegment.allocateNative(10, 1, drop.session());
-=======
             MemorySegment segment1 = MemorySegment.allocateNative(10, 1, drop.scope());
             MemorySegment segment2 = MemorySegment.allocateNative(10, 1, drop.scope());
->>>>>>> 8cefa3d2
             for (int i = 0; i < 10; i++) {
                 segment1.set(JAVA_BYTE, i, (byte) i);
             }
@@ -198,13 +184,8 @@
                 assertEquals(bb2.flip(), ByteBuffer.wrap(new byte[]{0, 1, 2, 3, 4, 5, 6, 7, 8, 9}));
             }
             {   // Gathering/Scattering variants
-<<<<<<< HEAD
-                var writeBuffers = mixedBuffersOfSize(16, drop.session(), 32);
-                var readBuffers = mixedBuffersOfSize(16, drop.session(), 32);
-=======
                 var writeBuffers = mixedBuffersOfSize(16, drop.scope(), 32);
                 var readBuffers = mixedBuffersOfSize(16, drop.scope(), 32);
->>>>>>> 8cefa3d2
                 long expectedCount = remaining(writeBuffers);
                 var writeHandler = new TestHandler();
                 asc1.write(writeBuffers, 0, 16, 30L, SECONDS, null, writeHandler);
@@ -226,11 +207,7 @@
              var assc = AsynchronousServerSocketChannel.open();
              var asc2 = connectChannels(assc, asc1);
              var drop = arenaSupplier.get()) {
-<<<<<<< HEAD
-            var segment = MemorySegment.allocateNative(10, 1, drop.session());
-=======
             var segment = MemorySegment.allocateNative(10, 1, drop.scope());
->>>>>>> 8cefa3d2
             var bb = segment.asByteBuffer();
             var bba = new ByteBuffer[] { bb };
             List<ThrowingConsumer<TestHandler,?>> readOps = List.of(
@@ -244,22 +221,14 @@
                 var handler = new TestHandler<Long>();
                 ioOp.accept(handler);
                 assertFalse(handler.isDone());
-<<<<<<< HEAD
-                assertTrue(drop.session().isAlive());
-=======
                 assertTrue(drop.scope().isAlive());
->>>>>>> 8cefa3d2
                 assertMessage(expectThrows(ISE, () -> drop.close()), "Session is acquired by");
 
                 // write to allow the blocking read complete, which will
                 // in turn unlock the session and allow it to be closed.
                 asc2.write(ByteBuffer.wrap(new byte[] { 0x01 })).get();
                 handler.await().assertCompleteWith(1L);
-<<<<<<< HEAD
-                assertTrue(drop.session().isAlive());
-=======
                 assertTrue(drop.scope().isAlive());
->>>>>>> 8cefa3d2
             }
         }
     }
@@ -283,11 +252,7 @@
 
             // write until socket buffer is full so as to create the conditions
             // for when a write does not complete immediately
-<<<<<<< HEAD
-            var bba = segmentBuffersOfSize(32, drop.session(), 128);
-=======
             var bba = segmentBuffersOfSize(32, drop.scope(), 128);
->>>>>>> 8cefa3d2
             TestHandler<Long> handler;
             outstandingWriteOps.getAndIncrement();
             asc1.write(bba, 0, bba.length, timeout, SECONDS, null,
@@ -296,11 +261,7 @@
                             super.completed(result, att);
                             bytesWritten.addAndGet(result);
                             if (continueWriting.get()) {
-<<<<<<< HEAD
-                                var bba = segmentBuffersOfSize(32, drop.session(), 128);
-=======
                                 var bba = segmentBuffersOfSize(32, drop.scope(), 128);
->>>>>>> 8cefa3d2
                                 outstandingWriteOps.getAndIncrement();
                                 asc1.write(bba, 0, bba.length, timeout, SECONDS, null, this);
                             }
@@ -311,11 +272,7 @@
             awaitNoFurtherWrites(bytesWritten);
 
             assertMessage(expectThrows(ISE, () -> drop.close()), "Session is acquired by");
-<<<<<<< HEAD
-            assertTrue(drop.session().isAlive());
-=======
             assertTrue(drop.scope().isAlive());
->>>>>>> 8cefa3d2
 
             // signal handler to stop further writing
             continueWriting.set(false);
@@ -323,11 +280,7 @@
             // read to allow the outstanding write complete, which will
             // in turn unlock the session and allow it to be closed.
             readNBytes(asc2, bytesWritten.get());
-<<<<<<< HEAD
-            assertTrue(drop.session().isAlive());
-=======
             assertTrue(drop.scope().isAlive());
->>>>>>> 8cefa3d2
             awaitOutstandingWrites(outstandingWriteOps);
             handler.await();
         }
