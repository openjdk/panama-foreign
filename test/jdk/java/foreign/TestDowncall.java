/*
 *  Copyright (c) 2020, Oracle and/or its affiliates. All rights reserved.
 *  DO NOT ALTER OR REMOVE COPYRIGHT NOTICES OR THIS FILE HEADER.
 *
 *  This code is free software; you can redistribute it and/or modify it
 *  under the terms of the GNU General Public License version 2 only, as
 *  published by the Free Software Foundation.
 *
 *  This code is distributed in the hope that it will be useful, but WITHOUT
 *  ANY WARRANTY; without even the implied warranty of MERCHANTABILITY or
 *  FITNESS FOR A PARTICULAR PURPOSE.  See the GNU General Public License
 *  version 2 for more details (a copy is included in the LICENSE file that
 *  accompanied this code).
 *
 *  You should have received a copy of the GNU General Public License version
 *  2 along with this work; if not, write to the Free Software Foundation,
 *  Inc., 51 Franklin St, Fifth Floor, Boston, MA 02110-1301 USA.
 *
 *   Please contact Oracle, 500 Oracle Parkway, Redwood Shores, CA 94065 USA
 *  or visit www.oracle.com if you need additional information or have any
 *  questions.
 *
 */

/*
 * @test
 * @requires ((os.arch == "amd64" | os.arch == "x86_64") & sun.arch.data.model == "64") | os.arch == "aarch64"
 * @modules jdk.incubator.foreign/jdk.internal.foreign
 * @build NativeTestHelper CallGeneratorHelper TestDowncall
 *
 * @run testng/othervm -XX:+IgnoreUnrecognizedVMOptions -XX:-VerifyDependencies
 *   --enable-native-access=ALL-UNNAMED -Dgenerator.sample.factor=17
 *   TestDowncall
 */

import jdk.incubator.foreign.Addressable;
import jdk.incubator.foreign.CLinker;
import jdk.incubator.foreign.FunctionDescriptor;
<<<<<<< HEAD
=======
import jdk.incubator.foreign.GroupLayout;
>>>>>>> 77dbcdb8
import jdk.incubator.foreign.NativeSymbol;
import jdk.incubator.foreign.ResourceScope;
import jdk.incubator.foreign.SymbolLookup;
import jdk.incubator.foreign.MemoryLayout;

import java.lang.invoke.MethodHandle;
import java.util.ArrayList;
import java.util.List;
import java.util.function.Consumer;
import java.util.stream.Stream;

import jdk.incubator.foreign.MemorySegment;
import jdk.incubator.foreign.SegmentAllocator;
import org.testng.annotations.*;
import static org.testng.Assert.*;

public class TestDowncall extends CallGeneratorHelper {

    static CLinker abi = CLinker.systemCLinker();
    static {
        System.loadLibrary("TestDowncall");
        System.loadLibrary("TestDowncallStack");
    }

    static final SymbolLookup LOOKUP = SymbolLookup.loaderLookup();

    @Test(dataProvider="functions", dataProviderClass=CallGeneratorHelper.class)
    public void testDowncall(int count, String fName, Ret ret, List<ParamType> paramTypes, List<StructFieldType> fields) throws Throwable {
        List<Consumer<Object>> checks = new ArrayList<>();
        NativeSymbol addr = LOOKUP.lookup(fName).get();
<<<<<<< HEAD
        MethodType mt = methodType(ret, paramTypes, fields);
        FunctionDescriptor descriptor = function(ret, paramTypes, fields);
        Object[] args = makeArgs(paramTypes, fields, checks);
        try (ResourceScope scope = ResourceScope.newSharedScope()) {
            boolean needsScope = mt.returnType().equals(MemorySegment.class);
=======
        FunctionDescriptor descriptor = function(ret, paramTypes, fields);
        Object[] args = makeArgs(paramTypes, fields, checks);
        try (ResourceScope scope = ResourceScope.newSharedScope()) {
            boolean needsScope = descriptor.returnLayout().map(GroupLayout.class::isInstance).orElse(false);
>>>>>>> 77dbcdb8
            SegmentAllocator allocator = needsScope ?
                    SegmentAllocator.newNativeArena(scope) :
                    THROWING_ALLOCATOR;
            Object res = doCall(addr, allocator, descriptor, args);
            if (ret == Ret.NON_VOID) {
                checks.forEach(c -> c.accept(res));
                if (needsScope) {
                    // check that return struct has indeed been allocated in the native scope
                    assertEquals(((MemorySegment) res).scope(), scope);
                }
            }
        }
    }

<<<<<<< HEAD
=======
    @Test(dataProvider="functions", dataProviderClass=CallGeneratorHelper.class)
    public void testDowncallStack(int count, String fName, Ret ret, List<ParamType> paramTypes, List<StructFieldType> fields) throws Throwable {
        List<Consumer<Object>> checks = new ArrayList<>();
        NativeSymbol addr = LOOKUP.lookup("s" + fName).get();
        FunctionDescriptor descriptor = functionStack(ret, paramTypes, fields);
        Object[] args = makeArgsStack(paramTypes, fields, checks);
        try (ResourceScope scope = ResourceScope.newSharedScope()) {
            boolean needsScope = descriptor.returnLayout().map(GroupLayout.class::isInstance).orElse(false);
            SegmentAllocator allocator = needsScope ?
                    SegmentAllocator.newNativeArena(scope) :
                    THROWING_ALLOCATOR;
            Object res = doCall(addr, allocator, descriptor, args);
            if (ret == Ret.NON_VOID) {
                checks.forEach(c -> c.accept(res));
                if (needsScope) {
                    // check that return struct has indeed been allocated in the native scope
                    assertEquals(((MemorySegment) res).scope(), scope);
                }
            }
        }
    }

>>>>>>> 77dbcdb8
    Object doCall(NativeSymbol symbol, SegmentAllocator allocator, FunctionDescriptor descriptor, Object[] args) throws Throwable {
        MethodHandle mh = downcallHandle(abi, symbol, allocator, descriptor);
        Object res = mh.invokeWithArguments(args);
        return res;
    }

<<<<<<< HEAD
    static MethodType methodType(Ret ret, List<ParamType> params, List<StructFieldType> fields) {
        MethodType mt = ret == Ret.VOID ?
                MethodType.methodType(void.class) : MethodType.methodType(carrier(params.get(0).layout(fields), false));
        for (ParamType p : params) {
            mt = mt.appendParameterTypes(carrier(p.layout(fields), true));
        }
        return mt;
=======
    static FunctionDescriptor functionStack(Ret ret, List<ParamType> params, List<StructFieldType> fields) {
        return function(ret, params, fields, STACK_PREFIX_LAYOUTS);
>>>>>>> 77dbcdb8
    }

    static FunctionDescriptor function(Ret ret, List<ParamType> params, List<StructFieldType> fields) {
        return function(ret, params, fields, List.of());
    }

    static FunctionDescriptor function(Ret ret, List<ParamType> params, List<StructFieldType> fields, List<MemoryLayout> prefix) {
        List<MemoryLayout> pLayouts = params.stream().map(p -> p.layout(fields)).toList();
        MemoryLayout[] paramLayouts = Stream.concat(prefix.stream(), pLayouts.stream()).toArray(MemoryLayout[]::new);
        return ret == Ret.VOID ?
                FunctionDescriptor.ofVoid(paramLayouts) :
                FunctionDescriptor.of(paramLayouts[prefix.size()], paramLayouts);
    }

    static Object[] makeArgsStack(List<ParamType> params, List<StructFieldType> fields, List<Consumer<Object>> checks) throws ReflectiveOperationException {
        return makeArgs(params, fields, checks, STACK_PREFIX_LAYOUTS);
    }

    static Object[] makeArgs(List<ParamType> params, List<StructFieldType> fields, List<Consumer<Object>> checks) throws ReflectiveOperationException {
        return makeArgs(params, fields, checks, List.of());
    }

    static Object[] makeArgs(List<ParamType> params, List<StructFieldType> fields, List<Consumer<Object>> checks, List<MemoryLayout> prefix) throws ReflectiveOperationException {
        Object[] args = new Object[prefix.size() + params.size()];
        int argNum = 0;
        for (MemoryLayout layout : prefix) {
            args[argNum++] = makeArg(layout, null, false);
        }
        for (int i = 0 ; i < params.size() ; i++) {
            args[argNum++] = makeArg(params.get(i).layout(fields), checks, i == 0);
        }
        return args;
    }
}<|MERGE_RESOLUTION|>--- conflicted
+++ resolved
@@ -33,13 +33,9 @@
  *   TestDowncall
  */
 
-import jdk.incubator.foreign.Addressable;
 import jdk.incubator.foreign.CLinker;
 import jdk.incubator.foreign.FunctionDescriptor;
-<<<<<<< HEAD
-=======
 import jdk.incubator.foreign.GroupLayout;
->>>>>>> 77dbcdb8
 import jdk.incubator.foreign.NativeSymbol;
 import jdk.incubator.foreign.ResourceScope;
 import jdk.incubator.foreign.SymbolLookup;
@@ -70,18 +66,10 @@
     public void testDowncall(int count, String fName, Ret ret, List<ParamType> paramTypes, List<StructFieldType> fields) throws Throwable {
         List<Consumer<Object>> checks = new ArrayList<>();
         NativeSymbol addr = LOOKUP.lookup(fName).get();
-<<<<<<< HEAD
-        MethodType mt = methodType(ret, paramTypes, fields);
-        FunctionDescriptor descriptor = function(ret, paramTypes, fields);
-        Object[] args = makeArgs(paramTypes, fields, checks);
-        try (ResourceScope scope = ResourceScope.newSharedScope()) {
-            boolean needsScope = mt.returnType().equals(MemorySegment.class);
-=======
         FunctionDescriptor descriptor = function(ret, paramTypes, fields);
         Object[] args = makeArgs(paramTypes, fields, checks);
         try (ResourceScope scope = ResourceScope.newSharedScope()) {
             boolean needsScope = descriptor.returnLayout().map(GroupLayout.class::isInstance).orElse(false);
->>>>>>> 77dbcdb8
             SegmentAllocator allocator = needsScope ?
                     SegmentAllocator.newNativeArena(scope) :
                     THROWING_ALLOCATOR;
@@ -96,8 +84,6 @@
         }
     }
 
-<<<<<<< HEAD
-=======
     @Test(dataProvider="functions", dataProviderClass=CallGeneratorHelper.class)
     public void testDowncallStack(int count, String fName, Ret ret, List<ParamType> paramTypes, List<StructFieldType> fields) throws Throwable {
         List<Consumer<Object>> checks = new ArrayList<>();
@@ -120,25 +106,14 @@
         }
     }
 
->>>>>>> 77dbcdb8
     Object doCall(NativeSymbol symbol, SegmentAllocator allocator, FunctionDescriptor descriptor, Object[] args) throws Throwable {
         MethodHandle mh = downcallHandle(abi, symbol, allocator, descriptor);
         Object res = mh.invokeWithArguments(args);
         return res;
     }
 
-<<<<<<< HEAD
-    static MethodType methodType(Ret ret, List<ParamType> params, List<StructFieldType> fields) {
-        MethodType mt = ret == Ret.VOID ?
-                MethodType.methodType(void.class) : MethodType.methodType(carrier(params.get(0).layout(fields), false));
-        for (ParamType p : params) {
-            mt = mt.appendParameterTypes(carrier(p.layout(fields), true));
-        }
-        return mt;
-=======
     static FunctionDescriptor functionStack(Ret ret, List<ParamType> params, List<StructFieldType> fields) {
         return function(ret, params, fields, STACK_PREFIX_LAYOUTS);
->>>>>>> 77dbcdb8
     }
 
     static FunctionDescriptor function(Ret ret, List<ParamType> params, List<StructFieldType> fields) {
