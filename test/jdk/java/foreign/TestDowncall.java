--- conflicted
+++ resolved
@@ -36,11 +36,8 @@
 import jdk.incubator.foreign.Addressable;
 import jdk.incubator.foreign.CLinker;
 import jdk.incubator.foreign.FunctionDescriptor;
-<<<<<<< HEAD
+import jdk.incubator.foreign.NativeSymbol;
 import jdk.incubator.foreign.ResourceScope;
-=======
-import jdk.incubator.foreign.NativeSymbol;
->>>>>>> 3882cde6
 import jdk.incubator.foreign.SymbolLookup;
 import jdk.incubator.foreign.MemoryAddress;
 import jdk.incubator.foreign.MemoryLayout;
@@ -77,7 +74,7 @@
             SegmentAllocator allocator = needsScope ?
                     SegmentAllocator.newNativeArena(scope) :
                     THROWING_ALLOCATOR;
-            Object res = doCall(addr, allocator, mt, descriptor, args);
+            Object res = doCall(addr, allocator, descriptor, args);
             if (ret == Ret.NON_VOID) {
                 checks.forEach(c -> c.accept(res));
                 if (needsScope) {
@@ -88,32 +85,8 @@
         }
     }
 
-<<<<<<< HEAD
-    Object doCall(Addressable addr, SegmentAllocator allocator, MethodType type, FunctionDescriptor descriptor, Object[] args) throws Throwable {
-        MethodHandle mh = downcallHandle(abi, addr, allocator, descriptor);
-=======
-    @Test(dataProvider="functions", dataProviderClass=CallGeneratorHelper.class)
-    public void testDowncallNoScope(int count, String fName, Ret ret, List<ParamType> paramTypes, List<StructFieldType> fields) throws Throwable {
-        List<Consumer<Object>> checks = new ArrayList<>();
-        NativeSymbol addr = LOOKUP.lookup(fName).get();
-        MethodType mt = methodType(ret, paramTypes, fields);
-        FunctionDescriptor descriptor = function(ret, paramTypes, fields);
-        Object[] args = makeArgs(paramTypes, fields, checks);
-        boolean needsScope = mt.returnType().equals(MemorySegment.class);
-        Object res = doCall(addr, CONFINED_ALLOCATOR, mt, descriptor, args);
-        if (ret == Ret.NON_VOID) {
-            checks.forEach(c -> c.accept(res));
-            if (needsScope) {
-                // check that return struct has indeed been allocated in the default scope
-                ((MemorySegment)res).scope().close(); // should be ok
-            }
-        }
-    }
-
-
-    Object doCall(NativeSymbol symbol, SegmentAllocator allocator, MethodType type, FunctionDescriptor descriptor, Object[] args) throws Throwable {
+    Object doCall(NativeSymbol symbol, SegmentAllocator allocator, FunctionDescriptor descriptor, Object[] args) throws Throwable {
         MethodHandle mh = downcallHandle(abi, symbol, allocator, descriptor);
->>>>>>> 3882cde6
         Object res = mh.invokeWithArguments(args);
         return res;
     }
