/*
 * Copyright (c) 2020, Oracle and/or its affiliates. All rights reserved.
 *  DO NOT ALTER OR REMOVE COPYRIGHT NOTICES OR THIS FILE HEADER.
 *
 *  This code is free software; you can redistribute it and/or modify it
 *  under the terms of the GNU General Public License version 2 only, as
 *  published by the Free Software Foundation.
 *
 *  This code is distributed in the hope that it will be useful, but WITHOUT
 *  ANY WARRANTY; without even the implied warranty of MERCHANTABILITY or
 *  FITNESS FOR A PARTICULAR PURPOSE.  See the GNU General Public License
 *  version 2 for more details (a copy is included in the LICENSE file that
 *  accompanied this code).
 *
 *  You should have received a copy of the GNU General Public License version
 *  2 along with this work; if not, write to the Free Software Foundation,
 *  Inc., 51 Franklin St, Fifth Floor, Boston, MA 02110-1301 USA.
 *
 *   Please contact Oracle, 500 Oracle Parkway, Redwood Shores, CA 94065 USA
 *  or visit www.oracle.com if you need additional information or have any
 *  questions.
 *
 */

/*
 * @test
 * @modules jdk.incubator.foreign/jdk.internal.foreign
 *          jdk.incubator.foreign/jdk.internal.foreign.abi
 *          jdk.incubator.foreign/jdk.internal.foreign.abi.x64
 *          jdk.incubator.foreign/jdk.internal.foreign.abi.x64.sysv
 * @build CallArrangerTestBase
 * @run testng TestSysVCallArranger
 */

import jdk.incubator.foreign.FunctionDescriptor;
import jdk.incubator.foreign.MemoryAddress;
import jdk.incubator.foreign.MemoryLayout;
import jdk.incubator.foreign.MemorySegment;
import jdk.incubator.foreign.NativeSymbol;
import jdk.internal.foreign.abi.Binding;
import jdk.internal.foreign.abi.CallingSequence;
import jdk.internal.foreign.abi.x64.sysv.CallArranger;
import org.testng.annotations.DataProvider;
import org.testng.annotations.Test;

import java.lang.invoke.MethodType;

import static jdk.incubator.foreign.ValueLayout.ADDRESS;
import static jdk.internal.foreign.PlatformLayouts.SysV.*;
import static jdk.internal.foreign.abi.Binding.*;
import static jdk.internal.foreign.abi.x64.X86_64Architecture.*;
import static org.testng.Assert.assertEquals;
import static org.testng.Assert.assertFalse;
import static org.testng.Assert.assertTrue;

public class TestSysVCallArranger extends CallArrangerTestBase {

    @Test
    public void testEmpty() {
        MethodType mt = MethodType.methodType(void.class);
        FunctionDescriptor fd = FunctionDescriptor.ofVoid();
        CallArranger.Bindings bindings = CallArranger.getBindings(mt, fd, false);

        assertFalse(bindings.isInMemoryReturn);
        CallingSequence callingSequence = bindings.callingSequence;
<<<<<<< HEAD
        assertEquals(callingSequence.methodType(), mt.appendParameterTypes(long.class));
        assertEquals(callingSequence.functionDesc(), fd.appendArgumentLayouts(C_LONG));
=======
        assertEquals(callingSequence.methodType(), mt.appendParameterTypes(long.class).insertParameterTypes(0, NativeSymbol.class));
        assertEquals(callingSequence.functionDesc(), fd.appendArgumentLayouts(C_LONG).insertArgumentLayouts(0, ADDRESS));
>>>>>>> 43478b9b

        checkArgumentBindings(callingSequence, new Binding[][]{
            { unboxAddress(NativeSymbol.class), vmStore(r10, long.class) },
            { vmStore(rax, long.class) }
        });

        checkReturnBindings(callingSequence, new Binding[]{});

        assertEquals(bindings.nVectorArgs, 0);
    }

    @Test
    public void testNestedStructs() {
        MemoryLayout POINT = MemoryLayout.structLayout(
                C_INT,
                MemoryLayout.structLayout(
                        C_INT,
                        C_INT
                )
        );
        MethodType mt = MethodType.methodType(void.class, MemorySegment.class);
        FunctionDescriptor fd = FunctionDescriptor.ofVoid(POINT);
        CallArranger.Bindings bindings = CallArranger.getBindings(mt, fd, false);

        assertFalse(bindings.isInMemoryReturn);
        CallingSequence callingSequence = bindings.callingSequence;
<<<<<<< HEAD
        assertEquals(callingSequence.methodType(), mt.appendParameterTypes(long.class));
        assertEquals(callingSequence.functionDesc(), fd.appendArgumentLayouts(C_LONG));
=======
        assertEquals(callingSequence.methodType(), mt.appendParameterTypes(long.class).insertParameterTypes(0, NativeSymbol.class));
        assertEquals(callingSequence.functionDesc(), fd.appendArgumentLayouts(C_LONG).insertArgumentLayouts(0, ADDRESS));
>>>>>>> 43478b9b

        checkArgumentBindings(callingSequence, new Binding[][]{
            { unboxAddress(NativeSymbol.class), vmStore(r10, long.class) },
            { dup(), bufferLoad(0, long.class), vmStore(rdi, long.class),
              bufferLoad(8, int.class), vmStore(rsi, int.class)},
            { vmStore(rax, long.class) },
        });

        checkReturnBindings(callingSequence, new Binding[]{});

        assertEquals(bindings.nVectorArgs, 0);
    }

    @Test
    public void testNestedUnion() {
        MemoryLayout POINT = MemoryLayout.structLayout(
                C_INT,
                MemoryLayout.paddingLayout(32),
                MemoryLayout.unionLayout(
                        MemoryLayout.structLayout(C_INT, C_INT),
                        C_LONG
                )
        );
        MethodType mt = MethodType.methodType(void.class, MemorySegment.class);
        FunctionDescriptor fd = FunctionDescriptor.ofVoid(POINT);
        CallArranger.Bindings bindings = CallArranger.getBindings(mt, fd, false);

        assertFalse(bindings.isInMemoryReturn);
        CallingSequence callingSequence = bindings.callingSequence;
<<<<<<< HEAD
        assertEquals(callingSequence.methodType(), mt.appendParameterTypes(long.class));
        assertEquals(callingSequence.functionDesc(), fd.appendArgumentLayouts(C_LONG));
=======
        assertEquals(callingSequence.methodType(), mt.appendParameterTypes(long.class).insertParameterTypes(0, NativeSymbol.class));
        assertEquals(callingSequence.functionDesc(), fd.appendArgumentLayouts(C_LONG).insertArgumentLayouts(0, ADDRESS));
>>>>>>> 43478b9b

        checkArgumentBindings(callingSequence, new Binding[][]{
            { unboxAddress(NativeSymbol.class), vmStore(r10, long.class) },
            { dup(), bufferLoad(0, long.class), vmStore(rdi, long.class),
                    bufferLoad(8, long.class), vmStore(rsi, long.class)},
            { vmStore(rax, long.class) },
        });

        checkReturnBindings(callingSequence, new Binding[]{});

        assertEquals(bindings.nVectorArgs, 0);
    }

    @Test
    public void testNestedStructsUnaligned() {
        MemoryLayout POINT = MemoryLayout.structLayout(
                C_INT,
                MemoryLayout.structLayout(
                        C_LONG,
                        C_INT
                )
        );
        MethodType mt = MethodType.methodType(void.class, MemorySegment.class);
        FunctionDescriptor fd = FunctionDescriptor.ofVoid(POINT);
        CallArranger.Bindings bindings = CallArranger.getBindings(mt, fd, false);

        assertFalse(bindings.isInMemoryReturn);
        CallingSequence callingSequence = bindings.callingSequence;
<<<<<<< HEAD
        assertEquals(callingSequence.methodType(), mt.appendParameterTypes(long.class));
        assertEquals(callingSequence.functionDesc(), fd.appendArgumentLayouts(C_LONG));
=======
        assertEquals(callingSequence.methodType(), mt.appendParameterTypes(long.class).insertParameterTypes(0, NativeSymbol.class));
        assertEquals(callingSequence.functionDesc(), fd.appendArgumentLayouts(C_LONG).insertArgumentLayouts(0, ADDRESS));
>>>>>>> 43478b9b

        checkArgumentBindings(callingSequence, new Binding[][]{
            { unboxAddress(NativeSymbol.class), vmStore(r10, long.class) },
            { dup(), bufferLoad(0, long.class), vmStore(stackStorage(0), long.class),
                    bufferLoad(8, long.class), vmStore(stackStorage(1), long.class)},
            { vmStore(rax, long.class) },
        });

        checkReturnBindings(callingSequence, new Binding[]{});

        assertEquals(bindings.nVectorArgs, 0);
    }

    @Test
    public void testNestedUnionUnaligned() {
        MemoryLayout POINT = MemoryLayout.structLayout(
                C_INT,
                MemoryLayout.unionLayout(
                        MemoryLayout.structLayout(C_INT, C_INT),
                        C_LONG
                )
        );
        MethodType mt = MethodType.methodType(void.class, MemorySegment.class);
        FunctionDescriptor fd = FunctionDescriptor.ofVoid(POINT);
        CallArranger.Bindings bindings = CallArranger.getBindings(mt, fd, false);

        assertFalse(bindings.isInMemoryReturn);
        CallingSequence callingSequence = bindings.callingSequence;
<<<<<<< HEAD
        assertEquals(callingSequence.methodType(), mt.appendParameterTypes(long.class));
        assertEquals(callingSequence.functionDesc(), fd.appendArgumentLayouts(C_LONG));
=======
        assertEquals(callingSequence.methodType(), mt.appendParameterTypes(long.class).insertParameterTypes(0, NativeSymbol.class));
        assertEquals(callingSequence.functionDesc(), fd.appendArgumentLayouts(C_LONG).insertArgumentLayouts(0, ADDRESS));
>>>>>>> 43478b9b

        checkArgumentBindings(callingSequence, new Binding[][]{
            { unboxAddress(NativeSymbol.class), vmStore(r10, long.class) },
            { dup(), bufferLoad(0, long.class), vmStore(stackStorage(0), long.class),
                    bufferLoad(8, int.class), vmStore(stackStorage(1), int.class)},
            { vmStore(rax, long.class) },
        });

        checkReturnBindings(callingSequence, new Binding[]{});

        assertEquals(bindings.nVectorArgs, 0);
    }

    @Test
    public void testIntegerRegs() {
        MethodType mt = MethodType.methodType(void.class,
                int.class, int.class, int.class, int.class, int.class, int.class);
        FunctionDescriptor fd = FunctionDescriptor.ofVoid(
                C_INT, C_INT, C_INT, C_INT, C_INT, C_INT);
        CallArranger.Bindings bindings = CallArranger.getBindings(mt, fd, false);

        assertFalse(bindings.isInMemoryReturn);
        CallingSequence callingSequence = bindings.callingSequence;
<<<<<<< HEAD
        assertEquals(callingSequence.methodType(), mt.appendParameterTypes(long.class));
        assertEquals(callingSequence.functionDesc(), fd.appendArgumentLayouts(C_LONG));
=======
        assertEquals(callingSequence.methodType(), mt.appendParameterTypes(long.class).insertParameterTypes(0, NativeSymbol.class));
        assertEquals(callingSequence.functionDesc(), fd.appendArgumentLayouts(C_LONG).insertArgumentLayouts(0, ADDRESS));
>>>>>>> 43478b9b

        checkArgumentBindings(callingSequence, new Binding[][]{
            { unboxAddress(NativeSymbol.class), vmStore(r10, long.class) },
            { vmStore(rdi, int.class) },
            { vmStore(rsi, int.class) },
            { vmStore(rdx, int.class) },
            { vmStore(rcx, int.class) },
            { vmStore(r8, int.class) },
            { vmStore(r9, int.class) },
            { vmStore(rax, long.class) },
        });

        checkReturnBindings(callingSequence, new Binding[]{});

        assertEquals(bindings.nVectorArgs, 0);
    }

    @Test
    public void testDoubleRegs() {
        MethodType mt = MethodType.methodType(void.class,
                double.class, double.class, double.class, double.class,
                double.class, double.class, double.class, double.class);
        FunctionDescriptor fd = FunctionDescriptor.ofVoid(
                C_DOUBLE, C_DOUBLE, C_DOUBLE, C_DOUBLE,
                C_DOUBLE, C_DOUBLE, C_DOUBLE, C_DOUBLE);
        CallArranger.Bindings bindings = CallArranger.getBindings(mt, fd, false);

        assertFalse(bindings.isInMemoryReturn);
        CallingSequence callingSequence = bindings.callingSequence;
<<<<<<< HEAD
        assertEquals(callingSequence.methodType(), mt.appendParameterTypes(long.class));
        assertEquals(callingSequence.functionDesc(), fd.appendArgumentLayouts(C_LONG));
=======
        assertEquals(callingSequence.methodType(), mt.appendParameterTypes(long.class).insertParameterTypes(0, NativeSymbol.class));
        assertEquals(callingSequence.functionDesc(), fd.appendArgumentLayouts(C_LONG).insertArgumentLayouts(0, ADDRESS));
>>>>>>> 43478b9b

        checkArgumentBindings(callingSequence, new Binding[][]{
            { unboxAddress(NativeSymbol.class), vmStore(r10, long.class) },
            { vmStore(xmm0, double.class) },
            { vmStore(xmm1, double.class) },
            { vmStore(xmm2, double.class) },
            { vmStore(xmm3, double.class) },
            { vmStore(xmm4, double.class) },
            { vmStore(xmm5, double.class) },
            { vmStore(xmm6, double.class) },
            { vmStore(xmm7, double.class) },
            { vmStore(rax, long.class) },
        });

        checkReturnBindings(callingSequence, new Binding[]{});

        assertEquals(bindings.nVectorArgs, 8);
    }

    @Test
    public void testMixed() {
        MethodType mt = MethodType.methodType(void.class,
                long.class, long.class, long.class, long.class, long.class, long.class, long.class, long.class,
                float.class, float.class, float.class, float.class,
                float.class, float.class, float.class, float.class, float.class, float.class);
        FunctionDescriptor fd = FunctionDescriptor.ofVoid(
                C_LONG, C_LONG, C_LONG, C_LONG, C_LONG, C_LONG, C_LONG, C_LONG,
                C_FLOAT, C_FLOAT, C_FLOAT, C_FLOAT,
                C_FLOAT, C_FLOAT, C_FLOAT, C_FLOAT, C_FLOAT, C_FLOAT);
        CallArranger.Bindings bindings = CallArranger.getBindings(mt, fd, false);

        assertFalse(bindings.isInMemoryReturn);
        CallingSequence callingSequence = bindings.callingSequence;
<<<<<<< HEAD
        assertEquals(callingSequence.methodType(), mt.appendParameterTypes(long.class));
        assertEquals(callingSequence.functionDesc(), fd.appendArgumentLayouts(C_LONG));
=======
        assertEquals(callingSequence.methodType(), mt.appendParameterTypes(long.class).insertParameterTypes(0, NativeSymbol.class));
        assertEquals(callingSequence.functionDesc(), fd.appendArgumentLayouts(C_LONG).insertArgumentLayouts(0, ADDRESS));
>>>>>>> 43478b9b

        checkArgumentBindings(callingSequence, new Binding[][]{
            { unboxAddress(NativeSymbol.class), vmStore(r10, long.class) },
            { vmStore(rdi, long.class) },
            { vmStore(rsi, long.class) },
            { vmStore(rdx, long.class) },
            { vmStore(rcx, long.class) },
            { vmStore(r8, long.class) },
            { vmStore(r9, long.class) },
            { vmStore(stackStorage(0), long.class) },
            { vmStore(stackStorage(1), long.class) },
            { vmStore(xmm0, float.class) },
            { vmStore(xmm1, float.class) },
            { vmStore(xmm2, float.class) },
            { vmStore(xmm3, float.class) },
            { vmStore(xmm4, float.class) },
            { vmStore(xmm5, float.class) },
            { vmStore(xmm6, float.class) },
            { vmStore(xmm7, float.class) },
            { vmStore(stackStorage(2), float.class) },
            { vmStore(stackStorage(3), float.class) },
            { vmStore(rax, long.class) },
        });

        checkReturnBindings(callingSequence, new Binding[]{});

        assertEquals(bindings.nVectorArgs, 8);
    }

    /**
     * This is the example from the System V ABI AMD64 document
     *
     * struct structparm {
     *   int32_t a, int32_t b, double d;
     * } s;
     * int32_t e, f, g, h, i, j, k;
     * double m, n;
     *
     * void m(e, f, s, g, h, m, n, i, j, k);
     *
     * m(s);
     */
    @Test
    public void testAbiExample() {
        MemoryLayout struct = MemoryLayout.structLayout(C_INT, C_INT, C_DOUBLE);

        MethodType mt = MethodType.methodType(void.class,
                int.class, int.class, MemorySegment.class, int.class, int.class,
                double.class, double.class, int.class, int.class, int.class);
        FunctionDescriptor fd = FunctionDescriptor.ofVoid(
                C_INT, C_INT, struct, C_INT, C_INT, C_DOUBLE, C_DOUBLE, C_INT, C_INT, C_INT);
        CallArranger.Bindings bindings = CallArranger.getBindings(mt, fd, false);

        assertFalse(bindings.isInMemoryReturn);
        CallingSequence callingSequence = bindings.callingSequence;
<<<<<<< HEAD
        assertEquals(callingSequence.methodType(), mt.appendParameterTypes(long.class));
        assertEquals(callingSequence.functionDesc(), fd.appendArgumentLayouts(C_LONG));
=======
        assertEquals(callingSequence.methodType(), mt.appendParameterTypes(long.class).insertParameterTypes(0, NativeSymbol.class));
        assertEquals(callingSequence.functionDesc(), fd.appendArgumentLayouts(C_LONG).insertArgumentLayouts(0, ADDRESS));
>>>>>>> 43478b9b

        checkArgumentBindings(callingSequence, new Binding[][]{
            { unboxAddress(NativeSymbol.class), vmStore(r10, long.class) },
            { vmStore(rdi, int.class) },
            { vmStore(rsi, int.class) },
            {
                dup(),
                bufferLoad(0, long.class), vmStore(rdx, long.class),
                bufferLoad(8, double.class), vmStore(xmm0, double.class)
            },
            { vmStore(rcx, int.class) },
            { vmStore(r8, int.class) },
            { vmStore(xmm1, double.class) },
            { vmStore(xmm2, double.class) },
            { vmStore(r9, int.class) },
            { vmStore(stackStorage(0), int.class) },
            { vmStore(stackStorage(1), int.class) },
            { vmStore(rax, long.class) },
        });

        checkReturnBindings(callingSequence, new Binding[]{});

        assertEquals(bindings.nVectorArgs, 3);
    }

    /**
     * typedef void (*f)(void);
     *
     * void m(f f);
     * void f_impl(void);
     *
     * m(f_impl);
     */
    @Test
    public void testMemoryAddress() {
        MethodType mt = MethodType.methodType(void.class, MemoryAddress.class);
        FunctionDescriptor fd = FunctionDescriptor.ofVoid( C_POINTER);
        CallArranger.Bindings bindings = CallArranger.getBindings(mt, fd, false);

        assertFalse(bindings.isInMemoryReturn);
        CallingSequence callingSequence = bindings.callingSequence;
<<<<<<< HEAD
        assertEquals(callingSequence.methodType(), mt.appendParameterTypes(long.class));
        assertEquals(callingSequence.functionDesc(), fd.appendArgumentLayouts(C_LONG));
=======
        assertEquals(callingSequence.methodType(), mt.appendParameterTypes(long.class).insertParameterTypes(0, NativeSymbol.class));
        assertEquals(callingSequence.functionDesc(), fd.appendArgumentLayouts(C_LONG).insertArgumentLayouts(0, ADDRESS));
>>>>>>> 43478b9b

        checkArgumentBindings(callingSequence, new Binding[][]{
            { unboxAddress(NativeSymbol.class), vmStore(r10, long.class) },
            { unboxAddress(), vmStore(rdi, long.class) },
            { vmStore(rax, long.class) },
        });

        checkReturnBindings(callingSequence, new Binding[]{});

        assertEquals(bindings.nVectorArgs, 0);
    }

    @Test(dataProvider = "structs")
    public void testStruct(MemoryLayout struct, Binding[] expectedBindings) {
        MethodType mt = MethodType.methodType(void.class, MemorySegment.class);
        FunctionDescriptor fd = FunctionDescriptor.ofVoid(struct);
        CallArranger.Bindings bindings = CallArranger.getBindings(mt, fd, false);

        assertFalse(bindings.isInMemoryReturn);
        CallingSequence callingSequence = bindings.callingSequence;
<<<<<<< HEAD
        assertEquals(callingSequence.methodType(), mt.appendParameterTypes(long.class));
        assertEquals(callingSequence.functionDesc(), fd.appendArgumentLayouts(C_LONG));
=======
        assertEquals(callingSequence.methodType(), mt.appendParameterTypes(long.class).insertParameterTypes(0, NativeSymbol.class));
        assertEquals(callingSequence.functionDesc(), fd.appendArgumentLayouts(C_LONG).insertArgumentLayouts(0, ADDRESS));
>>>>>>> 43478b9b

        checkArgumentBindings(callingSequence, new Binding[][]{
            { unboxAddress(NativeSymbol.class), vmStore(r10, long.class) },
            expectedBindings,
            { vmStore(rax, long.class) },
        });

        checkReturnBindings(callingSequence, new Binding[]{});

        assertEquals(bindings.nVectorArgs, 0);
    }


    @DataProvider
    public static Object[][] structs() {
        return new Object[][]{
            { MemoryLayout.structLayout(C_LONG), new Binding[]{
                    bufferLoad(0, long.class), vmStore(rdi, long.class)
                }
            },
            { MemoryLayout.structLayout(C_LONG, C_LONG), new Binding[]{
                    dup(),
                    bufferLoad(0, long.class), vmStore(rdi, long.class),
                    bufferLoad(8, long.class), vmStore(rsi, long.class)
                }
            },
            { MemoryLayout.structLayout(C_LONG, C_LONG, C_LONG), new Binding[]{
                    dup(),
                    bufferLoad(0, long.class), vmStore(stackStorage(0), long.class),
                    dup(),
                    bufferLoad(8, long.class), vmStore(stackStorage(1), long.class),
                    bufferLoad(16, long.class), vmStore(stackStorage(2), long.class)
                }
            },
            { MemoryLayout.structLayout(C_LONG, C_LONG, C_LONG, C_LONG), new Binding[]{
                    dup(),
                    bufferLoad(0, long.class), vmStore(stackStorage(0), long.class),
                    dup(),
                    bufferLoad(8, long.class), vmStore(stackStorage(1), long.class),
                    dup(),
                    bufferLoad(16, long.class), vmStore(stackStorage(2), long.class),
                    bufferLoad(24, long.class), vmStore(stackStorage(3), long.class)
                }
            },
        };
    }

    @Test
    public void testReturnRegisterStruct() {
        MemoryLayout struct = MemoryLayout.structLayout(C_LONG, C_LONG);

        MethodType mt = MethodType.methodType(MemorySegment.class);
        FunctionDescriptor fd = FunctionDescriptor.of(struct);
        CallArranger.Bindings bindings = CallArranger.getBindings(mt, fd, false);

        assertFalse(bindings.isInMemoryReturn);
        CallingSequence callingSequence = bindings.callingSequence;
<<<<<<< HEAD
        assertEquals(callingSequence.methodType(), mt.appendParameterTypes(long.class));
        assertEquals(callingSequence.functionDesc(), fd.appendArgumentLayouts(C_LONG));
=======
        assertEquals(callingSequence.methodType(), mt.appendParameterTypes(long.class).insertParameterTypes(0, MemorySegment.class, NativeSymbol.class));
        assertEquals(callingSequence.functionDesc(), fd.appendArgumentLayouts(C_LONG).insertArgumentLayouts(0, ADDRESS, ADDRESS));
>>>>>>> 43478b9b

        checkArgumentBindings(callingSequence, new Binding[][]{
            { unboxAddress(MemorySegment.class), vmStore(r11, long.class) },
            { unboxAddress(NativeSymbol.class), vmStore(r10, long.class) },
            { vmStore(rax, long.class) }
        });

        checkReturnBindings(callingSequence, new Binding[] {
            allocate(struct),
            dup(),
            vmLoad(rax, long.class),
            bufferStore(0, long.class),
            dup(),
            vmLoad(rdx, long.class),
            bufferStore(8, long.class)
        });

        assertEquals(bindings.nVectorArgs, 0);
    }

    @Test
    public void testIMR() {
        MemoryLayout struct = MemoryLayout.structLayout(C_LONG, C_LONG, C_LONG);

        MethodType mt = MethodType.methodType(MemorySegment.class);
        FunctionDescriptor fd = FunctionDescriptor.of(struct);
        CallArranger.Bindings bindings = CallArranger.getBindings(mt, fd, false);

        assertTrue(bindings.isInMemoryReturn);
        CallingSequence callingSequence = bindings.callingSequence;
        assertEquals(callingSequence.methodType(), MethodType.methodType(void.class, NativeSymbol.class, MemoryAddress.class, long.class));
        assertEquals(callingSequence.functionDesc(), FunctionDescriptor.ofVoid(ADDRESS, C_POINTER, C_LONG));

        checkArgumentBindings(callingSequence, new Binding[][]{
            { unboxAddress(NativeSymbol.class), vmStore(r10, long.class) },
            { unboxAddress(), vmStore(rdi, long.class) },
            { vmStore(rax, long.class) }
        });

        checkReturnBindings(callingSequence, new Binding[] {});

        assertEquals(bindings.nVectorArgs, 0);
    }

    @Test
    public void testFloatStructsUpcall() {
        MemoryLayout struct = MemoryLayout.structLayout(C_FLOAT); // should be passed in float regs

        MethodType mt = MethodType.methodType(MemorySegment.class, MemorySegment.class);
        FunctionDescriptor fd = FunctionDescriptor.of(struct, struct);
        CallArranger.Bindings bindings = CallArranger.getBindings(mt, fd, true);

        assertFalse(bindings.isInMemoryReturn);
        CallingSequence callingSequence = bindings.callingSequence;
        assertEquals(callingSequence.methodType(), mt);
        assertEquals(callingSequence.functionDesc(), fd);

        checkArgumentBindings(callingSequence, new Binding[][]{
            { allocate(struct), dup(), vmLoad(xmm0, float.class), bufferStore(0, float.class) },
        });

        checkReturnBindings(callingSequence, new Binding[] {
            bufferLoad(0, float.class), vmStore(xmm0, float.class)
        });

        assertEquals(bindings.nVectorArgs, 1);
    }

}<|MERGE_RESOLUTION|>--- conflicted
+++ resolved
@@ -63,13 +63,8 @@
 
         assertFalse(bindings.isInMemoryReturn);
         CallingSequence callingSequence = bindings.callingSequence;
-<<<<<<< HEAD
-        assertEquals(callingSequence.methodType(), mt.appendParameterTypes(long.class));
-        assertEquals(callingSequence.functionDesc(), fd.appendArgumentLayouts(C_LONG));
-=======
-        assertEquals(callingSequence.methodType(), mt.appendParameterTypes(long.class).insertParameterTypes(0, NativeSymbol.class));
-        assertEquals(callingSequence.functionDesc(), fd.appendArgumentLayouts(C_LONG).insertArgumentLayouts(0, ADDRESS));
->>>>>>> 43478b9b
+        assertEquals(callingSequence.methodType(), mt.appendParameterTypes(long.class).insertParameterTypes(0, NativeSymbol.class));
+        assertEquals(callingSequence.functionDesc(), fd.appendArgumentLayouts(C_LONG).insertArgumentLayouts(0, ADDRESS));
 
         checkArgumentBindings(callingSequence, new Binding[][]{
             { unboxAddress(NativeSymbol.class), vmStore(r10, long.class) },
@@ -96,13 +91,8 @@
 
         assertFalse(bindings.isInMemoryReturn);
         CallingSequence callingSequence = bindings.callingSequence;
-<<<<<<< HEAD
-        assertEquals(callingSequence.methodType(), mt.appendParameterTypes(long.class));
-        assertEquals(callingSequence.functionDesc(), fd.appendArgumentLayouts(C_LONG));
-=======
-        assertEquals(callingSequence.methodType(), mt.appendParameterTypes(long.class).insertParameterTypes(0, NativeSymbol.class));
-        assertEquals(callingSequence.functionDesc(), fd.appendArgumentLayouts(C_LONG).insertArgumentLayouts(0, ADDRESS));
->>>>>>> 43478b9b
+        assertEquals(callingSequence.methodType(), mt.appendParameterTypes(long.class).insertParameterTypes(0, NativeSymbol.class));
+        assertEquals(callingSequence.functionDesc(), fd.appendArgumentLayouts(C_LONG).insertArgumentLayouts(0, ADDRESS));
 
         checkArgumentBindings(callingSequence, new Binding[][]{
             { unboxAddress(NativeSymbol.class), vmStore(r10, long.class) },
@@ -132,13 +122,8 @@
 
         assertFalse(bindings.isInMemoryReturn);
         CallingSequence callingSequence = bindings.callingSequence;
-<<<<<<< HEAD
-        assertEquals(callingSequence.methodType(), mt.appendParameterTypes(long.class));
-        assertEquals(callingSequence.functionDesc(), fd.appendArgumentLayouts(C_LONG));
-=======
-        assertEquals(callingSequence.methodType(), mt.appendParameterTypes(long.class).insertParameterTypes(0, NativeSymbol.class));
-        assertEquals(callingSequence.functionDesc(), fd.appendArgumentLayouts(C_LONG).insertArgumentLayouts(0, ADDRESS));
->>>>>>> 43478b9b
+        assertEquals(callingSequence.methodType(), mt.appendParameterTypes(long.class).insertParameterTypes(0, NativeSymbol.class));
+        assertEquals(callingSequence.functionDesc(), fd.appendArgumentLayouts(C_LONG).insertArgumentLayouts(0, ADDRESS));
 
         checkArgumentBindings(callingSequence, new Binding[][]{
             { unboxAddress(NativeSymbol.class), vmStore(r10, long.class) },
@@ -167,13 +152,8 @@
 
         assertFalse(bindings.isInMemoryReturn);
         CallingSequence callingSequence = bindings.callingSequence;
-<<<<<<< HEAD
-        assertEquals(callingSequence.methodType(), mt.appendParameterTypes(long.class));
-        assertEquals(callingSequence.functionDesc(), fd.appendArgumentLayouts(C_LONG));
-=======
-        assertEquals(callingSequence.methodType(), mt.appendParameterTypes(long.class).insertParameterTypes(0, NativeSymbol.class));
-        assertEquals(callingSequence.functionDesc(), fd.appendArgumentLayouts(C_LONG).insertArgumentLayouts(0, ADDRESS));
->>>>>>> 43478b9b
+        assertEquals(callingSequence.methodType(), mt.appendParameterTypes(long.class).insertParameterTypes(0, NativeSymbol.class));
+        assertEquals(callingSequence.functionDesc(), fd.appendArgumentLayouts(C_LONG).insertArgumentLayouts(0, ADDRESS));
 
         checkArgumentBindings(callingSequence, new Binding[][]{
             { unboxAddress(NativeSymbol.class), vmStore(r10, long.class) },
@@ -202,13 +182,8 @@
 
         assertFalse(bindings.isInMemoryReturn);
         CallingSequence callingSequence = bindings.callingSequence;
-<<<<<<< HEAD
-        assertEquals(callingSequence.methodType(), mt.appendParameterTypes(long.class));
-        assertEquals(callingSequence.functionDesc(), fd.appendArgumentLayouts(C_LONG));
-=======
-        assertEquals(callingSequence.methodType(), mt.appendParameterTypes(long.class).insertParameterTypes(0, NativeSymbol.class));
-        assertEquals(callingSequence.functionDesc(), fd.appendArgumentLayouts(C_LONG).insertArgumentLayouts(0, ADDRESS));
->>>>>>> 43478b9b
+        assertEquals(callingSequence.methodType(), mt.appendParameterTypes(long.class).insertParameterTypes(0, NativeSymbol.class));
+        assertEquals(callingSequence.functionDesc(), fd.appendArgumentLayouts(C_LONG).insertArgumentLayouts(0, ADDRESS));
 
         checkArgumentBindings(callingSequence, new Binding[][]{
             { unboxAddress(NativeSymbol.class), vmStore(r10, long.class) },
@@ -232,13 +207,8 @@
 
         assertFalse(bindings.isInMemoryReturn);
         CallingSequence callingSequence = bindings.callingSequence;
-<<<<<<< HEAD
-        assertEquals(callingSequence.methodType(), mt.appendParameterTypes(long.class));
-        assertEquals(callingSequence.functionDesc(), fd.appendArgumentLayouts(C_LONG));
-=======
-        assertEquals(callingSequence.methodType(), mt.appendParameterTypes(long.class).insertParameterTypes(0, NativeSymbol.class));
-        assertEquals(callingSequence.functionDesc(), fd.appendArgumentLayouts(C_LONG).insertArgumentLayouts(0, ADDRESS));
->>>>>>> 43478b9b
+        assertEquals(callingSequence.methodType(), mt.appendParameterTypes(long.class).insertParameterTypes(0, NativeSymbol.class));
+        assertEquals(callingSequence.functionDesc(), fd.appendArgumentLayouts(C_LONG).insertArgumentLayouts(0, ADDRESS));
 
         checkArgumentBindings(callingSequence, new Binding[][]{
             { unboxAddress(NativeSymbol.class), vmStore(r10, long.class) },
@@ -268,13 +238,8 @@
 
         assertFalse(bindings.isInMemoryReturn);
         CallingSequence callingSequence = bindings.callingSequence;
-<<<<<<< HEAD
-        assertEquals(callingSequence.methodType(), mt.appendParameterTypes(long.class));
-        assertEquals(callingSequence.functionDesc(), fd.appendArgumentLayouts(C_LONG));
-=======
-        assertEquals(callingSequence.methodType(), mt.appendParameterTypes(long.class).insertParameterTypes(0, NativeSymbol.class));
-        assertEquals(callingSequence.functionDesc(), fd.appendArgumentLayouts(C_LONG).insertArgumentLayouts(0, ADDRESS));
->>>>>>> 43478b9b
+        assertEquals(callingSequence.methodType(), mt.appendParameterTypes(long.class).insertParameterTypes(0, NativeSymbol.class));
+        assertEquals(callingSequence.functionDesc(), fd.appendArgumentLayouts(C_LONG).insertArgumentLayouts(0, ADDRESS));
 
         checkArgumentBindings(callingSequence, new Binding[][]{
             { unboxAddress(NativeSymbol.class), vmStore(r10, long.class) },
@@ -308,13 +273,8 @@
 
         assertFalse(bindings.isInMemoryReturn);
         CallingSequence callingSequence = bindings.callingSequence;
-<<<<<<< HEAD
-        assertEquals(callingSequence.methodType(), mt.appendParameterTypes(long.class));
-        assertEquals(callingSequence.functionDesc(), fd.appendArgumentLayouts(C_LONG));
-=======
-        assertEquals(callingSequence.methodType(), mt.appendParameterTypes(long.class).insertParameterTypes(0, NativeSymbol.class));
-        assertEquals(callingSequence.functionDesc(), fd.appendArgumentLayouts(C_LONG).insertArgumentLayouts(0, ADDRESS));
->>>>>>> 43478b9b
+        assertEquals(callingSequence.methodType(), mt.appendParameterTypes(long.class).insertParameterTypes(0, NativeSymbol.class));
+        assertEquals(callingSequence.functionDesc(), fd.appendArgumentLayouts(C_LONG).insertArgumentLayouts(0, ADDRESS));
 
         checkArgumentBindings(callingSequence, new Binding[][]{
             { unboxAddress(NativeSymbol.class), vmStore(r10, long.class) },
@@ -370,13 +330,8 @@
 
         assertFalse(bindings.isInMemoryReturn);
         CallingSequence callingSequence = bindings.callingSequence;
-<<<<<<< HEAD
-        assertEquals(callingSequence.methodType(), mt.appendParameterTypes(long.class));
-        assertEquals(callingSequence.functionDesc(), fd.appendArgumentLayouts(C_LONG));
-=======
-        assertEquals(callingSequence.methodType(), mt.appendParameterTypes(long.class).insertParameterTypes(0, NativeSymbol.class));
-        assertEquals(callingSequence.functionDesc(), fd.appendArgumentLayouts(C_LONG).insertArgumentLayouts(0, ADDRESS));
->>>>>>> 43478b9b
+        assertEquals(callingSequence.methodType(), mt.appendParameterTypes(long.class).insertParameterTypes(0, NativeSymbol.class));
+        assertEquals(callingSequence.functionDesc(), fd.appendArgumentLayouts(C_LONG).insertArgumentLayouts(0, ADDRESS));
 
         checkArgumentBindings(callingSequence, new Binding[][]{
             { unboxAddress(NativeSymbol.class), vmStore(r10, long.class) },
@@ -418,13 +373,8 @@
 
         assertFalse(bindings.isInMemoryReturn);
         CallingSequence callingSequence = bindings.callingSequence;
-<<<<<<< HEAD
-        assertEquals(callingSequence.methodType(), mt.appendParameterTypes(long.class));
-        assertEquals(callingSequence.functionDesc(), fd.appendArgumentLayouts(C_LONG));
-=======
-        assertEquals(callingSequence.methodType(), mt.appendParameterTypes(long.class).insertParameterTypes(0, NativeSymbol.class));
-        assertEquals(callingSequence.functionDesc(), fd.appendArgumentLayouts(C_LONG).insertArgumentLayouts(0, ADDRESS));
->>>>>>> 43478b9b
+        assertEquals(callingSequence.methodType(), mt.appendParameterTypes(long.class).insertParameterTypes(0, NativeSymbol.class));
+        assertEquals(callingSequence.functionDesc(), fd.appendArgumentLayouts(C_LONG).insertArgumentLayouts(0, ADDRESS));
 
         checkArgumentBindings(callingSequence, new Binding[][]{
             { unboxAddress(NativeSymbol.class), vmStore(r10, long.class) },
@@ -445,13 +395,8 @@
 
         assertFalse(bindings.isInMemoryReturn);
         CallingSequence callingSequence = bindings.callingSequence;
-<<<<<<< HEAD
-        assertEquals(callingSequence.methodType(), mt.appendParameterTypes(long.class));
-        assertEquals(callingSequence.functionDesc(), fd.appendArgumentLayouts(C_LONG));
-=======
-        assertEquals(callingSequence.methodType(), mt.appendParameterTypes(long.class).insertParameterTypes(0, NativeSymbol.class));
-        assertEquals(callingSequence.functionDesc(), fd.appendArgumentLayouts(C_LONG).insertArgumentLayouts(0, ADDRESS));
->>>>>>> 43478b9b
+        assertEquals(callingSequence.methodType(), mt.appendParameterTypes(long.class).insertParameterTypes(0, NativeSymbol.class));
+        assertEquals(callingSequence.functionDesc(), fd.appendArgumentLayouts(C_LONG).insertArgumentLayouts(0, ADDRESS));
 
         checkArgumentBindings(callingSequence, new Binding[][]{
             { unboxAddress(NativeSymbol.class), vmStore(r10, long.class) },
@@ -509,13 +454,8 @@
 
         assertFalse(bindings.isInMemoryReturn);
         CallingSequence callingSequence = bindings.callingSequence;
-<<<<<<< HEAD
-        assertEquals(callingSequence.methodType(), mt.appendParameterTypes(long.class));
-        assertEquals(callingSequence.functionDesc(), fd.appendArgumentLayouts(C_LONG));
-=======
         assertEquals(callingSequence.methodType(), mt.appendParameterTypes(long.class).insertParameterTypes(0, MemorySegment.class, NativeSymbol.class));
         assertEquals(callingSequence.functionDesc(), fd.appendArgumentLayouts(C_LONG).insertArgumentLayouts(0, ADDRESS, ADDRESS));
->>>>>>> 43478b9b
 
         checkArgumentBindings(callingSequence, new Binding[][]{
             { unboxAddress(MemorySegment.class), vmStore(r11, long.class) },
