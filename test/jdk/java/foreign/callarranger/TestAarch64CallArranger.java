--- conflicted
+++ resolved
@@ -378,10 +378,7 @@
         assertEquals(callingSequence.functionDesc(), fd.insertArgumentLayouts(0, ADDRESS));
 
         checkArgumentBindings(callingSequence, new Binding[][]{
-<<<<<<< HEAD
-=======
-            { unboxAddress(NativeSymbol.class), vmStore(r9, long.class) },
->>>>>>> 77dbcdb8
+            { unboxAddress(NativeSymbol.class), vmStore(r9, long.class) },
             { copy(struct), unboxAddress(MemorySegment.class), vmStore(r0, long.class) },
             { copy(struct), unboxAddress(MemorySegment.class), vmStore(r1, long.class) },
             { vmStore(r2, int.class) },
@@ -401,28 +398,17 @@
     public void testVarArgsInRegs() {
         MethodType mt = MethodType.methodType(void.class, int.class, int.class, float.class);
         FunctionDescriptor fd = FunctionDescriptor.ofVoid(C_INT).asVariadic(C_INT, C_FLOAT);
-<<<<<<< HEAD
-=======
         FunctionDescriptor fdExpected = FunctionDescriptor.ofVoid(ADDRESS, C_INT).asVariadic(C_INT, C_FLOAT);
->>>>>>> 77dbcdb8
-        CallArranger.Bindings bindings = CallArranger.LINUX.getBindings(mt, fd, false);
-
-        assertFalse(bindings.isInMemoryReturn);
-        CallingSequence callingSequence = bindings.callingSequence;
-<<<<<<< HEAD
-        assertEquals(callingSequence.methodType(), mt);
-        assertEquals(callingSequence.functionDesc(), fd);
+        CallArranger.Bindings bindings = CallArranger.LINUX.getBindings(mt, fd, false);
+
+        assertFalse(bindings.isInMemoryReturn);
+        CallingSequence callingSequence = bindings.callingSequence;
+        assertEquals(callingSequence.methodType(), mt.insertParameterTypes(0, NativeSymbol.class));
+        assertEquals(callingSequence.functionDesc(), fdExpected);
 
         // This is identical to the non-variadic calling sequence
         checkArgumentBindings(callingSequence, new Binding[][]{
-=======
-        assertEquals(callingSequence.methodType(), mt.insertParameterTypes(0, NativeSymbol.class));
-        assertEquals(callingSequence.functionDesc(), fdExpected);
-
-        // This is identical to the non-variadic calling sequence
-        checkArgumentBindings(callingSequence, new Binding[][]{
-            { unboxAddress(NativeSymbol.class), vmStore(r9, long.class) },
->>>>>>> 77dbcdb8
+            { unboxAddress(NativeSymbol.class), vmStore(r9, long.class) },
             { vmStore(r0, int.class) },
             { vmStore(r1, int.class) },
             { vmStore(v0, float.class) },
@@ -435,28 +421,17 @@
     public void testVarArgsOnStack() {
         MethodType mt = MethodType.methodType(void.class, int.class, int.class, float.class);
         FunctionDescriptor fd = FunctionDescriptor.ofVoid(C_INT).asVariadic(C_INT, C_FLOAT);
-<<<<<<< HEAD
-=======
         FunctionDescriptor fdExpected = FunctionDescriptor.ofVoid(ADDRESS, C_INT).asVariadic(C_INT, C_FLOAT);
->>>>>>> 77dbcdb8
         CallArranger.Bindings bindings = CallArranger.MACOS.getBindings(mt, fd, false);
 
         assertFalse(bindings.isInMemoryReturn);
         CallingSequence callingSequence = bindings.callingSequence;
-<<<<<<< HEAD
-        assertEquals(callingSequence.methodType(), mt);
-        assertEquals(callingSequence.functionDesc(), fd);
+        assertEquals(callingSequence.methodType(), mt.insertParameterTypes(0, NativeSymbol.class));
+        assertEquals(callingSequence.functionDesc(), fdExpected);
 
         // The two variadic arguments should be allocated on the stack
         checkArgumentBindings(callingSequence, new Binding[][]{
-=======
-        assertEquals(callingSequence.methodType(), mt.insertParameterTypes(0, NativeSymbol.class));
-        assertEquals(callingSequence.functionDesc(), fdExpected);
-
-        // The two variadic arguments should be allocated on the stack
-        checkArgumentBindings(callingSequence, new Binding[][]{
-            { unboxAddress(NativeSymbol.class), vmStore(r9, long.class) },
->>>>>>> 77dbcdb8
+            { unboxAddress(NativeSymbol.class), vmStore(r9, long.class) },
             { vmStore(r0, int.class) },
             { vmStore(stackStorage(0), int.class) },
             { vmStore(stackStorage(1), float.class) },
