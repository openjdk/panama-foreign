/*
 * Copyright (c) 2020, 2022, Oracle and/or its affiliates. All rights reserved.
 *  DO NOT ALTER OR REMOVE COPYRIGHT NOTICES OR THIS FILE HEADER.
 *
 *  This code is free software; you can redistribute it and/or modify it
 *  under the terms of the GNU General Public License version 2 only, as
 *  published by the Free Software Foundation.
 *
 *  This code is distributed in the hope that it will be useful, but WITHOUT
 *  ANY WARRANTY; without even the implied warranty of MERCHANTABILITY or
 *  FITNESS FOR A PARTICULAR PURPOSE.  See the GNU General Public License
 *  version 2 for more details (a copy is included in the LICENSE file that
 *  accompanied this code).
 *
 *  You should have received a copy of the GNU General Public License version
 *  2 along with this work; if not, write to the Free Software Foundation,
 *  Inc., 51 Franklin St, Fifth Floor, Boston, MA 02110-1301 USA.
 *
 *   Please contact Oracle, 500 Oracle Parkway, Redwood Shores, CA 94065 USA
 *  or visit www.oracle.com if you need additional information or have any
 *  questions.
 *
 */

/*
 * @test
 * @enablePreview
 * @run testng/othervm TestSegmentAllocators
 */

import java.lang.foreign.*;

import org.testng.annotations.*;

import java.lang.foreign.SegmentScope;
import java.lang.invoke.VarHandle;
import java.nio.ByteBuffer;
import java.nio.ByteOrder;
import java.nio.CharBuffer;
import java.nio.DoubleBuffer;
import java.nio.FloatBuffer;
import java.nio.IntBuffer;
import java.nio.LongBuffer;
import java.nio.ShortBuffer;
import java.util.ArrayList;
import java.util.List;
import java.util.concurrent.atomic.AtomicInteger;
import java.util.function.BiFunction;
import java.util.function.Function;

import static org.testng.Assert.*;

public class TestSegmentAllocators {

    final static int ELEMS = 128;
    final static Class<?> ADDRESS_CARRIER = ValueLayout.ADDRESS.bitSize() == 64 ? long.class : int.class;

    @Test(dataProvider = "scalarAllocations")
    @SuppressWarnings("unchecked")
    public <Z, L extends ValueLayout> void testAllocation(Z value, AllocationFactory allocationFactory, L layout, AllocationFunction<Z, L> allocationFunction, Function<MemoryLayout, VarHandle> handleFactory) {
        layout = (L)layout.withBitAlignment(layout.bitSize());
        L[] layouts = (L[])new ValueLayout[] {
                layout,
                layout.withBitAlignment(layout.bitAlignment() * 2),
                layout.withBitAlignment(layout.bitAlignment() * 4),
                layout.withBitAlignment(layout.bitAlignment() * 8)
        };
        for (L alignedLayout : layouts) {
            List<MemorySegment> addressList = new ArrayList<>();
            int elems = ELEMS / ((int)alignedLayout.byteAlignment() / (int)layout.byteAlignment());
            Arena[] arenas = {
                    Arena.openConfined(),
                    Arena.openShared()
            };
            for (Arena arena : arenas) {
                try (arena) {
                    SegmentAllocator allocator = allocationFactory.allocator(alignedLayout.byteSize() * ELEMS, arena);
                    for (int i = 0; i < elems; i++) {
                        MemorySegment address = allocationFunction.allocate(allocator, alignedLayout, value);
                        assertEquals(address.byteSize(), alignedLayout.byteSize());
                        addressList.add(address);
                        VarHandle handle = handleFactory.apply(alignedLayout);
                        assertEquals(value, handle.get(address));
                    }
                    boolean isBound = allocationFactory.isBound();
                    try {
                        allocationFunction.allocate(allocator, alignedLayout, value);
                        assertFalse(isBound);
                    } catch (IndexOutOfBoundsException ex) {
                        //failure is expected if bound
                        assertTrue(isBound);
                    }
                }
                // addresses should be invalid now
                for (MemorySegment address : addressList) {
<<<<<<< HEAD
                    assertFalse(address.session().isAlive());
=======
                    assertFalse(address.scope().isAlive());
>>>>>>> 8cefa3d2
                }
            }
        }
    }

    static final int SIZE_256M = 1024 * 1024 * 256;

    @Test
    public void testBigAllocationInUnboundedSession() {
        try (Arena arena = Arena.openConfined()) {
            for (int i = 8 ; i < SIZE_256M ; i *= 8) {
                SegmentAllocator allocator = SegmentAllocator.slicingAllocator(arena.allocate(i * 2 + 1));
                MemorySegment address = allocator.allocate(i, i);
                //check size
                assertEquals(address.byteSize(), i);
                //check alignment
                assertEquals(address.address() % i, 0);
            }
        }
    }

    @Test
    public void testTooBigForBoundedArena() {
        try (Arena arena = Arena.openConfined()) {
            SegmentAllocator allocator = SegmentAllocator.slicingAllocator(arena.allocate(10));
            assertThrows(IndexOutOfBoundsException.class, () -> allocator.allocate(12));
            allocator.allocate(5);
        }
    }

    @Test(dataProvider = "allocators", expectedExceptions = IllegalArgumentException.class)
    public void testBadAllocationSize(SegmentAllocator allocator) {
        allocator.allocate(-1);
    }

    @Test(dataProvider = "allocators", expectedExceptions = IllegalArgumentException.class)
    public void testBadAllocationAlignZero(SegmentAllocator allocator) {
        allocator.allocate(1, 0);
    }

    @Test(dataProvider = "allocators", expectedExceptions = IllegalArgumentException.class)
    public void testBadAllocationAlignNeg(SegmentAllocator allocator) {
        allocator.allocate(1, -1);
    }

    @Test(dataProvider = "allocators", expectedExceptions = IllegalArgumentException.class)
    public void testBadAllocationAlignNotPowerTwo(SegmentAllocator allocator) {
        allocator.allocate(1, 3);
    }

    @Test(dataProvider = "allocators", expectedExceptions = IllegalArgumentException.class)
    public void testBadAllocationArrayNegSize(SegmentAllocator allocator) {
        allocator.allocateArray(ValueLayout.JAVA_BYTE, -1);
    }

    @Test(expectedExceptions = OutOfMemoryError.class)
    public void testBadArenaNullReturn() {
        try (Arena arena = Arena.openConfined()) {
            arena.allocate(Long.MAX_VALUE, 2);
        }
    }

    @Test
    public void testArrayAllocateDelegation() {
        AtomicInteger calls = new AtomicInteger();
        SegmentAllocator allocator = new SegmentAllocator() {
            @Override
            public MemorySegment allocate(long bytesSize, long byteAlignment) {
                return null;
            }

            @Override
            public MemorySegment allocateArray(MemoryLayout elementLayout, long count) {
                calls.incrementAndGet();
                return null;
            };
        };
        allocator.allocateArray(ValueLayout.JAVA_BYTE);
        allocator.allocateArray(ValueLayout.JAVA_SHORT);
        allocator.allocateArray(ValueLayout.JAVA_CHAR);
        allocator.allocateArray(ValueLayout.JAVA_INT);
        allocator.allocateArray(ValueLayout.JAVA_FLOAT);
        allocator.allocateArray(ValueLayout.JAVA_LONG);
        allocator.allocateArray(ValueLayout.JAVA_DOUBLE);
        assertEquals(calls.get(), 7);
    }

    @Test
    public void testStringAllocateDelegation() {
        AtomicInteger calls = new AtomicInteger();
        SegmentAllocator allocator = new SegmentAllocator() {
            @Override

            public MemorySegment allocate(long byteSize, long byteAlignment) {
<<<<<<< HEAD
                return MemorySegment.allocateNative(byteSize, byteAlignment, MemorySession.implicit());
=======
                return MemorySegment.allocateNative(byteSize, byteAlignment, SegmentScope.auto());
>>>>>>> 8cefa3d2
            }

            @Override
            public MemorySegment allocate(long size) {
                calls.incrementAndGet();
                return allocate(size, 1);
            };
        };
        allocator.allocateUtf8String("Hello");
        assertEquals(calls.get(), 1);
    }


    @Test(dataProvider = "arrayAllocations")
    public <Z> void testArray(AllocationFactory allocationFactory, ValueLayout layout, AllocationFunction<Object, ValueLayout> allocationFunction, ToArrayHelper<Z> arrayHelper) {
        Z arr = arrayHelper.array();
        Arena[] arenas = {
                Arena.openConfined(),
                Arena.openShared()
        };
        for (Arena arena : arenas) {
            try (arena) {
                SegmentAllocator allocator = allocationFactory.allocator(100, arena);
                MemorySegment address = allocationFunction.allocate(allocator, layout, arr);
                Z found = arrayHelper.toArray(address, layout);
                assertEquals(found, arr);
            }
        }
    }

    @DataProvider(name = "scalarAllocations")
    static Object[][] scalarAllocations() {
        List<Object[]> scalarAllocations = new ArrayList<>();
        for (AllocationFactory factory : AllocationFactory.values()) {
            scalarAllocations.add(new Object[] { (byte)42, factory, ValueLayout.JAVA_BYTE,
                    (AllocationFunction.OfByte) SegmentAllocator::allocate,
                    (Function<MemoryLayout, VarHandle>)l -> l.varHandle() });
            scalarAllocations.add(new Object[] { (short)42, factory, ValueLayout.JAVA_SHORT.withOrder(ByteOrder.BIG_ENDIAN),
                    (AllocationFunction.OfShort) SegmentAllocator::allocate,
                    (Function<MemoryLayout, VarHandle>)l -> l.varHandle() });
            scalarAllocations.add(new Object[] { (char)42, factory, ValueLayout.JAVA_CHAR.withOrder(ByteOrder.BIG_ENDIAN),
                    (AllocationFunction.OfChar) SegmentAllocator::allocate,
                    (Function<MemoryLayout, VarHandle>)l -> l.varHandle() });
            scalarAllocations.add(new Object[] { 42, factory,
                    ValueLayout.JAVA_INT.withOrder(ByteOrder.BIG_ENDIAN),
                    (AllocationFunction.OfInt) SegmentAllocator::allocate,
                    (Function<MemoryLayout, VarHandle>)l -> l.varHandle() });
            scalarAllocations.add(new Object[] { 42f, factory, ValueLayout.JAVA_FLOAT.withOrder(ByteOrder.BIG_ENDIAN),
                    (AllocationFunction.OfFloat) SegmentAllocator::allocate,
                    (Function<MemoryLayout, VarHandle>)l -> l.varHandle() });
            scalarAllocations.add(new Object[] { 42L, factory, ValueLayout.JAVA_LONG.withOrder(ByteOrder.BIG_ENDIAN),
                    (AllocationFunction.OfLong) SegmentAllocator::allocate,
                    (Function<MemoryLayout, VarHandle>)l -> l.varHandle() });
            scalarAllocations.add(new Object[] { 42d, factory, ValueLayout.JAVA_DOUBLE.withOrder(ByteOrder.BIG_ENDIAN),
                    (AllocationFunction.OfDouble) SegmentAllocator::allocate,
                    (Function<MemoryLayout, VarHandle>)l -> l.varHandle() });
            scalarAllocations.add(new Object[] { MemorySegment.ofAddress(42), factory, ValueLayout.ADDRESS.withOrder(ByteOrder.BIG_ENDIAN),
                    (AllocationFunction.OfAddress) SegmentAllocator::allocate,
                    (Function<MemoryLayout, VarHandle>)l -> l.varHandle() });

            scalarAllocations.add(new Object[] { (short)42, factory, ValueLayout.JAVA_SHORT.withOrder(ByteOrder.LITTLE_ENDIAN),
                    (AllocationFunction.OfShort) SegmentAllocator::allocate,
                    (Function<MemoryLayout, VarHandle>)l -> l.varHandle() });
            scalarAllocations.add(new Object[] { (char)42, factory, ValueLayout.JAVA_CHAR.withOrder(ByteOrder.LITTLE_ENDIAN),
                    (AllocationFunction.OfChar) SegmentAllocator::allocate,
                    (Function<MemoryLayout, VarHandle>)l -> l.varHandle() });
            scalarAllocations.add(new Object[] { 42, factory,
                    ValueLayout.JAVA_INT.withOrder(ByteOrder.LITTLE_ENDIAN),
                    (AllocationFunction.OfInt) SegmentAllocator::allocate,
                    (Function<MemoryLayout, VarHandle>)l -> l.varHandle() });
            scalarAllocations.add(new Object[] { 42f, factory, ValueLayout.JAVA_FLOAT.withOrder(ByteOrder.LITTLE_ENDIAN),
                    (AllocationFunction.OfFloat) SegmentAllocator::allocate,
                    (Function<MemoryLayout, VarHandle>)l -> l.varHandle() });
            scalarAllocations.add(new Object[] { 42L, factory, ValueLayout.JAVA_LONG.withOrder(ByteOrder.LITTLE_ENDIAN),
                    (AllocationFunction.OfLong) SegmentAllocator::allocate,
                    (Function<MemoryLayout, VarHandle>)l -> l.varHandle() });
            scalarAllocations.add(new Object[] { 42d, factory, ValueLayout.JAVA_DOUBLE.withOrder(ByteOrder.LITTLE_ENDIAN),
                    (AllocationFunction.OfDouble) SegmentAllocator::allocate,
                    (Function<MemoryLayout, VarHandle>)l -> l.varHandle() });
            scalarAllocations.add(new Object[] { MemorySegment.ofAddress(42), factory, ValueLayout.ADDRESS.withOrder(ByteOrder.BIG_ENDIAN),
                    (AllocationFunction.OfAddress) SegmentAllocator::allocate,
                    (Function<MemoryLayout, VarHandle>)l -> l.varHandle() });
        }
        return scalarAllocations.toArray(Object[][]::new);
    }

    @DataProvider(name = "arrayAllocations")
    static Object[][] arrayAllocations() {
        List<Object[]> arrayAllocations = new ArrayList<>();
        for (AllocationFactory factory : AllocationFactory.values()) {
            arrayAllocations.add(new Object[] { factory, ValueLayout.JAVA_BYTE,
                    (AllocationFunction.OfByteArray) SegmentAllocator::allocateArray,
                    ToArrayHelper.toByteArray });
            arrayAllocations.add(new Object[] { factory, ValueLayout.JAVA_CHAR.withOrder(ByteOrder.LITTLE_ENDIAN),
                    (AllocationFunction.OfCharArray) SegmentAllocator::allocateArray,
                    ToArrayHelper.toCharArray });
            arrayAllocations.add(new Object[] { factory, ValueLayout.JAVA_SHORT.withOrder(ByteOrder.LITTLE_ENDIAN),
                    (AllocationFunction.OfShortArray) SegmentAllocator::allocateArray,
                    ToArrayHelper.toShortArray });
            arrayAllocations.add(new Object[] { factory,
                    ValueLayout.JAVA_INT.withOrder(ByteOrder.LITTLE_ENDIAN),
                    (AllocationFunction.OfIntArray) SegmentAllocator::allocateArray,
                    ToArrayHelper.toIntArray });
            arrayAllocations.add(new Object[] { factory, ValueLayout.JAVA_FLOAT.withOrder(ByteOrder.LITTLE_ENDIAN),
                    (AllocationFunction.OfFloatArray) SegmentAllocator::allocateArray,
                    ToArrayHelper.toFloatArray });
            arrayAllocations.add(new Object[] { factory, ValueLayout.JAVA_LONG.withOrder(ByteOrder.LITTLE_ENDIAN),
                    (AllocationFunction.OfLongArray) SegmentAllocator::allocateArray,
                    ToArrayHelper.toLongArray });
            arrayAllocations.add(new Object[] { factory, ValueLayout.JAVA_DOUBLE.withOrder(ByteOrder.LITTLE_ENDIAN),
                    (AllocationFunction.OfDoubleArray) SegmentAllocator::allocateArray,
                    ToArrayHelper.toDoubleArray });

            arrayAllocations.add(new Object[] { factory, ValueLayout.JAVA_CHAR.withOrder(ByteOrder.BIG_ENDIAN),
                    (AllocationFunction.OfCharArray) SegmentAllocator::allocateArray,
                    ToArrayHelper.toCharArray });
            arrayAllocations.add(new Object[] { factory, ValueLayout.JAVA_SHORT.withOrder(ByteOrder.BIG_ENDIAN),
                    (AllocationFunction.OfShortArray) SegmentAllocator::allocateArray,
                    ToArrayHelper.toShortArray });
            arrayAllocations.add(new Object[] { factory,
                    ValueLayout.JAVA_INT.withOrder(ByteOrder.BIG_ENDIAN),
                    (AllocationFunction.OfIntArray) SegmentAllocator::allocateArray,
                    ToArrayHelper.toIntArray });
            arrayAllocations.add(new Object[] { factory, ValueLayout.JAVA_FLOAT.withOrder(ByteOrder.BIG_ENDIAN),
                    (AllocationFunction.OfFloatArray) SegmentAllocator::allocateArray,
                    ToArrayHelper.toFloatArray });
            arrayAllocations.add(new Object[] { factory, ValueLayout.JAVA_LONG.withOrder(ByteOrder.BIG_ENDIAN),
                    (AllocationFunction.OfLongArray) SegmentAllocator::allocateArray,
                    ToArrayHelper.toLongArray });
            arrayAllocations.add(new Object[] { factory, ValueLayout.JAVA_DOUBLE.withOrder(ByteOrder.BIG_ENDIAN),
                    (AllocationFunction.OfDoubleArray) SegmentAllocator::allocateArray,
                    ToArrayHelper.toDoubleArray });
        };
        return arrayAllocations.toArray(Object[][]::new);
    }

    interface AllocationFunction<X, L extends ValueLayout> {
        MemorySegment allocate(SegmentAllocator allocator, L layout, X value);

        interface OfByte extends AllocationFunction<Byte, ValueLayout.OfByte> { }
        interface OfBoolean extends AllocationFunction<Boolean, ValueLayout.OfBoolean> { }
        interface OfChar extends AllocationFunction<Character, ValueLayout.OfChar> { }
        interface OfShort extends AllocationFunction<Short, ValueLayout.OfShort> { }
        interface OfInt extends AllocationFunction<Integer, ValueLayout.OfInt> { }
        interface OfFloat extends AllocationFunction<Float, ValueLayout.OfFloat> { }
        interface OfLong extends AllocationFunction<Long, ValueLayout.OfLong> { }
        interface OfDouble extends AllocationFunction<Double, ValueLayout.OfDouble> { }
        interface OfAddress extends AllocationFunction<MemorySegment, ValueLayout.OfAddress> { }

        interface OfByteArray extends AllocationFunction<byte[], ValueLayout.OfByte> { }
        interface OfCharArray extends AllocationFunction<char[], ValueLayout.OfChar> { }
        interface OfShortArray extends AllocationFunction<short[], ValueLayout.OfShort> { }
        interface OfIntArray extends AllocationFunction<int[], ValueLayout.OfInt> { }
        interface OfFloatArray extends AllocationFunction<float[], ValueLayout.OfFloat> { }
        interface OfLongArray extends AllocationFunction<long[], ValueLayout.OfLong> { }
        interface OfDoubleArray extends AllocationFunction<double[], ValueLayout.OfDouble> { }
    }

    enum AllocationFactory {
<<<<<<< HEAD
        SLICING(true, (size, drop) -> SegmentAllocator.slicingAllocator(MemorySegment.allocateNative(size, drop.session()))),
        NATIVE_ALLOCATOR(false, (size, drop) -> SegmentAllocator.nativeAllocator(drop.session()));
=======
        SLICING(true, (size, drop) -> SegmentAllocator.slicingAllocator(MemorySegment.allocateNative(size, drop.scope()))),
        NATIVE_ALLOCATOR(false, (size, drop) -> SegmentAllocator.nativeAllocator(drop.scope()));
>>>>>>> 8cefa3d2

        private final boolean isBound;
        private final BiFunction<Long, Arena, SegmentAllocator> factory;

        AllocationFactory(boolean isBound, BiFunction<Long, Arena, SegmentAllocator> factory) {
            this.isBound = isBound;
            this.factory = factory;
        }

        SegmentAllocator allocator(long size, Arena arena) {
            return factory.apply(size, arena);
        }

        public boolean isBound() {
            return isBound;
        }
    }

    interface ToArrayHelper<T> {
        T array();
        T toArray(MemorySegment segment, ValueLayout layout);

        ToArrayHelper<byte[]> toByteArray = new ToArrayHelper<>() {
            @Override
            public byte[] array() {
                return new byte[] { 0, 1, 2, 3, 4, 5, 6, 7, 8, 9, 10 };
            }

            @Override
            public byte[] toArray(MemorySegment segment, ValueLayout layout) {
                ByteBuffer buffer = segment.asByteBuffer().order(layout.order());
                byte[] found = new byte[buffer.limit()];
                buffer.get(found);
                return found;
            }
        };

        ToArrayHelper<char[]> toCharArray = new ToArrayHelper<>() {
            @Override
            public char[] array() {
                return new char[] { 0, 1, 2, 3, 4, 5, 6, 7, 8, 9, 10 };
            }

            @Override
            public char[] toArray(MemorySegment segment, ValueLayout layout) {
                CharBuffer buffer = segment.asByteBuffer().order(layout.order()).asCharBuffer();
                char[] found = new char[buffer.limit()];
                buffer.get(found);
                return found;
            }
        };

        ToArrayHelper<short[]> toShortArray = new ToArrayHelper<>() {
            @Override
            public short[] array() {
                return new short[] { 0, 1, 2, 3, 4, 5, 6, 7, 8, 9, 10 };
            }

            @Override
            public short[] toArray(MemorySegment segment, ValueLayout layout) {
                ShortBuffer buffer = segment.asByteBuffer().order(layout.order()).asShortBuffer();
                short[] found = new short[buffer.limit()];
                buffer.get(found);
                return found;
            }
        };

        ToArrayHelper<int[]> toIntArray = new ToArrayHelper<>() {
            @Override
            public int[] array() {
                return new int[] { 0, 1, 2, 3, 4, 5, 6, 7, 8, 9, 10 };
            }

            @Override
            public int[] toArray(MemorySegment segment, ValueLayout layout) {
                IntBuffer buffer = segment.asByteBuffer().order(layout.order()).asIntBuffer();
                int[] found = new int[buffer.limit()];
                buffer.get(found);
                return found;
            }
        };

        ToArrayHelper<float[]> toFloatArray = new ToArrayHelper<>() {
            @Override
            public float[] array() {
                return new float[] { 0, 1, 2, 3, 4, 5, 6, 7, 8, 9, 10 };
            }

            @Override
            public float[] toArray(MemorySegment segment, ValueLayout layout) {
                FloatBuffer buffer = segment.asByteBuffer().order(layout.order()).asFloatBuffer();
                float[] found = new float[buffer.limit()];
                buffer.get(found);
                return found;
            }
        };

        ToArrayHelper<long[]> toLongArray = new ToArrayHelper<>() {
            @Override
            public long[] array() {
                return new long[] { 0, 1, 2, 3, 4, 5, 6, 7, 8, 9, 10 };
            }

            @Override
            public long[] toArray(MemorySegment segment, ValueLayout layout) {
                LongBuffer buffer = segment.asByteBuffer().order(layout.order()).asLongBuffer();
                long[] found = new long[buffer.limit()];
                buffer.get(found);
                return found;
            }
        };

        ToArrayHelper<double[]> toDoubleArray = new ToArrayHelper<>() {
            @Override
            public double[] array() {
                return new double[] { 0, 1, 2, 3, 4, 5, 6, 7, 8, 9, 10 };
            }

            @Override
            public double[] toArray(MemorySegment segment, ValueLayout layout) {
                DoubleBuffer buffer = segment.asByteBuffer().order(layout.order()).asDoubleBuffer();
                double[] found = new double[buffer.limit()];
                buffer.get(found);
                return found;
            }
        };
    }

    @DataProvider(name = "allocators")
    static Object[][] allocators() {
        return new Object[][] {
<<<<<<< HEAD
                { SegmentAllocator.nativeAllocator(MemorySession.global()) },
                { SegmentAllocator.prefixAllocator(MemorySegment.allocateNative(10, MemorySession.global())) },
=======
                { SegmentAllocator.nativeAllocator(SegmentScope.global()) },
                { SegmentAllocator.prefixAllocator(MemorySegment.allocateNative(10, SegmentScope.global())) },
>>>>>>> 8cefa3d2
        };
    }
}<|MERGE_RESOLUTION|>--- conflicted
+++ resolved
@@ -93,11 +93,7 @@
                 }
                 // addresses should be invalid now
                 for (MemorySegment address : addressList) {
-<<<<<<< HEAD
-                    assertFalse(address.session().isAlive());
-=======
                     assertFalse(address.scope().isAlive());
->>>>>>> 8cefa3d2
                 }
             }
         }
@@ -192,11 +188,7 @@
             @Override
 
             public MemorySegment allocate(long byteSize, long byteAlignment) {
-<<<<<<< HEAD
-                return MemorySegment.allocateNative(byteSize, byteAlignment, MemorySession.implicit());
-=======
                 return MemorySegment.allocateNative(byteSize, byteAlignment, SegmentScope.auto());
->>>>>>> 8cefa3d2
             }
 
             @Override
@@ -356,13 +348,8 @@
     }
 
     enum AllocationFactory {
-<<<<<<< HEAD
-        SLICING(true, (size, drop) -> SegmentAllocator.slicingAllocator(MemorySegment.allocateNative(size, drop.session()))),
-        NATIVE_ALLOCATOR(false, (size, drop) -> SegmentAllocator.nativeAllocator(drop.session()));
-=======
         SLICING(true, (size, drop) -> SegmentAllocator.slicingAllocator(MemorySegment.allocateNative(size, drop.scope()))),
         NATIVE_ALLOCATOR(false, (size, drop) -> SegmentAllocator.nativeAllocator(drop.scope()));
->>>>>>> 8cefa3d2
 
         private final boolean isBound;
         private final BiFunction<Long, Arena, SegmentAllocator> factory;
@@ -494,13 +481,8 @@
     @DataProvider(name = "allocators")
     static Object[][] allocators() {
         return new Object[][] {
-<<<<<<< HEAD
-                { SegmentAllocator.nativeAllocator(MemorySession.global()) },
-                { SegmentAllocator.prefixAllocator(MemorySegment.allocateNative(10, MemorySession.global())) },
-=======
                 { SegmentAllocator.nativeAllocator(SegmentScope.global()) },
                 { SegmentAllocator.prefixAllocator(MemorySegment.allocateNative(10, SegmentScope.global())) },
->>>>>>> 8cefa3d2
         };
     }
 }