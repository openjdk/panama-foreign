--- conflicted
+++ resolved
@@ -201,13 +201,8 @@
         AtomicInteger calls = new AtomicInteger();
         SegmentAllocator allocator = new SegmentAllocator() {
             @Override
-<<<<<<< HEAD
-            public MemorySegment allocate(long bytesSize, long byteAlignment) {
-                return MemorySegment.allocateNative(bytesSize, byteAlignment, MemorySession.openImplicit());
-=======
             public MemorySegment allocate(long bytesSize, long bytesAlignment) {
                 return MemorySegment.allocateNative(bytesSize, bytesAlignment);
->>>>>>> fea1f25d
             }
 
             @Override
