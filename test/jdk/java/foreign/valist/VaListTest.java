--- conflicted
+++ resolved
@@ -742,11 +742,7 @@
                 })},
                 { linkVaListCB("upcallMemoryAddress"), VaListConsumer.mh(vaList -> {
                     MemoryAddress intPtr = vaList.nextVarg(C_POINTER);
-<<<<<<< HEAD
-                    MemorySegment ms = MemorySegment.ofAddressNative(intPtr, C_INT.byteSize(), ResourceScope.globalScope());
-=======
                     MemorySegment ms = MemorySegment.ofAddress(intPtr, C_INT.byteSize(), ResourceScope.globalScope());
->>>>>>> ddb61725
                     int x = ms.get(JAVA_INT, 0);
                     assertEquals(x, 10);
                 })},
