/*
 * Copyright (c) 2022, Oracle and/or its affiliates. All rights reserved.
 * DO NOT ALTER OR REMOVE COPYRIGHT NOTICES OR THIS FILE HEADER.
 *
 * This code is free software; you can redistribute it and/or modify it
 * under the terms of the GNU General Public License version 2 only, as
 * published by the Free Software Foundation.
 *
 * This code is distributed in the hope that it will be useful, but WITHOUT
 * ANY WARRANTY; without even the implied warranty of MERCHANTABILITY or
 * FITNESS FOR A PARTICULAR PURPOSE.  See the GNU General Public License
 * version 2 for more details (a copy is included in the LICENSE file that
 * accompanied this code).
 *
 * You should have received a copy of the GNU General Public License version
 * 2 along with this work; if not, write to the Free Software Foundation,
 * Inc., 51 Franklin St, Fifth Floor, Boston, MA 02110-1301 USA.
 *
 * Please contact Oracle, 500 Oracle Parkway, Redwood Shores, CA 94065 USA
 * or visit www.oracle.com if you need additional information or have any
 * questions.
 */

/*
 * @test
 * @enablePreview
 * @requires ((os.arch == "amd64" | os.arch == "x86_64") & sun.arch.data.model == "64") | os.arch == "aarch64" | os.arch == "riscv64"
 * @modules java.base/jdk.internal.foreign
 * @build NativeTestHelper CallGeneratorHelper TestDowncallBase
 *
 * @run testng/othervm -XX:+IgnoreUnrecognizedVMOptions -XX:-VerifyDependencies
 *   --enable-native-access=ALL-UNNAMED -Dgenerator.sample.factor=17
 *   TestDowncallStack
 */

import org.testng.annotations.Test;

import java.lang.foreign.*;
import java.util.ArrayList;
import java.util.List;
import java.util.function.Consumer;

import static org.testng.Assert.assertEquals;

public class TestDowncallStack extends TestDowncallBase {

    static {
        System.loadLibrary("TestDowncallStack");
    }

    @Test(dataProvider="functions", dataProviderClass=CallGeneratorHelper.class)
    public void testDowncallStack(int count, String fName, CallGeneratorHelper.Ret ret,
                                  List<CallGeneratorHelper.ParamType> paramTypes,
                                  List<CallGeneratorHelper.StructFieldType> fields) throws Throwable {
        List<Consumer<Object>> checks = new ArrayList<>();
        MemorySegment addr = findNativeOrThrow("s" + fName);
        FunctionDescriptor descriptor = functionStack(ret, paramTypes, fields);
<<<<<<< HEAD
        try (Arena arena = Arena.openShared()) {
=======
        try (Arena arena = Arena.ofShared()) {
>>>>>>> 2a22d914
            Object[] args = makeArgsStack(arena, descriptor, checks);
            boolean needsScope = descriptor.returnLayout().map(GroupLayout.class::isInstance).orElse(false);
            SegmentAllocator allocator = needsScope ?
                    arena :
                    THROWING_ALLOCATOR;
            Object res = doCall(addr, allocator, descriptor, args);
            if (ret == CallGeneratorHelper.Ret.NON_VOID) {
                checks.forEach(c -> c.accept(res));
                if (needsScope) {
                    // check that return struct has indeed been allocated in the native scope
                    assertEquals(((MemorySegment)res).scope(), arena.scope());
                }
            }
        }
    }

    static FunctionDescriptor functionStack(Ret ret, List<ParamType> params, List<StructFieldType> fields) {
        return function(ret, params, fields, STACK_PREFIX_LAYOUTS);
    }

    static Object[] makeArgsStack(Arena arena, FunctionDescriptor descriptor, List<Consumer<Object>> checks) {
        return makeArgs(arena, descriptor, checks, STACK_PREFIX_LAYOUTS.size());
    }

}<|MERGE_RESOLUTION|>--- conflicted
+++ resolved
@@ -55,11 +55,7 @@
         List<Consumer<Object>> checks = new ArrayList<>();
         MemorySegment addr = findNativeOrThrow("s" + fName);
         FunctionDescriptor descriptor = functionStack(ret, paramTypes, fields);
-<<<<<<< HEAD
-        try (Arena arena = Arena.openShared()) {
-=======
         try (Arena arena = Arena.ofShared()) {
->>>>>>> 2a22d914
             Object[] args = makeArgsStack(arena, descriptor, checks);
             boolean needsScope = descriptor.returnLayout().map(GroupLayout.class::isInstance).orElse(false);
             SegmentAllocator allocator = needsScope ?
