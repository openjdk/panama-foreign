/*
 * Copyright (c) 2021, 2022, Oracle and/or its affiliates. All rights reserved.
 * DO NOT ALTER OR REMOVE COPYRIGHT NOTICES OR THIS FILE HEADER.
 *
 * This code is free software; you can redistribute it and/or modify it
 * under the terms of the GNU General Public License version 2 only, as
 * published by the Free Software Foundation.
 *
 * This code is distributed in the hope that it will be useful, but WITHOUT
 * ANY WARRANTY; without even the implied warranty of MERCHANTABILITY or
 * FITNESS FOR A PARTICULAR PURPOSE.  See the GNU General Public License
 * version 2 for more details (a copy is included in the LICENSE file that
 * accompanied this code).
 *
 * You should have received a copy of the GNU General Public License version
 * 2 along with this work; if not, write to the Free Software Foundation,
 * Inc., 51 Franklin St, Fifth Floor, Boston, MA 02110-1301 USA.
 *
 * Please contact Oracle, 500 Oracle Parkway, Redwood Shores, CA 94065 USA
 * or visit www.oracle.com if you need additional information or have any
 * questions.
 */

import java.lang.foreign.Addressable;
<<<<<<< HEAD
import java.lang.foreign.CLinker;
=======
import java.lang.foreign.Linker;
>>>>>>> 04f84d6c
import java.lang.foreign.FunctionDescriptor;
import java.lang.foreign.MemorySession;

import java.lang.invoke.MethodHandle;
import java.lang.invoke.MethodHandles;
import java.lang.invoke.MethodType;

public class ThrowingUpcall extends NativeTestHelper {

    private static final MethodHandle downcallVoid;
    private static final MethodHandle downcallNonVoid;
    public static final MethodHandle MH_throwException;

    static {
        System.loadLibrary("TestUpcall");
<<<<<<< HEAD
        downcallVoid = CLinker.systemCLinker().downcallHandle(
            findNativeOrThrow("f0_V__"),
                FunctionDescriptor.ofVoid(C_POINTER)
        );
        downcallNonVoid = CLinker.systemCLinker().downcallHandle(
=======
        downcallVoid = Linker.nativeLinker().downcallHandle(
            findNativeOrThrow("f0_V__"),
                FunctionDescriptor.ofVoid(C_POINTER)
        );
        downcallNonVoid = Linker.nativeLinker().downcallHandle(
>>>>>>> 04f84d6c
                findNativeOrThrow("f10_I_I_"),
                FunctionDescriptor.of(C_INT, C_INT, C_POINTER)
        );

        try {
            MH_throwException = MethodHandles.lookup().findStatic(ThrowingUpcall.class, "throwException",
                    MethodType.methodType(void.class));
        } catch (ReflectiveOperationException e) {
            throw new ExceptionInInitializerError(e);
        }
    }

    public static void throwException() throws Throwable {
        throw new Throwable("Testing upcall exceptions");
    }

    public static void main(String[] args) throws Throwable {
        if (args[0].equals("void")) {
            testVoid();
        } else {
            testNonVoid();
        }
    }

    public static void testVoid() throws Throwable {
        MethodHandle handle = MH_throwException;
        MethodHandle invoker = MethodHandles.exactInvoker(MethodType.methodType(void.class));
        handle = MethodHandles.insertArguments(invoker, 0, handle);

        try (MemorySession session = MemorySession.openConfined()) {
<<<<<<< HEAD
            Addressable stub = CLinker.systemCLinker().upcallStub(handle, FunctionDescriptor.ofVoid(), session);
=======
            Addressable stub = Linker.nativeLinker().upcallStub(handle, FunctionDescriptor.ofVoid(), session);
>>>>>>> 04f84d6c

            downcallVoid.invoke(stub); // should call Shutdown.exit(1);
        }
    }

    public static void testNonVoid() throws Throwable {
        MethodHandle handle = MethodHandles.identity(int.class);
        handle = MethodHandles.collectArguments(handle, 0, MH_throwException);
        MethodHandle invoker = MethodHandles.exactInvoker(MethodType.methodType(int.class, int.class));
        handle = MethodHandles.insertArguments(invoker, 0, handle);

        try (MemorySession session = MemorySession.openConfined()) {
<<<<<<< HEAD
            Addressable stub = CLinker.systemCLinker().upcallStub(handle, FunctionDescriptor.of(C_INT, C_INT), session);
=======
            Addressable stub = Linker.nativeLinker().upcallStub(handle, FunctionDescriptor.of(C_INT, C_INT), session);
>>>>>>> 04f84d6c

            downcallNonVoid.invoke(42, stub); // should call Shutdown.exit(1);
        }
    }

}<|MERGE_RESOLUTION|>--- conflicted
+++ resolved
@@ -22,11 +22,7 @@
  */
 
 import java.lang.foreign.Addressable;
-<<<<<<< HEAD
-import java.lang.foreign.CLinker;
-=======
 import java.lang.foreign.Linker;
->>>>>>> 04f84d6c
 import java.lang.foreign.FunctionDescriptor;
 import java.lang.foreign.MemorySession;
 
@@ -42,19 +38,11 @@
 
     static {
         System.loadLibrary("TestUpcall");
-<<<<<<< HEAD
-        downcallVoid = CLinker.systemCLinker().downcallHandle(
-            findNativeOrThrow("f0_V__"),
-                FunctionDescriptor.ofVoid(C_POINTER)
-        );
-        downcallNonVoid = CLinker.systemCLinker().downcallHandle(
-=======
         downcallVoid = Linker.nativeLinker().downcallHandle(
             findNativeOrThrow("f0_V__"),
                 FunctionDescriptor.ofVoid(C_POINTER)
         );
         downcallNonVoid = Linker.nativeLinker().downcallHandle(
->>>>>>> 04f84d6c
                 findNativeOrThrow("f10_I_I_"),
                 FunctionDescriptor.of(C_INT, C_INT, C_POINTER)
         );
@@ -85,11 +73,7 @@
         handle = MethodHandles.insertArguments(invoker, 0, handle);
 
         try (MemorySession session = MemorySession.openConfined()) {
-<<<<<<< HEAD
-            Addressable stub = CLinker.systemCLinker().upcallStub(handle, FunctionDescriptor.ofVoid(), session);
-=======
             Addressable stub = Linker.nativeLinker().upcallStub(handle, FunctionDescriptor.ofVoid(), session);
->>>>>>> 04f84d6c
 
             downcallVoid.invoke(stub); // should call Shutdown.exit(1);
         }
@@ -102,11 +86,7 @@
         handle = MethodHandles.insertArguments(invoker, 0, handle);
 
         try (MemorySession session = MemorySession.openConfined()) {
-<<<<<<< HEAD
-            Addressable stub = CLinker.systemCLinker().upcallStub(handle, FunctionDescriptor.of(C_INT, C_INT), session);
-=======
             Addressable stub = Linker.nativeLinker().upcallStub(handle, FunctionDescriptor.of(C_INT, C_INT), session);
->>>>>>> 04f84d6c
 
             downcallNonVoid.invoke(42, stub); // should call Shutdown.exit(1);
         }
