--- conflicted
+++ resolved
@@ -42,10 +42,7 @@
 import static java.lang.foreign.MemoryLayout.PathElement.groupElement;
 import static java.lang.foreign.MemoryLayout.PathElement.sequenceElement;
 import static java.lang.foreign.ValueLayout.JAVA_INT;
-<<<<<<< HEAD
 import static java.lang.foreign.ValueLayout.JAVA_LONG;
-=======
->>>>>>> e03c18c7
 import static java.lang.foreign.ValueLayout.JAVA_SHORT;
 import static org.testng.Assert.*;
 
@@ -155,21 +152,13 @@
 
             VarHandle vhX = struct.varHandle(groupElement("x"));
             IllegalArgumentException iae = expectThrows(IllegalArgumentException.class, () -> {
-<<<<<<< HEAD
                 vhX.set(seg, 0L, (short) 42);
-=======
-                vhX.set(seg, (short) 42);
->>>>>>> e03c18c7
             });
             assertEquals(iae.getMessage(), expectedMessage);
 
             MethodHandle sliceX = struct.sliceHandle(groupElement("x"));
             iae = expectThrows(IllegalArgumentException.class, () -> {
-<<<<<<< HEAD
                 MemorySegment slice = (MemorySegment) sliceX.invokeExact(seg, 0L);
-=======
-                MemorySegment slice = (MemorySegment) sliceX.invokeExact(seg);
->>>>>>> e03c18c7
             });
             assertEquals(iae.getMessage(), expectedMessage);
         }
