/*
 *  Copyright (c) 2021, Oracle and/or its affiliates. All rights reserved.
 *  DO NOT ALTER OR REMOVE COPYRIGHT NOTICES OR THIS FILE HEADER.
 *
 *  This code is free software; you can redistribute it and/or modify it
 *  under the terms of the GNU General Public License version 2 only, as
 *  published by the Free Software Foundation.
 *
 *  This code is distributed in the hope that it will be useful, but WITHOUT
 *  ANY WARRANTY; without even the implied warranty of MERCHANTABILITY or
 *  FITNESS FOR A PARTICULAR PURPOSE.  See the GNU General Public License
 *  version 2 for more details (a copy is included in the LICENSE file that
 *  accompanied this code).
 *
 *  You should have received a copy of the GNU General Public License version
 *  2 along with this work; if not, write to the Free Software Foundation,
 *  Inc., 51 Franklin St, Fifth Floor, Boston, MA 02110-1301 USA.
 *
 *  Please contact Oracle, 500 Oracle Parkway, Redwood Shores, CA 94065 USA
 *  or visit www.oracle.com if you need additional information or have any
 *  questions.
 */

/*
 * @test
 * @requires ((os.arch == "amd64" | os.arch == "x86_64") & sun.arch.data.model == "64") | os.arch == "aarch64"
 * @run testng/othervm --enable-native-access=ALL-UNNAMED SafeFunctionAccessTest
 */

import jdk.incubator.foreign.Addressable;
import jdk.incubator.foreign.CLinker;
import jdk.incubator.foreign.FunctionDescriptor;
import jdk.incubator.foreign.NativeSymbol;
import jdk.incubator.foreign.SymbolLookup;
import jdk.incubator.foreign.MemoryLayout;
import jdk.incubator.foreign.MemorySegment;
import jdk.incubator.foreign.ResourceScope;

import java.lang.invoke.MethodHandle;
import java.lang.invoke.MethodHandles;
import java.lang.invoke.MethodType;

import jdk.incubator.foreign.VaList;
import org.testng.annotations.*;

import static org.testng.Assert.*;

public class SafeFunctionAccessTest extends NativeTestHelper {
    static {
        System.loadLibrary("SafeAccess");
    }

    static MemoryLayout POINT = MemoryLayout.structLayout(
            C_INT, C_INT
    );

    static final SymbolLookup LOOKUP = SymbolLookup.loaderLookup();

    @Test(expectedExceptions = IllegalStateException.class)
    public void testClosedStruct() throws Throwable {
        MemorySegment segment;
        try (ResourceScope scope = ResourceScope.newConfinedScope()) {
            segment = MemorySegment.allocateNative(POINT, scope);
        }
        assertFalse(segment.scope().isAlive());
        MethodHandle handle = CLinker.systemCLinker().downcallHandle(
                LOOKUP.lookup("struct_func").get(),
                FunctionDescriptor.ofVoid(POINT));

        handle.invokeExact(segment);
    }

    @Test
    public void testClosedStructAddr_6() throws Throwable {
        MethodHandle handle = CLinker.systemCLinker().downcallHandle(
                LOOKUP.lookup("addr_func_6").get(),
                FunctionDescriptor.ofVoid(C_POINTER, C_POINTER, C_POINTER, C_POINTER, C_POINTER, C_POINTER));
        for (int i = 0 ; i < 6 ; i++) {
            MemorySegment[] segments = new MemorySegment[]{
                    MemorySegment.allocateNative(POINT, ResourceScope.newImplicitScope()),
                    MemorySegment.allocateNative(POINT, ResourceScope.newImplicitScope()),
                    MemorySegment.allocateNative(POINT, ResourceScope.newImplicitScope()),
                    MemorySegment.allocateNative(POINT, ResourceScope.newImplicitScope()),
                    MemorySegment.allocateNative(POINT, ResourceScope.newImplicitScope()),
                    MemorySegment.allocateNative(POINT, ResourceScope.newImplicitScope())
            };
            // check liveness
            segments[i].scope().close();
            for (int j = 0 ; j < 6 ; j++) {
                if (i == j) {
                    assertFalse(segments[j].scope().isAlive());
                } else {
                    assertTrue(segments[j].scope().isAlive());
                }
            }
            try {
                handle.invokeWithArguments(segments);
                fail();
            } catch (IllegalStateException ex) {
                assertTrue(ex.getMessage().contains("Already closed"));
            }
            for (int j = 0 ; j < 6 ; j++) {
                if (i != j) {
                    segments[j].scope().close(); // should succeed!
                }
            }
        }
    }

    @Test(expectedExceptions = IllegalStateException.class)
    public void testClosedVaList() throws Throwable {
        VaList list;
<<<<<<< HEAD
        try (ResourceScope scope = ResourceScope.newConfinedScope()) {
            list = VaList.make(b -> b.addVarg(C_INT, 42), scope);
        }
        assertFalse(list.scope().isAlive());
        MethodHandle handle = CLinker.systemCLinker().downcallHandle(
                LOOKUP.lookup("addr_func").get(),
                FunctionDescriptor.ofVoid(C_POINTER));

        handle.invokeExact((Addressable)list);
    }

    @Test(expectedExceptions = IllegalStateException.class)
    public void testClosedUpcall() throws Throwable {
        NativeSymbol upcall;
        try (ResourceScope scope = ResourceScope.newConfinedScope()) {
            MethodHandle dummy = MethodHandles.lookup().findStatic(SafeFunctionAccessTest.class, "dummy", MethodType.methodType(void.class));
            upcall = CLinker.systemCLinker().upcallStub(dummy, FunctionDescriptor.ofVoid(), scope);
        }
        assertFalse(upcall.scope().isAlive());
        MethodHandle handle = CLinker.systemCLinker().downcallHandle(
                LOOKUP.lookup("addr_func").get(),
                FunctionDescriptor.ofVoid(C_POINTER));

        handle.invokeExact((Addressable)upcall);
    }

    static void dummy() { }

    @Test
    public void testClosedVaListCallback() throws Throwable {
        MethodHandle handle = CLinker.systemCLinker().downcallHandle(
                LOOKUP.lookup("addr_func_cb").get(),
                FunctionDescriptor.ofVoid(C_POINTER, C_POINTER));

        try (ResourceScope scope = ResourceScope.newConfinedScope()) {
            VaList list = VaList.make(b -> b.addVarg(C_INT, 42), scope);
            handle.invoke(list, scopeChecker(scope));
        }
    }

    @Test
    public void testClosedStructCallback() throws Throwable {
        MethodHandle handle = CLinker.systemCLinker().downcallHandle(
                LOOKUP.lookup("addr_func_cb").get(),
                FunctionDescriptor.ofVoid(C_POINTER, C_POINTER));

        try (ResourceScope scope = ResourceScope.newConfinedScope()) {
            MemorySegment segment = MemorySegment.allocateNative(POINT, scope);
            handle.invoke(segment, scopeChecker(scope));
        }
    }

=======
        try (ResourceScope scope = ResourceScope.newConfinedScope()) {
            list = VaList.make(b -> b.addVarg(C_INT, 42), scope);
        }
        assertFalse(list.scope().isAlive());
        MethodHandle handle = CLinker.systemCLinker().downcallHandle(
                LOOKUP.lookup("addr_func").get(),
                FunctionDescriptor.ofVoid(C_POINTER));

        handle.invokeExact((Addressable)list);
    }

    @Test(expectedExceptions = IllegalStateException.class)
    public void testClosedUpcall() throws Throwable {
        NativeSymbol upcall;
        try (ResourceScope scope = ResourceScope.newConfinedScope()) {
            MethodHandle dummy = MethodHandles.lookup().findStatic(SafeFunctionAccessTest.class, "dummy", MethodType.methodType(void.class));
            upcall = CLinker.systemCLinker().upcallStub(dummy, FunctionDescriptor.ofVoid(), scope);
        }
        assertFalse(upcall.scope().isAlive());
        MethodHandle handle = CLinker.systemCLinker().downcallHandle(
                LOOKUP.lookup("addr_func").get(),
                FunctionDescriptor.ofVoid(C_POINTER));

        handle.invokeExact((Addressable)upcall);
    }

    static void dummy() { }

    @Test
    public void testClosedVaListCallback() throws Throwable {
        MethodHandle handle = CLinker.systemCLinker().downcallHandle(
                LOOKUP.lookup("addr_func_cb").get(),
                FunctionDescriptor.ofVoid(C_POINTER, C_POINTER));

        try (ResourceScope scope = ResourceScope.newConfinedScope()) {
            VaList list = VaList.make(b -> b.addVarg(C_INT, 42), scope);
            handle.invoke(list, scopeChecker(scope));
        }
    }

    @Test
    public void testClosedStructCallback() throws Throwable {
        MethodHandle handle = CLinker.systemCLinker().downcallHandle(
                LOOKUP.lookup("addr_func_cb").get(),
                FunctionDescriptor.ofVoid(C_POINTER, C_POINTER));

        try (ResourceScope scope = ResourceScope.newConfinedScope()) {
            MemorySegment segment = MemorySegment.allocateNative(POINT, scope);
            handle.invoke(segment, scopeChecker(scope));
        }
    }

>>>>>>> ddb61725
    @Test
    public void testClosedUpcallCallback() throws Throwable {
        MethodHandle handle = CLinker.systemCLinker().downcallHandle(
                LOOKUP.lookup("addr_func_cb").get(),
                FunctionDescriptor.ofVoid(C_POINTER, C_POINTER));

        try (ResourceScope scope = ResourceScope.newConfinedScope()) {
            MethodHandle dummy = MethodHandles.lookup().findStatic(SafeFunctionAccessTest.class, "dummy", MethodType.methodType(void.class));
            NativeSymbol upcall = CLinker.systemCLinker().upcallStub(dummy, FunctionDescriptor.ofVoid(), scope);
            handle.invoke(upcall, scopeChecker(scope));
        }
    }

    NativeSymbol scopeChecker(ResourceScope scope) {
        try {
            MethodHandle handle = MethodHandles.lookup().findStatic(SafeFunctionAccessTest.class, "checkScope",
                    MethodType.methodType(void.class, ResourceScope.class));
            handle = handle.bindTo(scope);
            return CLinker.systemCLinker().upcallStub(handle, FunctionDescriptor.ofVoid(), ResourceScope.newImplicitScope());
        } catch (Throwable ex) {
            throw new AssertionError(ex);
        }
    }

    static void checkScope(ResourceScope scope) {
        try {
            scope.close();
            fail("Scope closed unexpectedly!");
        } catch (IllegalStateException ex) {
            assertTrue(ex.getMessage().contains("kept alive")); //if acquired, fine
        }
    }
}<|MERGE_RESOLUTION|>--- conflicted
+++ resolved
@@ -110,7 +110,6 @@
     @Test(expectedExceptions = IllegalStateException.class)
     public void testClosedVaList() throws Throwable {
         VaList list;
-<<<<<<< HEAD
         try (ResourceScope scope = ResourceScope.newConfinedScope()) {
             list = VaList.make(b -> b.addVarg(C_INT, 42), scope);
         }
@@ -163,60 +162,6 @@
         }
     }
 
-=======
-        try (ResourceScope scope = ResourceScope.newConfinedScope()) {
-            list = VaList.make(b -> b.addVarg(C_INT, 42), scope);
-        }
-        assertFalse(list.scope().isAlive());
-        MethodHandle handle = CLinker.systemCLinker().downcallHandle(
-                LOOKUP.lookup("addr_func").get(),
-                FunctionDescriptor.ofVoid(C_POINTER));
-
-        handle.invokeExact((Addressable)list);
-    }
-
-    @Test(expectedExceptions = IllegalStateException.class)
-    public void testClosedUpcall() throws Throwable {
-        NativeSymbol upcall;
-        try (ResourceScope scope = ResourceScope.newConfinedScope()) {
-            MethodHandle dummy = MethodHandles.lookup().findStatic(SafeFunctionAccessTest.class, "dummy", MethodType.methodType(void.class));
-            upcall = CLinker.systemCLinker().upcallStub(dummy, FunctionDescriptor.ofVoid(), scope);
-        }
-        assertFalse(upcall.scope().isAlive());
-        MethodHandle handle = CLinker.systemCLinker().downcallHandle(
-                LOOKUP.lookup("addr_func").get(),
-                FunctionDescriptor.ofVoid(C_POINTER));
-
-        handle.invokeExact((Addressable)upcall);
-    }
-
-    static void dummy() { }
-
-    @Test
-    public void testClosedVaListCallback() throws Throwable {
-        MethodHandle handle = CLinker.systemCLinker().downcallHandle(
-                LOOKUP.lookup("addr_func_cb").get(),
-                FunctionDescriptor.ofVoid(C_POINTER, C_POINTER));
-
-        try (ResourceScope scope = ResourceScope.newConfinedScope()) {
-            VaList list = VaList.make(b -> b.addVarg(C_INT, 42), scope);
-            handle.invoke(list, scopeChecker(scope));
-        }
-    }
-
-    @Test
-    public void testClosedStructCallback() throws Throwable {
-        MethodHandle handle = CLinker.systemCLinker().downcallHandle(
-                LOOKUP.lookup("addr_func_cb").get(),
-                FunctionDescriptor.ofVoid(C_POINTER, C_POINTER));
-
-        try (ResourceScope scope = ResourceScope.newConfinedScope()) {
-            MemorySegment segment = MemorySegment.allocateNative(POINT, scope);
-            handle.invoke(segment, scopeChecker(scope));
-        }
-    }
-
->>>>>>> ddb61725
     @Test
     public void testClosedUpcallCallback() throws Throwable {
         MethodHandle handle = CLinker.systemCLinker().downcallHandle(
