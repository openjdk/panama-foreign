/*
 *  Copyright (c) 2021, Oracle and/or its affiliates. All rights reserved.
 *  DO NOT ALTER OR REMOVE COPYRIGHT NOTICES OR THIS FILE HEADER.
 *
 *  This code is free software; you can redistribute it and/or modify it
 *  under the terms of the GNU General Public License version 2 only, as
 *  published by the Free Software Foundation.
 *
 *  This code is distributed in the hope that it will be useful, but WITHOUT
 *  ANY WARRANTY; without even the implied warranty of MERCHANTABILITY or
 *  FITNESS FOR A PARTICULAR PURPOSE.  See the GNU General Public License
 *  version 2 for more details (a copy is included in the LICENSE file that
 *  accompanied this code).
 *
 *  You should have received a copy of the GNU General Public License version
 *  2 along with this work; if not, write to the Free Software Foundation,
 *  Inc., 51 Franklin St, Fifth Floor, Boston, MA 02110-1301 USA.
 *
 *  Please contact Oracle, 500 Oracle Parkway, Redwood Shores, CA 94065 USA
 *  or visit www.oracle.com if you need additional information or have any
 *  questions.
 */

/*
 * @test
 * @requires ((os.arch == "amd64" | os.arch == "x86_64") & sun.arch.data.model == "64") | os.arch == "aarch64"
 * @run testng/othervm --enable-native-access=ALL-UNNAMED SafeFunctionAccessTest
 */

import jdk.incubator.foreign.CLinker;
import jdk.incubator.foreign.FunctionDescriptor;
import jdk.incubator.foreign.SymbolLookup;
import jdk.incubator.foreign.MemoryAddress;
import jdk.incubator.foreign.MemoryLayout;
import jdk.incubator.foreign.MemorySegment;
import jdk.incubator.foreign.ResourceScope;

import java.lang.invoke.MethodHandle;
import java.lang.invoke.MethodType;

import org.testng.annotations.*;
import static org.testng.Assert.*;

public class SafeFunctionAccessTest {
    static {
        System.loadLibrary("SafeAccess");
    }

    static MemoryLayout POINT = MemoryLayout.structLayout(
            CLinker.C_INT, CLinker.C_INT
    );

<<<<<<< HEAD
    static SymbolLookup lookup = SymbolLookup.loaderLookup(SafeFunctionAccessTest.class.getClassLoader());
=======
    static SymbolLookup lookup = SymbolLookup.loaderLookup();
>>>>>>> 9d22e434

    @Test(expectedExceptions = IllegalStateException.class)
    public void testClosedStruct() throws Throwable {
        MemorySegment segment;
        try (ResourceScope scope = ResourceScope.newConfinedScope()) {
            segment = MemorySegment.allocateNative(POINT, scope);
        }
        assertFalse(segment.scope().isAlive());
        MethodHandle handle = CLinker.getInstance().downcallHandle(
                lookup.lookup("struct_func").get(),
                MethodType.methodType(void.class, MemorySegment.class),
                FunctionDescriptor.ofVoid(POINT));

        handle.invokeExact(segment);
    }

    @Test(expectedExceptions = IllegalStateException.class)
    public void testClosedPointer() throws Throwable {
        MemoryAddress address;
        try (ResourceScope scope = ResourceScope.newConfinedScope()) {
            address = MemorySegment.allocateNative(POINT, scope).address();
        }
        assertFalse(address.scope().isAlive());
        MethodHandle handle = CLinker.getInstance().downcallHandle(
                lookup.lookup("addr_func").get(),
                MethodType.methodType(void.class, MemoryAddress.class),
                FunctionDescriptor.ofVoid(CLinker.C_POINTER));

        handle.invokeExact(address);
    }
}<|MERGE_RESOLUTION|>--- conflicted
+++ resolved
@@ -50,11 +50,7 @@
             CLinker.C_INT, CLinker.C_INT
     );
 
-<<<<<<< HEAD
-    static SymbolLookup lookup = SymbolLookup.loaderLookup(SafeFunctionAccessTest.class.getClassLoader());
-=======
     static SymbolLookup lookup = SymbolLookup.loaderLookup();
->>>>>>> 9d22e434
 
     @Test(expectedExceptions = IllegalStateException.class)
     public void testClosedStruct() throws Throwable {
