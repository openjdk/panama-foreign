--- conflicted
+++ resolved
@@ -155,27 +155,7 @@
 
     static class StdLibHelper {
 
-<<<<<<< HEAD
-        final static SymbolLookup LOOKUP = CLinker.systemLookup();
-=======
-        static final SymbolLookup LOOKUP;
-
-        static {
-            System.loadLibrary("StdLib");
-            SymbolLookup stdLibLookup = SymbolLookup.loaderLookup();
-            MemorySegment funcs = stdLibLookup.lookup("funcs").get()
-                    .asSegment(C_POINTER.byteSize() * 3, ResourceScope.newImplicitScope());
-
-            SymbolLookup fallbackLookup = name -> switch (name) {
-                    case "printf" -> Optional.of(MemoryAccess.getAddressAtIndex(funcs, 0));
-                    case "vprintf" -> Optional.of(MemoryAccess.getAddressAtIndex(funcs, 1));
-                    case "gmtime" -> Optional.of(MemoryAccess.getAddressAtIndex(funcs, 2));
-                    default -> Optional.empty();
-                };
-
-            LOOKUP = name -> CLinker.systemLookup().lookup(name).or(() -> fallbackLookup.lookup(name));
-        }
->>>>>>> 9b8046d7
+        static final SymbolLookup LOOKUP = CLinker.systemLookup();
 
         final static MethodHandle strcat = abi.downcallHandle(LOOKUP.lookup("strcat").get(),
                 MethodType.methodType(MemoryAddress.class, MemoryAddress.class, MemoryAddress.class),
