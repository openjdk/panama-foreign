/*
 * Copyright (c) 2020, 2023, Oracle and/or its affiliates. All rights reserved.
 * DO NOT ALTER OR REMOVE COPYRIGHT NOTICES OR THIS FILE HEADER.
 *
 * This code is free software; you can redistribute it and/or modify it
 * under the terms of the GNU General Public License version 2 only, as
 * published by the Free Software Foundation.
 *
 * This code is distributed in the hope that it will be useful, but WITHOUT
 * ANY WARRANTY; without even the implied warranty of MERCHANTABILITY or
 * FITNESS FOR A PARTICULAR PURPOSE.  See the GNU General Public License
 * version 2 for more details (a copy is included in the LICENSE file that
 * accompanied this code).
 *
 * You should have received a copy of the GNU General Public License version
 * 2 along with this work; if not, write to the Free Software Foundation,
 * Inc., 51 Franklin St, Fifth Floor, Boston, MA 02110-1301 USA.
 *
 * Please contact Oracle, 500 Oracle Parkway, Redwood Shores, CA 94065 USA
 * or visit www.oracle.com if you need additional information or have any
 * questions.
 */

/*
 * @test
 * @enablePreview
 * @requires jdk.foreign.linker != "UNSUPPORTED"
 * @run testng/othervm --enable-native-access=ALL-UNNAMED StdLibTest
 */

import java.lang.invoke.MethodHandle;
import java.lang.invoke.MethodHandles;
import java.lang.invoke.MethodType;
import java.time.Instant;
import java.time.LocalDateTime;
import java.time.ZoneOffset;
import java.time.ZonedDateTime;
import java.util.ArrayList;
import java.util.Arrays;
import java.util.Collections;
import java.util.LinkedHashSet;
import java.util.List;
import java.util.Set;
import java.util.function.Function;
import java.util.stream.Collectors;
import java.util.stream.Stream;

import java.lang.foreign.*;

import org.testng.annotations.*;

import static org.testng.Assert.*;

@Test
public class StdLibTest extends NativeTestHelper {

    final static Linker abi = Linker.nativeLinker();

    private StdLibHelper stdLibHelper = new StdLibHelper();

    @Test(dataProvider = "stringPairs")
    void test_strcat(String s1, String s2) throws Throwable {
        assertEquals(stdLibHelper.strcat(s1, s2), s1 + s2);
    }

    @Test(dataProvider = "stringPairs")
    void test_strcmp(String s1, String s2) throws Throwable {
        assertEquals(Math.signum(stdLibHelper.strcmp(s1, s2)), Math.signum(s1.compareTo(s2)));
    }

    @Test(dataProvider = "strings")
    void test_puts(String s) throws Throwable {
        assertTrue(stdLibHelper.puts(s) >= 0);
    }

    @Test(dataProvider = "strings")
    void test_strlen(String s) throws Throwable {
        assertEquals(stdLibHelper.strlen(s), s.length());
    }

    @Test(dataProvider = "instants")
    void test_time(Instant instant) throws Throwable {
        StdLibHelper.Tm tm = stdLibHelper.gmtime(instant.getEpochSecond());
        LocalDateTime localTime = LocalDateTime.ofInstant(instant, ZoneOffset.UTC);
        assertEquals(tm.sec(), localTime.getSecond());
        assertEquals(tm.min(), localTime.getMinute());
        assertEquals(tm.hour(), localTime.getHour());
        //day pf year in Java has 1-offset
        assertEquals(tm.yday(), localTime.getDayOfYear() - 1);
        assertEquals(tm.mday(), localTime.getDayOfMonth());
        //days of week starts from Sunday in C, but on Monday in Java, also account for 1-offset
        assertEquals((tm.wday() + 6) % 7, localTime.getDayOfWeek().getValue() - 1);
        //month in Java has 1-offset
        assertEquals(tm.mon(), localTime.getMonth().getValue() - 1);
        assertEquals(tm.isdst(), ZoneOffset.UTC.getRules()
                .isDaylightSavings(Instant.ofEpochMilli(instant.getEpochSecond() * 1000)));
    }

    @Test(dataProvider = "ints")
    void test_qsort(List<Integer> ints) throws Throwable {
        if (ints.size() > 0) {
            int[] input = ints.stream().mapToInt(i -> i).toArray();
            int[] sorted = stdLibHelper.qsort(input);
            Arrays.sort(input);
            assertEquals(sorted, input);
        }
    }

    @Test
    void test_rand() throws Throwable {
        int val = stdLibHelper.rand();
        for (int i = 0 ; i < 100 ; i++) {
            int newVal = stdLibHelper.rand();
            if (newVal != val) {
                return; //ok
            }
            val = newVal;
        }
        fail("All values are the same! " + val);
    }

    @Test(dataProvider = "printfArgs")
    void test_printf(List<PrintfArg> args) throws Throwable {
        String formatArgs = args.stream()
                .map(a -> a.format)
                .collect(Collectors.joining(","));

        String formatString = "hello(" + formatArgs + ")\n";

        String expected = String.format(formatString, args.stream()
                .map(a -> a.javaValue).toArray());

        int found = stdLibHelper.printf(formatString, args);
        assertEquals(found, expected.length());
    }

    @Test
    void testSystemLibraryBadLookupName() {
        assertTrue(LINKER.defaultLookup().find("strlen\u0000foobar").isEmpty());
    }

    static class StdLibHelper {

        final static MethodHandle strcat = abi.downcallHandle(abi.defaultLookup().find("strcat").get(),
                FunctionDescriptor.of(C_POINTER, C_POINTER, C_POINTER));

        final static MethodHandle strcmp = abi.downcallHandle(abi.defaultLookup().find("strcmp").get(),
                FunctionDescriptor.of(C_INT, C_POINTER, C_POINTER));

        final static MethodHandle puts = abi.downcallHandle(abi.defaultLookup().find("puts").get(),
                FunctionDescriptor.of(C_INT, C_POINTER));

        final static MethodHandle strlen = abi.downcallHandle(abi.defaultLookup().find("strlen").get(),
                FunctionDescriptor.of(C_INT, C_POINTER));

        final static MethodHandle gmtime = abi.downcallHandle(abi.defaultLookup().find("gmtime").get(),
                FunctionDescriptor.of(C_POINTER.withTargetLayout(Tm.LAYOUT), C_POINTER));

        final static MethodHandle qsort = abi.downcallHandle(abi.defaultLookup().find("qsort").get(),
                FunctionDescriptor.ofVoid(C_POINTER, C_LONG_LONG, C_LONG_LONG, C_POINTER));

        final static FunctionDescriptor qsortComparFunction = FunctionDescriptor.of(C_INT,
                C_POINTER.withTargetLayout(C_INT), C_POINTER.withTargetLayout(C_INT));

        final static MethodHandle qsortCompar;

        final static MethodHandle rand = abi.downcallHandle(abi.defaultLookup().find("rand").get(),
                FunctionDescriptor.of(C_INT));

        final static MethodHandle vprintf = abi.downcallHandle(abi.defaultLookup().find("vprintf").get(),
                FunctionDescriptor.of(C_INT, C_POINTER, C_POINTER));

        final static MemorySegment printfAddr = abi.defaultLookup().find("printf").get();

        final static FunctionDescriptor printfBase = FunctionDescriptor.of(C_INT, C_POINTER);

        static {
            try {
                //qsort upcall handle
                qsortCompar = MethodHandles.lookup().findStatic(StdLibTest.StdLibHelper.class, "qsortCompare",
                        qsortComparFunction.toMethodType());
            } catch (ReflectiveOperationException ex) {
                throw new IllegalStateException(ex);
            }
        }

        String strcat(String s1, String s2) throws Throwable {
            try (var arena = Arena.ofConfined()) {
                MemorySegment buf = arena.allocate(s1.length() + s2.length() + 1);
                buf.setString(0, s1);
                MemorySegment other = arena.allocateString(s2);
                return ((MemorySegment)strcat.invokeExact(buf, other)).getString(0);
            }
        }

        int strcmp(String s1, String s2) throws Throwable {
            try (var arena = Arena.ofConfined()) {
                MemorySegment ns1 = arena.allocateString(s1);
                MemorySegment ns2 = arena.allocateString(s2);
                return (int)strcmp.invokeExact(ns1, ns2);
            }
        }

        int puts(String msg) throws Throwable {
            try (var arena = Arena.ofConfined()) {
                MemorySegment s = arena.allocateString(msg);
                return (int)puts.invokeExact(s);
            }
        }

        int strlen(String msg) throws Throwable {
            try (var arena = Arena.ofConfined()) {
                MemorySegment s = arena.allocateString(msg);
                return (int)strlen.invokeExact(s);
            }
        }

        Tm gmtime(long arg) throws Throwable {
            try (var arena = Arena.ofConfined()) {
                MemorySegment time = arena.allocate(8);
                time.set(C_LONG_LONG, 0, arg);
                return new Tm((MemorySegment)gmtime.invokeExact(time));
            }
        }

        static class Tm {

            //Tm pointer should never be freed directly, as it points to shared memory
            private final MemorySegment base;

            static final MemoryLayout LAYOUT = MemoryLayout.structLayout(
                    C_INT.withName("sec"),
                    C_INT.withName("min"),
                    C_INT.withName("hour"),
                    C_INT.withName("mday"),
                    C_INT.withName("mon"),
                    C_INT.withName("year"),
                    C_INT.withName("wday"),
                    C_INT.withName("yday"),
                    C_BOOL.withName("isdst"),
                    MemoryLayout.paddingLayout(3)
            );

            Tm(MemorySegment addr) {
                this.base = addr;
            }

            int sec() {
                return base.get(C_INT, 0);
            }
            int min() {
                return base.get(C_INT, 4);
            }
            int hour() {
                return base.get(C_INT, 8);
            }
            int mday() {
                return base.get(C_INT, 12);
            }
            int mon() {
                return base.get(C_INT, 16);
            }
            int year() {
                return base.get(C_INT, 20);
            }
            int wday() {
                return base.get(C_INT, 24);
            }
            int yday() {
                return base.get(C_INT, 28);
            }
            boolean isdst() {
                return base.get(C_BOOL, 32);
            }
        }

        int[] qsort(int[] arr) throws Throwable {
            //init native array
            try (var arena = Arena.ofConfined()) {
                MemorySegment nativeArr = arena.allocateArray(C_INT, arr);

                //call qsort
                MemorySegment qsortUpcallStub = abi.upcallStub(qsortCompar, qsortComparFunction, arena);

                qsort.invokeExact(nativeArr, (long)arr.length, C_INT.byteSize(), qsortUpcallStub);

                //convert back to Java array
                return nativeArr.toArray(C_INT);
            }
        }

        static int qsortCompare(MemorySegment addr1, MemorySegment addr2) {
            return addr1.get(C_INT, 0) -
                   addr2.get(C_INT, 0);
        }

        int rand() throws Throwable {
            return (int)rand.invokeExact();
        }

        int printf(String format, List<PrintfArg> args) throws Throwable {
            try (var arena = Arena.ofConfined()) {
                MemorySegment formatStr = arena.allocateString(format);
                return (int)specializedPrintf(args).invokeExact(formatStr,
                        args.stream().map(a -> a.nativeValue(arena)).toArray());
            }
        }

        private MethodHandle specializedPrintf(List<PrintfArg> args) {
            //method type
            MethodType mt = MethodType.methodType(int.class, MemorySegment.class);
            FunctionDescriptor fd = printfBase;
            List<MemoryLayout> variadicLayouts = new ArrayList<>(args.size());
            for (PrintfArg arg : args) {
                mt = mt.appendParameterTypes(arg.carrier);
                variadicLayouts.add(arg.layout);
            }
            Linker.Option varargIndex = Linker.Option.firstVariadicArg(fd.argumentLayouts().size());
            MethodHandle mh = abi.downcallHandle(printfAddr,
                    fd.appendArgumentLayouts(variadicLayouts.toArray(new MemoryLayout[args.size()])),
                    varargIndex);
            return mh.asSpreader(1, Object[].class, args.size());
        }
    }

    /*** data providers ***/

    @DataProvider
    public static Object[][] ints() {
        return perms(0, new Integer[] { 0, 1, 2, 3, 4 }).stream()
                .map(l -> new Object[] { l })
                .toArray(Object[][]::new);
    }

    @DataProvider
    public static Object[][] strings() {
        return perms(0, new String[] { "a", "b", "c" }).stream()
                .map(l -> new Object[] { String.join("", l) })
                .toArray(Object[][]::new);
    }

    @DataProvider
    public static Object[][] stringPairs() {
        Object[][] strings = strings();
        Object[][] stringPairs = new Object[strings.length * strings.length][];
        int pos = 0;
        for (Object[] s1 : strings) {
            for (Object[] s2 : strings) {
                stringPairs[pos++] = new Object[] { s1[0], s2[0] };
            }
        }
        return stringPairs;
    }

    @DataProvider
    public static Object[][] instants() {
        Instant start = ZonedDateTime.of(LocalDateTime.parse("2017-01-01T00:00:00"), ZoneOffset.UTC).toInstant();
        Instant end = ZonedDateTime.of(LocalDateTime.parse("2017-12-31T00:00:00"), ZoneOffset.UTC).toInstant();
        Object[][] instants = new Object[100][];
        for (int i = 0 ; i < instants.length ; i++) {
            Instant instant = start.plusSeconds((long)(Math.random() * (end.getEpochSecond() - start.getEpochSecond())));
            instants[i] = new Object[] { instant };
        }
        return instants;
    }

    @DataProvider
    public static Object[][] printfArgs() {
        ArrayList<List<PrintfArg>> res = new ArrayList<>();
        List<List<PrintfArg>> perms = new ArrayList<>(perms(0, PrintfArg.values()));
        for (int i = 0 ; i < 100 ; i++) {
            Collections.shuffle(perms);
            res.addAll(perms);
        }
        return res.stream()
                .map(l -> new Object[] { l })
                .toArray(Object[][]::new);
    }

    enum PrintfArg {
<<<<<<< HEAD

        INTEGRAL(int.class, C_INT, "%d", arena -> 42, 42),
        STRING(MemorySegment.class, C_POINTER, "%s", arena -> {
            return arena.allocateString("str");
        }, "str"),
        CHAR(byte.class, C_CHAR, "%c", arena -> (byte) 'h', 'h'),
        DOUBLE(double.class, C_DOUBLE, "%.4f", arena ->1.2345d, 1.2345d);
=======
        INT(int.class, C_INT, "%d", arena -> 42, 42),
        LONG(long.class, C_LONG_LONG, "%d", arena -> 84L, 84L),
        DOUBLE(double.class, C_DOUBLE, "%.4f", arena -> 1.2345d, 1.2345d),
        STRING(MemorySegment.class, C_POINTER, "%s", arena -> arena.allocateUtf8String("str"), "str");
>>>>>>> 4a9c6814

        final Class<?> carrier;
        final ValueLayout layout;
        final String format;
        final Function<Arena, ?> nativeValueFactory;
        final Object javaValue;

        <Z, L extends ValueLayout> PrintfArg(Class<?> carrier, L layout, String format, Function<Arena, Z> nativeValueFactory, Object javaValue) {
            this.carrier = carrier;
            this.layout = layout;
            this.format = format;
            this.nativeValueFactory = nativeValueFactory;
            this.javaValue = javaValue;
        }

        public Object nativeValue(Arena arena) {
            return nativeValueFactory.apply(arena);
        }
    }

    static <Z> Set<List<Z>> perms(int count, Z[] arr) {
        if (count == arr.length) {
            return Set.of(List.of());
        } else {
            return Arrays.stream(arr)
                    .flatMap(num -> {
                        Set<List<Z>> perms = perms(count + 1, arr);
                        return Stream.concat(
                                //take n
                                perms.stream().map(l -> {
                                    List<Z> li = new ArrayList<>(l);
                                    li.add(num);
                                    return li;
                                }),
                                //drop n
                                perms.stream());
                    }).collect(Collectors.toCollection(LinkedHashSet::new));
        }
    }
}<|MERGE_RESOLUTION|>--- conflicted
+++ resolved
@@ -378,20 +378,10 @@
     }
 
     enum PrintfArg {
-<<<<<<< HEAD
-
-        INTEGRAL(int.class, C_INT, "%d", arena -> 42, 42),
-        STRING(MemorySegment.class, C_POINTER, "%s", arena -> {
-            return arena.allocateString("str");
-        }, "str"),
-        CHAR(byte.class, C_CHAR, "%c", arena -> (byte) 'h', 'h'),
-        DOUBLE(double.class, C_DOUBLE, "%.4f", arena ->1.2345d, 1.2345d);
-=======
         INT(int.class, C_INT, "%d", arena -> 42, 42),
         LONG(long.class, C_LONG_LONG, "%d", arena -> 84L, 84L),
         DOUBLE(double.class, C_DOUBLE, "%.4f", arena -> 1.2345d, 1.2345d),
-        STRING(MemorySegment.class, C_POINTER, "%s", arena -> arena.allocateUtf8String("str"), "str");
->>>>>>> 4a9c6814
+        STRING(MemorySegment.class, C_POINTER, "%s", arena -> arena.allocateString("str"), "str");
 
         final Class<?> carrier;
         final ValueLayout layout;
