--- conflicted
+++ resolved
@@ -73,7 +73,6 @@
 import java.util.function.Supplier;
 import java.util.stream.Stream;
 
-import jdk.incubator.foreign.ValueLayout;
 import jdk.internal.foreign.HeapMemorySegmentImpl;
 import jdk.internal.foreign.MappedMemorySegmentImpl;
 import jdk.internal.foreign.NativeMemorySegmentImpl;
@@ -108,11 +107,7 @@
 
     static SequenceLayout tuples = MemoryLayout.sequenceLayout(500,
             MemoryLayout.structLayout(
-<<<<<<< HEAD
-                    ValueLayout.JAVA_INT.withOrder(ByteOrder.BIG_ENDIAN).withName("index"),
-=======
                     JAVA_INT.withOrder(ByteOrder.BIG_ENDIAN).withName("index"),
->>>>>>> 1ac1abfd
                     JAVA_FLOAT.withOrder(ByteOrder.BIG_ENDIAN).withName("value")
             ));
 
@@ -129,11 +124,7 @@
     );
 
     static SequenceLayout ints = MemoryLayout.sequenceLayout(100,
-<<<<<<< HEAD
-            ValueLayout.JAVA_INT.withOrder(ByteOrder.BIG_ENDIAN)
-=======
             JAVA_INT.withOrder(ByteOrder.BIG_ENDIAN)
->>>>>>> 1ac1abfd
     );
 
     static SequenceLayout floats = MemoryLayout.sequenceLayout(100,
@@ -825,11 +816,7 @@
         Consumer<MemorySegment> shortInitializer =
                 (base) -> initBytes(base, shorts, (addr, pos) -> addr.setAtIndex(JAVA_SHORT.withOrder(ByteOrder.BIG_ENDIAN), pos, (short)(long)pos));
         Consumer<MemorySegment> intInitializer =
-<<<<<<< HEAD
-                (base) -> initBytes(base, ints, (addr, pos) -> addr.setAtIndex(ValueLayout.JAVA_INT.withOrder(ByteOrder.BIG_ENDIAN), pos, (int)(long)pos));
-=======
                 (base) -> initBytes(base, ints, (addr, pos) -> addr.setAtIndex(JAVA_INT.withOrder(ByteOrder.BIG_ENDIAN), pos, (int)(long)pos));
->>>>>>> 1ac1abfd
         Consumer<MemorySegment> floatInitializer =
                 (base) -> initBytes(base, floats, (addr, pos) -> addr.setAtIndex(JAVA_FLOAT.withOrder(ByteOrder.BIG_ENDIAN), pos, (float)(long)pos));
         Consumer<MemorySegment> longInitializer =
