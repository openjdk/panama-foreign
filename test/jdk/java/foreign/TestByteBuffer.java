/*
 * Copyright (c) 2019, 2020, Oracle and/or its affiliates. All rights reserved.
 * DO NOT ALTER OR REMOVE COPYRIGHT NOTICES OR THIS FILE HEADER.
 *
 * This code is free software; you can redistribute it and/or modify it
 * under the terms of the GNU General Public License version 2 only, as
 * published by the Free Software Foundation.  Oracle designates this
 * particular file as subject to the "Classpath" exception as provided
 * by Oracle in the LICENSE file that accompanied this code.
 *
 * This code is distributed in the hope that it will be useful, but WITHOUT
 * ANY WARRANTY; without even the implied warranty of MERCHANTABILITY or
 * FITNESS FOR A PARTICULAR PURPOSE.  See the GNU General Public License
 * version 2 for more details (a copy is included in the LICENSE file that
 * accompanied this code).
 *
 * You should have received a copy of the GNU General Public License version
 * 2 along with this work; if not, write to the Free Software Foundation,
 * Inc., 51 Franklin St, Fifth Floor, Boston, MA 02110-1301 USA.
 *
 * Please contact Oracle, 500 Oracle Parkway, Redwood Shores, CA 94065 USA
 * or visit www.oracle.com if you need additional information or have any
 * questions.
 */

/*
 * @test
 * @modules java.base/sun.nio.ch
 *          jdk.incubator.foreign/jdk.internal.foreign
 * @run testng TestByteBuffer
 */


import jdk.incubator.foreign.MappedMemorySegment;
import jdk.incubator.foreign.MemoryLayouts;
import jdk.incubator.foreign.MemoryLayout;
import jdk.incubator.foreign.MemoryAddress;
import jdk.incubator.foreign.MemorySegment;
import jdk.incubator.foreign.MemoryLayout.PathElement;
import jdk.incubator.foreign.SequenceLayout;

import java.io.File;
import java.io.IOException;
import java.lang.invoke.MethodHandle;
import java.lang.invoke.MethodHandles;
import java.lang.invoke.VarHandle;
import java.lang.ref.WeakReference;
import java.lang.reflect.InvocationTargetException;
import java.lang.reflect.Method;
import java.lang.reflect.Modifier;
import java.nio.Buffer;
import java.nio.ByteBuffer;
import java.nio.ByteOrder;
import java.nio.CharBuffer;
import java.nio.DoubleBuffer;
import java.nio.FloatBuffer;
import java.nio.IntBuffer;
import java.nio.LongBuffer;
import java.nio.MappedByteBuffer;
import java.nio.ShortBuffer;
import java.nio.channels.FileChannel;
import java.nio.file.Files;
import java.nio.file.Path;
import java.nio.file.StandardOpenOption;
import java.util.HashMap;
import java.util.Map;
import java.util.function.BiConsumer;
import java.util.function.BiFunction;
import java.util.function.Consumer;
import java.util.function.Function;
import java.util.function.Predicate;
import java.util.stream.Stream;

import jdk.internal.foreign.HeapMemorySegmentImpl;
import jdk.internal.foreign.MappedMemorySegmentImpl;
import jdk.internal.foreign.MemoryAddressImpl;
import jdk.internal.foreign.NativeMemorySegmentImpl;
import org.testng.SkipException;
import org.testng.annotations.*;
import sun.nio.ch.DirectBuffer;
import static jdk.incubator.foreign.MemorySegment.*;
import static org.testng.Assert.*;

public class TestByteBuffer {

    static Path tempPath;

    static {
        try {
            File file = File.createTempFile("buffer", "txt");
            file.deleteOnExit();
            tempPath = file.toPath();
            Files.write(file.toPath(), new byte[256], StandardOpenOption.WRITE);

        } catch (IOException ex) {
            throw new ExceptionInInitializerError(ex);
        }
    }

    static SequenceLayout tuples = MemoryLayout.ofSequence(500,
            MemoryLayout.ofStruct(
                    MemoryLayouts.BITS_32_BE.withName("index"),
                    MemoryLayouts.BITS_32_BE.withName("value")
            ));

    static SequenceLayout bytes = MemoryLayout.ofSequence(100,
            MemoryLayouts.BITS_8_BE
    );

    static SequenceLayout chars = MemoryLayout.ofSequence(100,
            MemoryLayouts.BITS_16_BE
    );

    static SequenceLayout shorts = MemoryLayout.ofSequence(100,
            MemoryLayouts.BITS_16_BE
    );

    static SequenceLayout ints = MemoryLayout.ofSequence(100,
            MemoryLayouts.BITS_32_BE
    );

    static SequenceLayout floats = MemoryLayout.ofSequence(100,
            MemoryLayouts.BITS_32_BE
    );

    static SequenceLayout longs = MemoryLayout.ofSequence(100,
            MemoryLayouts.BITS_64_BE
    );

    static SequenceLayout doubles = MemoryLayout.ofSequence(100,
            MemoryLayouts.BITS_64_BE
    );

    static VarHandle indexHandle = tuples.varHandle(int.class, PathElement.sequenceElement(), PathElement.groupElement("index"));
    static VarHandle valueHandle = tuples.varHandle(float.class, PathElement.sequenceElement(), PathElement.groupElement("value"));

    static VarHandle byteHandle = bytes.varHandle(byte.class, PathElement.sequenceElement());
    static VarHandle charHandle = chars.varHandle(char.class, PathElement.sequenceElement());
    static VarHandle shortHandle = shorts.varHandle(short.class, PathElement.sequenceElement());
    static VarHandle intHandle = ints.varHandle(int.class, PathElement.sequenceElement());
    static VarHandle floatHandle = floats.varHandle(float.class, PathElement.sequenceElement());
    static VarHandle longHandle = longs.varHandle(long.class, PathElement.sequenceElement());
    static VarHandle doubleHandle = doubles.varHandle(double.class, PathElement.sequenceElement());


    static void initTuples(MemoryAddress base) {
        for (long i = 0; i < tuples.elementCount().getAsLong() ; i++) {
            indexHandle.set(base, i, (int)i);
            valueHandle.set(base, i, (float)(i / 500f));
        }
    }

    static void checkTuples(MemoryAddress base, ByteBuffer bb) {
        for (long i = 0; i < tuples.elementCount().getAsLong() ; i++) {
            assertEquals(bb.getInt(), (int)indexHandle.get(base, i));
            assertEquals(bb.getFloat(), (float)valueHandle.get(base, i));
        }
    }

    static void initBytes(MemoryAddress base, SequenceLayout seq, BiConsumer<MemoryAddress, Long> handleSetter) {
        for (long i = 0; i < seq.elementCount().getAsLong() ; i++) {
            handleSetter.accept(base, i);
        }
    }

    static <Z extends Buffer> void checkBytes(MemoryAddress base, SequenceLayout layout,
                                              Function<ByteBuffer, Z> bufFactory,
                                              BiFunction<MemoryAddress, Long, Object> handleExtractor,
                                              Function<Z, Object> bufferExtractor) {
        long nelems = layout.elementCount().getAsLong();
        long elemSize = layout.elementLayout().byteSize();
        for (long i = 0 ; i < nelems ; i++) {
            long limit = nelems - i;
            MemorySegment resizedSegment = base.segment().asSlice(i * elemSize, limit * elemSize);
            ByteBuffer bb = resizedSegment.asByteBuffer();
            Z z = bufFactory.apply(bb);
            for (long j = i ; j < limit ; j++) {
                Object handleValue = handleExtractor.apply(resizedSegment.baseAddress(), j - i);
                Object bufferValue = bufferExtractor.apply(z);
                if (handleValue instanceof Number) {
                    assertEquals(((Number)handleValue).longValue(), j);
                    assertEquals(((Number)bufferValue).longValue(), j);
                } else {
                    assertEquals((long)(char)handleValue, j);
                    assertEquals((long)(char)bufferValue, j);
                }
            }
        }
    }

    @Test
    public void testOffheap() {
        try (MemorySegment segment = MemorySegment.allocateNative(tuples)) {
            MemoryAddress base = segment.baseAddress();
            initTuples(base);

            ByteBuffer bb = segment.asByteBuffer();
            checkTuples(base, bb);
        }
    }

    @Test
    public void testHeap() {
        byte[] arr = new byte[(int) tuples.byteSize()];
        MemorySegment region = MemorySegment.ofArray(arr);
        MemoryAddress base = region.baseAddress();
        initTuples(base);

        ByteBuffer bb = region.asByteBuffer();
        checkTuples(base, bb);
    }

    @Test
    public void testChannel() throws Throwable {
        File f = new File("test.out");
        assertTrue(f.createNewFile());
        f.deleteOnExit();

        //write to channel
        try (FileChannel channel = FileChannel.open(f.toPath(), StandardOpenOption.READ, StandardOpenOption.WRITE)) {
            withMappedBuffer(channel, FileChannel.MapMode.READ_WRITE, 0, tuples.byteSize(), mbb -> {
                MemorySegment segment = MemorySegment.ofByteBuffer(mbb);
                MemoryAddress base = segment.baseAddress();
                initTuples(base);
                mbb.force();
            });
        }

        //read from channel
        try (FileChannel channel = FileChannel.open(f.toPath(), StandardOpenOption.READ)) {
            withMappedBuffer(channel, FileChannel.MapMode.READ_ONLY, 0, tuples.byteSize(), mbb -> {
                MemorySegment segment = MemorySegment.ofByteBuffer(mbb);
                MemoryAddress base = segment.baseAddress();
                checkTuples(base, mbb);
            });
        }
    }

    static final int ALL_ACCESS_MODES = READ | WRITE | CLOSE | ACQUIRE | HANDOFF;

    @Test
    public void testDefaultAccessModesMappedSegment() throws Throwable {
        try (MappedMemorySegment segment = MemorySegment.mapFromPath(tempPath, 8, FileChannel.MapMode.READ_WRITE)) {
            assertTrue(segment.hasAccessModes(ALL_ACCESS_MODES));
            assertEquals(segment.accessModes(), ALL_ACCESS_MODES);
        }

        try (MappedMemorySegment segment = MemorySegment.mapFromPath(tempPath, 8, FileChannel.MapMode.READ_ONLY)) {
            assertTrue(segment.hasAccessModes(ALL_ACCESS_MODES & ~WRITE));
            assertEquals(segment.accessModes(), ALL_ACCESS_MODES& ~WRITE);
        }
    }

    @Test
    public void testMappedSegment() throws Throwable {
        File f = new File("test2.out");
        f.createNewFile();
        f.deleteOnExit();

        //write to channel
        try (MappedMemorySegment segment = MemorySegment.mapFromPath(f.toPath(), tuples.byteSize(), FileChannel.MapMode.READ_WRITE)) {
            MemoryAddress base = segment.baseAddress();
            initTuples(base);
            segment.force();
        }

        //read from channel
        try (MemorySegment segment = MemorySegment.mapFromPath(f.toPath(), tuples.byteSize(), FileChannel.MapMode.READ_ONLY)) {
            MemoryAddress base = segment.baseAddress();
            checkTuples(base, segment.asByteBuffer());
        }
    }

    static void withMappedBuffer(FileChannel channel, FileChannel.MapMode mode, long pos, long size, Consumer<MappedByteBuffer> action) throws Throwable {
        MappedByteBuffer mbb = channel.map(mode, pos, size);
        var ref = new WeakReference<>(mbb);
        action.accept(mbb);
        mbb = null;
        //wait for it to be GCed
        System.gc();
        while (ref.get() != null) {
            Thread.sleep(20);
        }
    }

    static void checkByteArrayAlignment(MemoryLayout layout) {
        if (layout.bitSize() > 32
                && System.getProperty("sun.arch.data.model").equals("32")) {
            throw new SkipException("avoid unaligned access on 32-bit system");
        }
    }

    @Test(dataProvider = "bufferOps")
    public void testScopedBuffer(Function<ByteBuffer, Buffer> bufferFactory, Map<Method, Object[]> members) {
        Buffer bb;
        try (MemorySegment segment = MemorySegment.allocateNative(bytes)) {
            MemoryAddress base = segment.baseAddress();
            bb = bufferFactory.apply(segment.asByteBuffer());
        }
        //outside of scope!!
        for (Map.Entry<Method, Object[]> e : members.entrySet()) {
            if (!e.getKey().getName().contains("get") &&
                            !e.getKey().getName().contains("put")) {
                //skip
                return;
            }
            try {
                e.getKey().invoke(bb, e.getValue());
                assertTrue(false);
            } catch (InvocationTargetException ex) {
                Throwable cause = ex.getCause();
                if (cause instanceof IllegalStateException) {
                    //all get/set buffer operation should fail because of the scope check
                    assertTrue(ex.getCause().getMessage().contains("already closed"));
                } else {
                    //all other exceptions were unexpected - fail
                    assertTrue(false);
                }
            } catch (Throwable ex) {
                //unexpected exception - fail
                assertTrue(false);
            }
        }
    }

    @Test(dataProvider = "bufferHandleOps")
    public void testScopedBufferAndVarHandle(VarHandle bufferHandle) {
        ByteBuffer bb;
        try (MemorySegment segment = MemorySegment.allocateNative(bytes)) {
            bb = segment.asByteBuffer();
            for (Map.Entry<MethodHandle, Object[]> e : varHandleMembers(bb, bufferHandle).entrySet()) {
                MethodHandle handle = e.getKey().bindTo(bufferHandle)
                        .asSpreader(Object[].class, e.getValue().length);
                try {
                    handle.invoke(e.getValue());
                } catch (UnsupportedOperationException ex) {
                    //skip
                } catch (Throwable ex) {
                    //should not fail - segment is alive!
                    fail();
                }
            }
        }
        for (Map.Entry<MethodHandle, Object[]> e : varHandleMembers(bb, bufferHandle).entrySet()) {
            try {
                MethodHandle handle = e.getKey().bindTo(bufferHandle)
                        .asSpreader(Object[].class, e.getValue().length);
                handle.invoke(e.getValue());
                fail();
            } catch (IllegalStateException ex) {
                assertTrue(ex.getMessage().contains("already closed"));
            } catch (UnsupportedOperationException ex) {
                //skip
            } catch (Throwable ex) {
                fail();
            }
        }
    }

    @Test(dataProvider = "bufferOps")
    public void testDirectBuffer(Function<ByteBuffer, Buffer> bufferFactory, Map<Method, Object[]> members) {
        try (MemorySegment segment = MemorySegment.allocateNative(bytes)) {
            MemoryAddress base = segment.baseAddress();
            Buffer bb = bufferFactory.apply(segment.asByteBuffer());
            assertTrue(bb.isDirect());
            DirectBuffer directBuffer = ((DirectBuffer)bb);
            assertEquals(directBuffer.address(), ((MemoryAddressImpl)base).unsafeGetOffset());
            assertTrue((directBuffer.attachment() == null) == (bb instanceof ByteBuffer));
            assertTrue(directBuffer.cleaner() == null);
        }
    }

    @Test(dataProvider="resizeOps")
    public void testResizeOffheap(Consumer<MemoryAddress> checker, Consumer<MemoryAddress> initializer, SequenceLayout seq) {
        try (MemorySegment segment = MemorySegment.allocateNative(seq)) {
            MemoryAddress base = segment.baseAddress();
            initializer.accept(base);
            checker.accept(base);
        }
    }

    @Test(dataProvider="resizeOps")
    public void testResizeHeap(Consumer<MemoryAddress> checker, Consumer<MemoryAddress> initializer, SequenceLayout seq) {
        checkByteArrayAlignment(seq.elementLayout());
        int capacity = (int)seq.byteSize();
        MemoryAddress base = MemorySegment.ofArray(new byte[capacity]).baseAddress();
        initializer.accept(base);
        checker.accept(base);
    }

    @Test(dataProvider="resizeOps")
    public void testResizeBuffer(Consumer<MemoryAddress> checker, Consumer<MemoryAddress> initializer, SequenceLayout seq) {
        checkByteArrayAlignment(seq.elementLayout());
        int capacity = (int)seq.byteSize();
        MemoryAddress base = MemorySegment.ofByteBuffer(ByteBuffer.wrap(new byte[capacity])).baseAddress();
        initializer.accept(base);
        checker.accept(base);
    }

    @Test(dataProvider="resizeOps")
    public void testResizeRoundtripHeap(Consumer<MemoryAddress> checker, Consumer<MemoryAddress> initializer, SequenceLayout seq) {
        checkByteArrayAlignment(seq.elementLayout());
        int capacity = (int)seq.byteSize();
        byte[] arr = new byte[capacity];
        MemorySegment segment = MemorySegment.ofArray(arr);
        MemoryAddress first = segment.baseAddress();
        initializer.accept(first);
        MemoryAddress second = MemorySegment.ofByteBuffer(segment.asByteBuffer()).baseAddress();
        checker.accept(second);
    }

    @Test(dataProvider="resizeOps")
    public void testResizeRoundtripNative(Consumer<MemoryAddress> checker, Consumer<MemoryAddress> initializer, SequenceLayout seq) {
        try (MemorySegment segment = MemorySegment.allocateNative(seq)) {
            MemoryAddress first = segment.baseAddress();
            initializer.accept(first);
            MemoryAddress second = MemorySegment.ofByteBuffer(segment.asByteBuffer()).baseAddress();
            checker.accept(second);
        }
    }

    @Test(expectedExceptions = IllegalStateException.class)
    public void testBufferOnClosedScope() {
        MemorySegment leaked;
        try (MemorySegment segment = MemorySegment.allocateNative(bytes)) {
            leaked = segment;
        }
        ByteBuffer byteBuffer = leaked.asByteBuffer(); // ok
        byteBuffer.get(); // should throw
    }

    @Test(expectedExceptions = { UnsupportedOperationException.class,
                                 IllegalArgumentException.class })
    public void testTooBigForByteBuffer() {
        try (MemorySegment segment = MemorySegment.allocateNative((long)Integer.MAX_VALUE + 10L)) {
            segment.asByteBuffer();
        }
    }

    @Test(dataProvider="resizeOps")
    public void testCopyHeapToNative(Consumer<MemoryAddress> checker, Consumer<MemoryAddress> initializer, SequenceLayout seq) {
        checkByteArrayAlignment(seq.elementLayout());
        int bytes = (int)seq.byteSize();
        try (MemorySegment nativeArray = MemorySegment.allocateNative(bytes);
             MemorySegment heapArray = MemorySegment.ofArray(new byte[bytes])) {
            initializer.accept(heapArray.baseAddress());
            nativeArray.copyFrom(heapArray);
            checker.accept(nativeArray.baseAddress());
        }
    }

    @Test(dataProvider="resizeOps")
    public void testCopyNativeToHeap(Consumer<MemoryAddress> checker, Consumer<MemoryAddress> initializer, SequenceLayout seq) {
        checkByteArrayAlignment(seq.elementLayout());
        int bytes = (int)seq.byteSize();
        try (MemorySegment nativeArray = MemorySegment.allocateNative(seq);
             MemorySegment heapArray = MemorySegment.ofArray(new byte[bytes])) {
            initializer.accept(nativeArray.baseAddress());
            heapArray.copyFrom(nativeArray);
            checker.accept(heapArray.baseAddress());
        }
    }

<<<<<<< HEAD
=======
    @Test
    public void testDefaultAccessModesOfBuffer() {
        ByteBuffer rwBuffer = ByteBuffer.wrap(new byte[4]);
        try (MemorySegment segment = MemorySegment.ofByteBuffer(rwBuffer)) {
            assertTrue(segment.hasAccessModes(ALL_ACCESS_MODES));
            assertEquals(segment.accessModes(), ALL_ACCESS_MODES);
        }

        ByteBuffer roBuffer = rwBuffer.asReadOnlyBuffer();
        try (MemorySegment segment = MemorySegment.ofByteBuffer(roBuffer)) {
            assertTrue(segment.hasAccessModes(ALL_ACCESS_MODES & ~WRITE));
            assertEquals(segment.accessModes(), ALL_ACCESS_MODES & ~WRITE);
        }
    }

>>>>>>> a6ce2a93
    @Test(dataProvider="bufferSources")
    public void testBufferToSegment(ByteBuffer bb, Predicate<MemorySegment> segmentChecker) {
        MemorySegment segment = MemorySegment.ofByteBuffer(bb);
        assertEquals(segment.hasAccessModes(MemorySegment.WRITE), !bb.isReadOnly());
        assertTrue(segmentChecker.test(segment));
        assertTrue(segmentChecker.test(segment.asSlice(0, segment.byteSize())));
        assertTrue(segmentChecker.test(segment.withAccessModes(MemorySegment.READ)));
        assertEquals(bb.capacity(), segment.byteSize());
        //another round trip
        segment = MemorySegment.ofByteBuffer(segment.asByteBuffer());
        assertEquals(segment.hasAccessModes(MemorySegment.WRITE), !bb.isReadOnly());
        assertTrue(segmentChecker.test(segment));
        assertTrue(segmentChecker.test(segment.asSlice(0, segment.byteSize())));
        assertTrue(segmentChecker.test(segment.withAccessModes(MemorySegment.READ)));
        assertEquals(bb.capacity(), segment.byteSize());
    }

    @Test
    public void testRoundTripAccess() {
        try(MemorySegment ms = MemorySegment.allocateNative(4)) {
            MemorySegment msNoAccess = ms.withAccessModes(MemorySegment.READ); // READ is required to make BB
            MemorySegment msRoundTrip = MemorySegment.ofByteBuffer(msNoAccess.asByteBuffer());
            assertEquals(msNoAccess.accessModes(), msRoundTrip.accessModes());
        }
    }

    @Test(expectedExceptions = IllegalStateException.class)
    public void testDeadAccessOnClosedBufferSegment() {
        MemorySegment s1 = MemorySegment.allocateNative(MemoryLayouts.JAVA_INT);
        MemorySegment s2 = MemorySegment.ofByteBuffer(s1.asByteBuffer());

        s1.close(); // memory freed

        intHandle.set(s2.baseAddress(), 0L, 10); // Dead access!
    }

    @DataProvider(name = "bufferOps")
    public static Object[][] bufferOps() throws Throwable {
        return new Object[][]{
                { (Function<ByteBuffer, Buffer>) bb -> bb, bufferMembers(ByteBuffer.class)},
                { (Function<ByteBuffer, Buffer>) ByteBuffer::asCharBuffer, bufferMembers(CharBuffer.class)},
                { (Function<ByteBuffer, Buffer>) ByteBuffer::asShortBuffer, bufferMembers(ShortBuffer.class)},
                { (Function<ByteBuffer, Buffer>) ByteBuffer::asIntBuffer, bufferMembers(IntBuffer.class)},
                { (Function<ByteBuffer, Buffer>) ByteBuffer::asFloatBuffer, bufferMembers(FloatBuffer.class)},
                { (Function<ByteBuffer, Buffer>) ByteBuffer::asLongBuffer, bufferMembers(LongBuffer.class)},
                { (Function<ByteBuffer, Buffer>) ByteBuffer::asDoubleBuffer, bufferMembers(DoubleBuffer.class)},
        };
    }

    static Map<Method, Object[]> bufferMembers(Class<?> bufferClass) {
        Map<Method, Object[]> members = new HashMap<>();
        for (Method m : bufferClass.getMethods()) {
            //skip statics and method declared in j.l.Object
            if (m.getDeclaringClass().equals(Object.class) ||
                    (m.getModifiers() & Modifier.STATIC) != 0) continue;
            Object[] args = Stream.of(m.getParameterTypes())
                    .map(TestByteBuffer::defaultValue)
                    .toArray();
            members.put(m, args);
        }
        return members;
    }

    @DataProvider(name = "bufferHandleOps")
    public static Object[][] bufferHandleOps() throws Throwable {
        return new Object[][]{
                { MethodHandles.byteBufferViewVarHandle(char[].class, ByteOrder.nativeOrder()) },
                { MethodHandles.byteBufferViewVarHandle(short[].class, ByteOrder.nativeOrder()) },
                { MethodHandles.byteBufferViewVarHandle(int[].class, ByteOrder.nativeOrder()) },
                { MethodHandles.byteBufferViewVarHandle(long[].class, ByteOrder.nativeOrder()) },
                { MethodHandles.byteBufferViewVarHandle(float[].class, ByteOrder.nativeOrder()) },
                { MethodHandles.byteBufferViewVarHandle(double[].class, ByteOrder.nativeOrder()) }
        };
    }

    static Map<MethodHandle, Object[]> varHandleMembers(ByteBuffer bb, VarHandle handle) {
        Map<MethodHandle, Object[]> members = new HashMap<>();
        for (VarHandle.AccessMode mode : VarHandle.AccessMode.values()) {
            Class<?>[] params = handle.accessModeType(mode).parameterArray();
            Object[] args = Stream.concat(Stream.of(bb), Stream.of(params).skip(1)
                    .map(TestByteBuffer::defaultValue))
                    .toArray();
            try {
                members.put(MethodHandles.varHandleInvoker(mode, handle.accessModeType(mode)), args);
            } catch (Throwable ex) {
                throw new AssertionError(ex);
            }
        }
        return members;
    }

    @DataProvider(name = "resizeOps")
    public Object[][] resizeOps() {
        Consumer<MemoryAddress> byteInitializer =
                (base) -> initBytes(base, bytes, (addr, pos) -> byteHandle.set(addr, pos, (byte)(long)pos));
        Consumer<MemoryAddress> charInitializer =
                (base) -> initBytes(base, chars, (addr, pos) -> charHandle.set(addr, pos, (char)(long)pos));
        Consumer<MemoryAddress> shortInitializer =
                (base) -> initBytes(base, shorts, (addr, pos) -> shortHandle.set(addr, pos, (short)(long)pos));
        Consumer<MemoryAddress> intInitializer =
                (base) -> initBytes(base, ints, (addr, pos) -> intHandle.set(addr, pos, (int)(long)pos));
        Consumer<MemoryAddress> floatInitializer =
                (base) -> initBytes(base, floats, (addr, pos) -> floatHandle.set(addr, pos, (float)(long)pos));
        Consumer<MemoryAddress> longInitializer =
                (base) -> initBytes(base, longs, (addr, pos) -> longHandle.set(addr, pos, (long)pos));
        Consumer<MemoryAddress> doubleInitializer =
                (base) -> initBytes(base, doubles, (addr, pos) -> doubleHandle.set(addr, pos, (double)(long)pos));

        Consumer<MemoryAddress> byteChecker =
                (base) -> checkBytes(base, bytes, Function.identity(), byteHandle::get, ByteBuffer::get);
        Consumer<MemoryAddress> charChecker =
                (base) -> checkBytes(base, chars, ByteBuffer::asCharBuffer, charHandle::get, CharBuffer::get);
        Consumer<MemoryAddress> shortChecker =
                (base) -> checkBytes(base, shorts, ByteBuffer::asShortBuffer, shortHandle::get, ShortBuffer::get);
        Consumer<MemoryAddress> intChecker =
                (base) -> checkBytes(base, ints, ByteBuffer::asIntBuffer, intHandle::get, IntBuffer::get);
        Consumer<MemoryAddress> floatChecker =
                (base) -> checkBytes(base, floats, ByteBuffer::asFloatBuffer, floatHandle::get, FloatBuffer::get);
        Consumer<MemoryAddress> longChecker =
                (base) -> checkBytes(base, longs, ByteBuffer::asLongBuffer, longHandle::get, LongBuffer::get);
        Consumer<MemoryAddress> doubleChecker =
                (base) -> checkBytes(base, doubles, ByteBuffer::asDoubleBuffer, doubleHandle::get, DoubleBuffer::get);

        return new Object[][]{
                {byteChecker, byteInitializer, bytes},
                {charChecker, charInitializer, chars},
                {shortChecker, shortInitializer, shorts},
                {intChecker, intInitializer, ints},
                {floatChecker, floatInitializer, floats},
                {longChecker, longInitializer, longs},
                {doubleChecker, doubleInitializer, doubles}
        };
    }

    static Object defaultValue(Class<?> c) {
        if (c.isPrimitive()) {
            if (c == char.class) {
                return (char)0;
            } else if (c == boolean.class) {
                return false;
            } else if (c == byte.class) {
                return (byte)0;
            } else if (c == short.class) {
                return (short)0;
            } else if (c == int.class) {
                return 0;
            } else if (c == long.class) {
                return 0L;
            } else if (c == float.class) {
                return 0f;
            } else if (c == double.class) {
                return 0d;
            } else {
                throw new IllegalStateException();
            }
        } else if (c.isArray()) {
            if (c == char[].class) {
                return new char[1];
            } else if (c == boolean[].class) {
                return new boolean[1];
            } else if (c == byte[].class) {
                return new byte[1];
            } else if (c == short[].class) {
                return new short[1];
            } else if (c == int[].class) {
                return new int[1];
            } else if (c == long[].class) {
                return new long[1];
            } else if (c == float[].class) {
                return new float[1];
            } else if (c == double[].class) {
                return new double[1];
            } else {
                throw new IllegalStateException();
            }
        } else {
            return null;
        }
    }

    @DataProvider(name = "bufferSources")
    public static Object[][] bufferSources() {
        Predicate<MemorySegment> heapTest = segment -> segment instanceof HeapMemorySegmentImpl;
        Predicate<MemorySegment> nativeTest = segment -> segment instanceof NativeMemorySegmentImpl;
        Predicate<MemorySegment> mappedTest = segment -> segment instanceof MappedMemorySegmentImpl;
        try (FileChannel channel = FileChannel.open(tempPath, StandardOpenOption.READ, StandardOpenOption.WRITE)) {
            return new Object[][]{
                    { ByteBuffer.wrap(new byte[256]), heapTest },
                    { ByteBuffer.allocate(256), heapTest },
                    { ByteBuffer.allocateDirect(256), nativeTest },
                    { channel.map(FileChannel.MapMode.READ_WRITE, 0L, 256), mappedTest },

                    { ByteBuffer.wrap(new byte[256]).asReadOnlyBuffer(), heapTest },
                    { ByteBuffer.allocate(256).asReadOnlyBuffer(), heapTest },
                    { ByteBuffer.allocateDirect(256).asReadOnlyBuffer(), nativeTest },
                    { channel.map(FileChannel.MapMode.READ_WRITE, 0L, 256).asReadOnlyBuffer(),
                            nativeTest /* this seems to be an existing bug in the BB implementation */ }
            };
        } catch (IOException ex) {
            throw new ExceptionInInitializerError(ex);
        }
    }
}<|MERGE_RESOLUTION|>--- conflicted
+++ resolved
@@ -461,8 +461,6 @@
         }
     }
 
-<<<<<<< HEAD
-=======
     @Test
     public void testDefaultAccessModesOfBuffer() {
         ByteBuffer rwBuffer = ByteBuffer.wrap(new byte[4]);
@@ -478,7 +476,6 @@
         }
     }
 
->>>>>>> a6ce2a93
     @Test(dataProvider="bufferSources")
     public void testBufferToSegment(ByteBuffer bb, Predicate<MemorySegment> segmentChecker) {
         MemorySegment segment = MemorySegment.ofByteBuffer(bb);
