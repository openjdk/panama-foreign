--- conflicted
+++ resolved
@@ -194,15 +194,9 @@
 
     @Test
     public void testOffheap() {
-<<<<<<< HEAD
         try (MemorySession session = MemorySession.openConfined()) {
             MemorySegment segment = MemorySegment.allocateNative(tuples, session);
-            initTuples(segment, tuples.elementCount().getAsLong());
-=======
-        try (ResourceScope scope = ResourceScope.newConfinedScope()) {
-            MemorySegment segment = MemorySegment.allocateNative(tuples, scope);
             initTuples(segment, tuples.elementCount());
->>>>>>> 14b6c7b4
 
             ByteBuffer bb = segment.asByteBuffer();
             checkTuples(segment, bb, tuples.elementCount());
@@ -264,25 +258,15 @@
 
         try (MemorySession session = MemorySession.openConfined()) {
             //write to channel
-<<<<<<< HEAD
             MemorySegment segment = MemorySegment.mapFile(f.toPath(), 0L, tuples.byteSize(), FileChannel.MapMode.READ_WRITE, session);
-            initTuples(segment, tuples.elementCount().getAsLong());
-=======
-            MemorySegment segment = MemorySegment.mapFile(f.toPath(), 0L, tuples.byteSize(), FileChannel.MapMode.READ_WRITE, scope);
             initTuples(segment, tuples.elementCount());
->>>>>>> 14b6c7b4
             segment.force();
         }
 
         try (MemorySession session = MemorySession.openConfined()) {
             //read from channel
-<<<<<<< HEAD
             MemorySegment segment = MemorySegment.mapFile(f.toPath(), 0L, tuples.byteSize(), FileChannel.MapMode.READ_ONLY, session);
-            checkTuples(segment, segment.asByteBuffer(), tuples.elementCount().getAsLong());
-=======
-            MemorySegment segment = MemorySegment.mapFile(f.toPath(), 0L, tuples.byteSize(), FileChannel.MapMode.READ_ONLY, scope);
             checkTuples(segment, segment.asByteBuffer(), tuples.elementCount());
->>>>>>> 14b6c7b4
         }
     }
 
@@ -401,7 +385,6 @@
 
     @Test(dataProvider = "bufferHandleOps")
     public void testScopedBufferAndVarHandle(VarHandle bufferHandle) {
-
         ByteBuffer bb;
         try (MemorySession session = MemorySession.openConfined()) {
             MemorySegment segment = MemorySegment.allocateNative(bytes, session);
