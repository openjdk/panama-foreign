--- conflicted
+++ resolved
@@ -66,22 +66,14 @@
         try (Arena arena = Arena.openShared()) {
             boolean needsScope = descriptor.returnLayout().map(GroupLayout.class::isInstance).orElse(false);
             SegmentAllocator allocator = needsScope ?
-<<<<<<< HEAD
-                    SegmentAllocator.nativeAllocator(arena.session()) :
-=======
                     SegmentAllocator.nativeAllocator(arena.scope()) :
->>>>>>> 8cefa3d2
                     THROWING_ALLOCATOR;
             Object res = doCall(addr, allocator, descriptor, args);
             if (ret == CallGeneratorHelper.Ret.NON_VOID) {
                 checks.forEach(c -> c.accept(res));
                 if (needsScope) {
                     // check that return struct has indeed been allocated in the native scope
-<<<<<<< HEAD
-                    assertEquals(((MemorySegment)res).session(), arena.session());
-=======
                     assertEquals(((MemorySegment)res).scope(), arena.scope());
->>>>>>> 8cefa3d2
                 }
             }
         }
