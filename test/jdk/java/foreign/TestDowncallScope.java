/*
 * Copyright (c) 2022, Oracle and/or its affiliates. All rights reserved.
 * DO NOT ALTER OR REMOVE COPYRIGHT NOTICES OR THIS FILE HEADER.
 *
 * This code is free software; you can redistribute it and/or modify it
 * under the terms of the GNU General Public License version 2 only, as
 * published by the Free Software Foundation.
 *
 * This code is distributed in the hope that it will be useful, but WITHOUT
 * ANY WARRANTY; without even the implied warranty of MERCHANTABILITY or
 * FITNESS FOR A PARTICULAR PURPOSE.  See the GNU General Public License
 * version 2 for more details (a copy is included in the LICENSE file that
 * accompanied this code).
 *
 * You should have received a copy of the GNU General Public License version
 * 2 along with this work; if not, write to the Free Software Foundation,
 * Inc., 51 Franklin St, Fifth Floor, Boston, MA 02110-1301 USA.
 *
 * Please contact Oracle, 500 Oracle Parkway, Redwood Shores, CA 94065 USA
 * or visit www.oracle.com if you need additional information or have any
 * questions.
 */

/*
 * @test
 * @enablePreview
 * @requires ((os.arch == "amd64" | os.arch == "x86_64") & sun.arch.data.model == "64") | os.arch == "aarch64" | os.arch == "riscv64"
 * @modules java.base/jdk.internal.foreign
 * @build NativeTestHelper CallGeneratorHelper TestDowncallBase
 *
 * @run testng/othervm -XX:+IgnoreUnrecognizedVMOptions -XX:-VerifyDependencies
 *   --enable-native-access=ALL-UNNAMED -Dgenerator.sample.factor=17
 *   TestDowncallScope
 *
 * @run testng/othervm -Xint -XX:+IgnoreUnrecognizedVMOptions -XX:-VerifyDependencies
 *   --enable-native-access=ALL-UNNAMED -Dgenerator.sample.factor=100000
 *   TestDowncallScope
 */

import org.testng.annotations.Test;

import java.lang.foreign.*;
import java.util.ArrayList;
import java.util.List;
import java.util.function.Consumer;

import static org.testng.Assert.assertEquals;

public class TestDowncallScope extends TestDowncallBase {

    static {
        System.loadLibrary("TestDowncall");
    }

    @Test(dataProvider="functions", dataProviderClass=CallGeneratorHelper.class)
    public void testDowncall(int count, String fName, CallGeneratorHelper.Ret ret,
                             List<CallGeneratorHelper.ParamType> paramTypes,
                             List<CallGeneratorHelper.StructFieldType> fields) throws Throwable {
        List<Consumer<Object>> checks = new ArrayList<>();
        MemorySegment addr = findNativeOrThrow(fName);
        FunctionDescriptor descriptor = function(ret, paramTypes, fields);
<<<<<<< HEAD
        try (Arena arena = Arena.openShared()) {
=======
        try (Arena arena = Arena.ofShared()) {
>>>>>>> 2a22d914
            Object[] args = makeArgs(arena, descriptor, checks);
            boolean needsScope = descriptor.returnLayout().map(GroupLayout.class::isInstance).orElse(false);
            SegmentAllocator allocator = needsScope ?
                    arena :
                    THROWING_ALLOCATOR;
            Object res = doCall(addr, allocator, descriptor, args);
            if (ret == CallGeneratorHelper.Ret.NON_VOID) {
                checks.forEach(c -> c.accept(res));
                if (needsScope) {
                    // check that return struct has indeed been allocated in the native scope
                    assertEquals(((MemorySegment)res).scope(), arena.scope());
                }
            }
        }
    }

    static FunctionDescriptor function(Ret ret, List<ParamType> params, List<StructFieldType> fields) {
        return function(ret, params, fields, List.of());
    }

    static Object[] makeArgs(Arena arena, FunctionDescriptor descriptor, List<Consumer<Object>> checks) {
        return makeArgs(arena, descriptor, checks, 0);
    }

}<|MERGE_RESOLUTION|>--- conflicted
+++ resolved
@@ -59,11 +59,7 @@
         List<Consumer<Object>> checks = new ArrayList<>();
         MemorySegment addr = findNativeOrThrow(fName);
         FunctionDescriptor descriptor = function(ret, paramTypes, fields);
-<<<<<<< HEAD
-        try (Arena arena = Arena.openShared()) {
-=======
         try (Arena arena = Arena.ofShared()) {
->>>>>>> 2a22d914
             Object[] args = makeArgs(arena, descriptor, checks);
             boolean needsScope = descriptor.returnLayout().map(GroupLayout.class::isInstance).orElse(false);
             SegmentAllocator allocator = needsScope ?
