/*
 *  Copyright (c) 2021, 2022, Oracle and/or its affiliates. All rights reserved.
 *  DO NOT ALTER OR REMOVE COPYRIGHT NOTICES OR THIS FILE HEADER.
 *
 *  This code is free software; you can redistribute it and/or modify it
 *  under the terms of the GNU General Public License version 2 only, as
 *  published by the Free Software Foundation.
 *
 *  This code is distributed in the hope that it will be useful, but WITHOUT
 *  ANY WARRANTY; without even the implied warranty of MERCHANTABILITY or
 *  FITNESS FOR A PARTICULAR PURPOSE.  See the GNU General Public License
 *  version 2 for more details (a copy is included in the LICENSE file that
 *  accompanied this code).
 *
 *  You should have received a copy of the GNU General Public License version
 *  2 along with this work; if not, write to the Free Software Foundation,
 *  Inc., 51 Franklin St, Fifth Floor, Boston, MA 02110-1301 USA.
 *
 *  Please contact Oracle, 500 Oracle Parkway, Redwood Shores, CA 94065 USA
 *  or visit www.oracle.com if you need additional information or have any
 *  questions.
 */

/*
 * @test
 * @enablePreview
 * @run testng/othervm --enable-native-access=ALL-UNNAMED TestMemoryAccessInstance
 */

import java.lang.foreign.Arena;
import java.lang.foreign.MemorySegment;
import java.lang.foreign.ValueLayout;
import java.nio.ByteBuffer;
import java.nio.ByteOrder;
import java.util.function.Function;

import org.testng.annotations.*;
import org.testng.SkipException;
import static org.testng.Assert.*;

public class TestMemoryAccessInstance {

    static class Accessor<T, X, L extends ValueLayout> {

        interface SegmentGetter<T, X, L> {
            X get(T buffer, L layout, long offset);
        }

        interface SegmentSetter<T, X, L> {
            void set(T buffer, L layout, long offset, X o);
        }

        interface BufferGetter<X> {
            X get(ByteBuffer segment, int offset);
        }

        interface BufferSetter<X> {
            void set(ByteBuffer buffer, int offset, X o);
        }

        final X value;
        final L layout;
        final Function<MemorySegment, T> transform;
        final SegmentGetter<T, X, L> segmentGetter;
        final SegmentSetter<T, X, L> segmentSetter;
        final BufferGetter<X> bufferGetter;
        final BufferSetter<X> bufferSetter;

        Accessor(Function<MemorySegment, T> transform, L layout, X value,
                 SegmentGetter<T, X, L> segmentGetter, SegmentSetter<T, X, L> segmentSetter,
                 BufferGetter<X> bufferGetter, BufferSetter<X> bufferSetter) {
            this.transform = transform;
            this.layout = layout;
            this.value = value;
            this.segmentGetter = segmentGetter;
            this.segmentSetter = segmentSetter;
            this.bufferGetter = bufferGetter;
            this.bufferSetter = bufferSetter;
        }

        void test() {
            try (Arena arena = Arena.openConfined()) {
<<<<<<< HEAD
                MemorySegment segment = MemorySegment.allocateNative(128, arena.session());;
=======
                MemorySegment segment = MemorySegment.allocateNative(128, arena.scope());;
>>>>>>> 8cefa3d2
                ByteBuffer buffer = segment.asByteBuffer();
                T t = transform.apply(segment);
                segmentSetter.set(t, layout, 8, value);
                assertEquals(bufferGetter.get(buffer, 8), value);
                bufferSetter.set(buffer, 8, value);
                assertEquals(value, segmentGetter.get(t, layout, 8));
            }
        }

        @SuppressWarnings("unchecked")
        void testHyperAligned() {
            try (Arena arena = Arena.openConfined()) {
<<<<<<< HEAD
                MemorySegment segment = MemorySegment.allocateNative(64, arena.session());;
=======
                MemorySegment segment = MemorySegment.allocateNative(64, arena.scope());;
>>>>>>> 8cefa3d2
                T t = transform.apply(segment);
                L alignedLayout = (L)layout.withBitAlignment(layout.byteSize() * 8 * 2);
                try {
                    segmentSetter.set(t, alignedLayout, 0, value);
                    fail();
                } catch (IllegalArgumentException exception) {
                    assertTrue(exception.getMessage().contains("greater"));
                }
                try {
                    segmentGetter.get(t, alignedLayout, 0);
                    fail();
                } catch (IllegalArgumentException exception) {
                    assertTrue(exception.getMessage().contains("greater"));
                }
            }
        }

        static <L extends ValueLayout, X> Accessor<MemorySegment, X, L> ofSegment(L layout, X value,
                         SegmentGetter<MemorySegment, X, L> segmentGetter, SegmentSetter<MemorySegment, X, L> segmentSetter,
                         BufferGetter<X> bufferGetter, BufferSetter<X> bufferSetter) {
            return new Accessor<>(Function.identity(), layout, value, segmentGetter, segmentSetter, bufferGetter, bufferSetter);
        }
    }

    @Test(dataProvider = "segmentAccessors")
    public void testSegmentAccess(String testName, Accessor<?, ?, ?> accessor) {
        accessor.test();
    }

    @Test(dataProvider = "segmentAccessors")
    public void testSegmentAccessHyper(String testName, Accessor<?, ?, ?> accessor) {
        if (testName.contains("index")) {
            accessor.testHyperAligned();
        } else {
            throw new SkipException("Skipping");
        }
    }

    static final ByteOrder NE = ByteOrder.nativeOrder();

    @DataProvider(name = "segmentAccessors")
    static Object[][] segmentAccessors() {
        return new Object[][]{

                {"byte", Accessor.ofSegment(ValueLayout.JAVA_BYTE, (byte) 42,
                        MemorySegment::get, MemorySegment::set,
                        ByteBuffer::get, ByteBuffer::put)
                },
                {"bool", Accessor.ofSegment(ValueLayout.JAVA_BOOLEAN, false,
                        MemorySegment::get, MemorySegment::set,
                        (bb, pos) -> bb.get(pos) != 0, (bb, pos, v) -> bb.put(pos, v ? (byte)1 : (byte)0))
                },
                {"char", Accessor.ofSegment(ValueLayout.JAVA_CHAR, (char) 42,
                        MemorySegment::get, MemorySegment::set,
                        (bb, pos) -> bb.order(NE).getChar(pos), (bb, pos, v) -> bb.order(NE).putChar(pos, v))
                },
                {"int", Accessor.ofSegment(ValueLayout.JAVA_INT, 42,
                        MemorySegment::get, MemorySegment::set,
                        (bb, pos) -> bb.order(NE).getInt(pos), (bb, pos, v) -> bb.order(NE).putInt(pos, v))
                },
                {"float", Accessor.ofSegment(ValueLayout.JAVA_FLOAT, 42f,
                        MemorySegment::get, MemorySegment::set,
                        (bb, pos) -> bb.order(NE).getFloat(pos), (bb, pos, v) -> bb.order(NE).putFloat(pos, v))
                },
                {"long", Accessor.ofSegment(ValueLayout.JAVA_LONG, 42L,
                        MemorySegment::get, MemorySegment::set,
                        (bb, pos) -> bb.order(NE).getLong(pos), (bb, pos, v) -> bb.order(NE).putLong(pos, v))
                },
                {"double", Accessor.ofSegment(ValueLayout.JAVA_DOUBLE, 42d,
                        MemorySegment::get, MemorySegment::set,
                        (bb, pos) -> bb.order(NE).getDouble(pos), (bb, pos, v) -> bb.order(NE).putDouble(pos, v))
                },
                { "address", Accessor.ofSegment(ValueLayout.ADDRESS, MemorySegment.ofAddress(42),
                        MemorySegment::get, MemorySegment::set,
                        (bb, pos) -> {
                            ByteBuffer nb = bb.order(NE);
                            long addr = ValueLayout.ADDRESS.byteSize() == 8 ?
                                    nb.getLong(pos) : nb.getInt(pos);
                            return MemorySegment.ofAddress(addr);
                        },
                        (bb, pos, v) -> {
                            ByteBuffer nb = bb.order(NE);
                            if (ValueLayout.ADDRESS.byteSize() == 8) {
                                nb.putLong(pos, v.address());
                            } else {
                                nb.putInt(pos, (int)v.address());
                            }
                        })
                },

                {"char/index", Accessor.ofSegment(ValueLayout.JAVA_CHAR, (char) 42,
                        MemorySegment::getAtIndex, MemorySegment::setAtIndex,
                        (bb, pos) -> bb.order(NE).getChar(pos * 2), (bb, pos, v) -> bb.order(NE).putChar(pos * 2, v))
                },
                {"int/index", Accessor.ofSegment(ValueLayout.JAVA_INT, 42,
                        MemorySegment::getAtIndex, MemorySegment::setAtIndex,
                        (bb, pos) -> bb.order(NE).getInt(pos * 4), (bb, pos, v) -> bb.order(NE).putInt(pos * 4, v))
                },
                {"float/index", Accessor.ofSegment(ValueLayout.JAVA_FLOAT, 42f,
                        MemorySegment::getAtIndex, MemorySegment::setAtIndex,
                        (bb, pos) -> bb.order(NE).getFloat(pos * 4), (bb, pos, v) -> bb.order(NE).putFloat(pos * 4, v))
                },
                {"long/index", Accessor.ofSegment(ValueLayout.JAVA_LONG, 42L,
                        MemorySegment::getAtIndex, MemorySegment::setAtIndex,
                        (bb, pos) -> bb.order(NE).getLong(pos * 8), (bb, pos, v) -> bb.order(NE).putLong(pos * 8, v))
                },
                {"double/index", Accessor.ofSegment(ValueLayout.JAVA_DOUBLE, 42d,
                        MemorySegment::getAtIndex, MemorySegment::setAtIndex,
                        (bb, pos) -> bb.order(NE).getDouble(pos * 8), (bb, pos, v) -> bb.order(NE).putDouble(pos * 8, v))
                },
                { "address/index", Accessor.ofSegment(ValueLayout.ADDRESS, MemorySegment.ofAddress(42),
                        MemorySegment::getAtIndex, MemorySegment::setAtIndex,
                        (bb, pos) -> {
                            ByteBuffer nb = bb.order(NE);
                            long addr = ValueLayout.ADDRESS.byteSize() == 8 ?
                                    nb.getLong(pos * 8) : nb.getInt(pos * 4);
                            return MemorySegment.ofAddress(addr);
                        },
                        (bb, pos, v) -> {
                            ByteBuffer nb = bb.order(NE);
                            if (ValueLayout.ADDRESS.byteSize() == 8) {
                                nb.putLong(pos * 8, v.address());
                            } else {
                                nb.putInt(pos * 4, (int)v.address());
                            }
                        })
                },
        };
    }
}<|MERGE_RESOLUTION|>--- conflicted
+++ resolved
@@ -80,11 +80,7 @@
 
         void test() {
             try (Arena arena = Arena.openConfined()) {
-<<<<<<< HEAD
-                MemorySegment segment = MemorySegment.allocateNative(128, arena.session());;
-=======
                 MemorySegment segment = MemorySegment.allocateNative(128, arena.scope());;
->>>>>>> 8cefa3d2
                 ByteBuffer buffer = segment.asByteBuffer();
                 T t = transform.apply(segment);
                 segmentSetter.set(t, layout, 8, value);
@@ -97,11 +93,7 @@
         @SuppressWarnings("unchecked")
         void testHyperAligned() {
             try (Arena arena = Arena.openConfined()) {
-<<<<<<< HEAD
-                MemorySegment segment = MemorySegment.allocateNative(64, arena.session());;
-=======
                 MemorySegment segment = MemorySegment.allocateNative(64, arena.scope());;
->>>>>>> 8cefa3d2
                 T t = transform.apply(segment);
                 L alignedLayout = (L)layout.withBitAlignment(layout.byteSize() * 8 * 2);
                 try {
