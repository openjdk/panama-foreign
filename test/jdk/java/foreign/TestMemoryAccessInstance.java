--- conflicted
+++ resolved
@@ -80,13 +80,8 @@
         }
 
         void test() {
-<<<<<<< HEAD
-            try (ResourceScope scope = ResourceScope.newConfinedScope()) {
-                MemorySegment segment = MemorySegment.allocateNative(128, scope);
-=======
             try (MemorySession session = MemorySession.openConfined()) {
-                MemorySegment segment = MemorySegment.allocateNative(64, session);
->>>>>>> 9214de40
+                MemorySegment segment = MemorySegment.allocateNative(128, session);
                 ByteBuffer buffer = segment.asByteBuffer();
                 T t = transform.apply(segment);
                 segmentSetter.set(t, layout, 8, value);
