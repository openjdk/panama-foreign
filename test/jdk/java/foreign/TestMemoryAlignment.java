--- conflicted
+++ resolved
@@ -53,11 +53,7 @@
         assertEquals(aligned.bitAlignment(), align); //unreasonable alignment here, to make sure access throws
         VarHandle vh = aligned.varHandle();
         try (Arena arena = Arena.openConfined()) {
-<<<<<<< HEAD
-            MemorySegment segment = MemorySegment.allocateNative(aligned, arena.session());;
-=======
             MemorySegment segment = MemorySegment.allocateNative(aligned, arena.scope());;
->>>>>>> 8cefa3d2
             vh.set(segment, -42);
             int val = (int)vh.get(segment);
             assertEquals(val, -42);
@@ -75,11 +71,7 @@
         assertEquals(alignedGroup.bitAlignment(), align);
         VarHandle vh = aligned.varHandle();
         try (Arena arena = Arena.openConfined()) {
-<<<<<<< HEAD
-            MemorySegment segment = MemorySegment.allocateNative(alignedGroup, arena.session());;
-=======
             MemorySegment segment = MemorySegment.allocateNative(alignedGroup, arena.scope());;
->>>>>>> 8cefa3d2
             vh.set(segment.asSlice(1L), -42);
             assertEquals(align, 8); //this is the only case where access is aligned
         } catch (IllegalArgumentException ex) {
@@ -106,11 +98,7 @@
         try {
             VarHandle vh = layout.varHandle(PathElement.sequenceElement());
             try (Arena arena = Arena.openConfined()) {
-<<<<<<< HEAD
-                MemorySegment segment = MemorySegment.allocateNative(layout, arena.session());;
-=======
                 MemorySegment segment = MemorySegment.allocateNative(layout, arena.scope());;
->>>>>>> 8cefa3d2
                 for (long i = 0 ; i < 5 ; i++) {
                     vh.set(segment, i, -42);
                 }
@@ -134,11 +122,7 @@
         VarHandle vh_s = g.varHandle(PathElement.groupElement("b"));
         VarHandle vh_i = g.varHandle(PathElement.groupElement("c"));
         try (Arena arena = Arena.openConfined()) {
-<<<<<<< HEAD
-            MemorySegment segment = MemorySegment.allocateNative(g, arena.session());;
-=======
             MemorySegment segment = MemorySegment.allocateNative(g, arena.scope());;
->>>>>>> 8cefa3d2
             vh_c.set(segment, Byte.MIN_VALUE);
             assertEquals(vh_c.get(segment), Byte.MIN_VALUE);
             vh_s.set(segment, Short.MIN_VALUE);
