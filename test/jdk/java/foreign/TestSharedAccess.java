/*
 * Copyright (c) 2019, 2022, Oracle and/or its affiliates. All rights reserved.
 *  DO NOT ALTER OR REMOVE COPYRIGHT NOTICES OR THIS FILE HEADER.
 *
 *  This code is free software; you can redistribute it and/or modify it
 *  under the terms of the GNU General Public License version 2 only, as
 *  published by the Free Software Foundation.
 *
 *  This code is distributed in the hope that it will be useful, but WITHOUT
 *  ANY WARRANTY; without even the implied warranty of MERCHANTABILITY or
 *  FITNESS FOR A PARTICULAR PURPOSE.  See the GNU General Public License
 *  version 2 for more details (a copy is included in the LICENSE file that
 *  accompanied this code).
 *
 *  You should have received a copy of the GNU General Public License version
 *  2 along with this work; if not, write to the Free Software Foundation,
 *  Inc., 51 Franklin St, Fifth Floor, Boston, MA 02110-1301 USA.
 *
 *   Please contact Oracle, 500 Oracle Parkway, Redwood Shores, CA 94065 USA
 *  or visit www.oracle.com if you need additional information or have any
 *  questions.
 *
 */

/*
 * @test
 * @enablePreview
 * @run testng/othervm --enable-native-access=ALL-UNNAMED TestSharedAccess
 */

import java.lang.foreign.*;
import java.lang.invoke.VarHandle;
import java.nio.ByteBuffer;
import java.util.ArrayList;
import java.util.List;
import java.util.Spliterator;
import java.util.concurrent.CompletableFuture;
import java.util.concurrent.CountDownLatch;
import java.util.concurrent.atomic.AtomicInteger;

import org.testng.annotations.*;

import static org.testng.Assert.*;

public class TestSharedAccess {

    static final VarHandle intHandle = ValueLayout.JAVA_INT.varHandle();

    @Test
    public void testShared() throws Throwable {
        SequenceLayout layout = MemoryLayout.sequenceLayout(1024, ValueLayout.JAVA_INT);
        try (Arena arena = Arena.openShared()) {
<<<<<<< HEAD
            MemorySegment s = MemorySegment.allocateNative(layout, arena.session());;
=======
            MemorySegment s = MemorySegment.allocateNative(layout, arena.scope());;
>>>>>>> 8cefa3d2
            for (int i = 0 ; i < layout.elementCount() ; i++) {
                setInt(s.asSlice(i * 4), 42);
            }
            List<Thread> threads = new ArrayList<>();
            List<Spliterator<MemorySegment>> spliterators = new ArrayList<>();
            spliterators.add(s.spliterator(layout.elementLayout()));
            while (true) {
                boolean progress = false;
                List<Spliterator<MemorySegment>> newSpliterators = new ArrayList<>();
                for (Spliterator<MemorySegment> spliterator : spliterators) {
                    Spliterator<MemorySegment> sub = spliterator.trySplit();
                    if (sub != null) {
                        progress = true;
                        newSpliterators.add(sub);
                    }
                }
                spliterators.addAll(newSpliterators);
                if (!progress) break;
            }

            AtomicInteger accessCount = new AtomicInteger();
            for (Spliterator<MemorySegment> spliterator : spliterators) {
                threads.add(new Thread(() -> {
                    spliterator.tryAdvance(local -> {
                        assertEquals(getInt(local), 42);
                        accessCount.incrementAndGet();
                    });
                }));
            }
            threads.forEach(Thread::start);
            threads.forEach(t -> {
                try {
                    t.join();
                } catch (Throwable e) {
                    throw new IllegalStateException(e);
                }
            });
            assertEquals(accessCount.get(), 1024);
        }
    }

    @Test
    public void testSharedUnsafe() throws Throwable {
        try (Arena arena = Arena.openShared()) {
<<<<<<< HEAD
            MemorySegment s = MemorySegment.allocateNative(4, 1, arena.session());;
            setInt(s, 42);
            assertEquals(getInt(s), 42);
            List<Thread> threads = new ArrayList<>();
            MemorySegment sharedSegment = MemorySegment.ofAddress(s.address(), s.byteSize(), arena.session());
=======
            MemorySegment s = MemorySegment.allocateNative(4, 1, arena.scope());;
            setInt(s, 42);
            assertEquals(getInt(s), 42);
            List<Thread> threads = new ArrayList<>();
            MemorySegment sharedSegment = MemorySegment.ofAddress(s.address(), s.byteSize(), arena.scope());
>>>>>>> 8cefa3d2
            for (int i = 0 ; i < 1000 ; i++) {
                threads.add(new Thread(() -> {
                    assertEquals(getInt(sharedSegment), 42);
                }));
            }
            threads.forEach(Thread::start);
            threads.forEach(t -> {
                try {
                    t.join();
                } catch (Throwable e) {
                    throw new IllegalStateException(e);
                }
            });
        }
    }

    @Test
    public void testOutsideConfinementThread() throws Throwable {
        CountDownLatch a = new CountDownLatch(1);
        CountDownLatch b = new CountDownLatch(1);
        CompletableFuture<?> r;
        try (Arena arena = Arena.openConfined()) {
<<<<<<< HEAD
            MemorySegment s1 = MemorySegment.allocateNative(MemoryLayout.sequenceLayout(2, ValueLayout.JAVA_INT), arena.session());;
=======
            MemorySegment s1 = MemorySegment.allocateNative(MemoryLayout.sequenceLayout(2, ValueLayout.JAVA_INT), arena.scope());;
>>>>>>> 8cefa3d2
            r = CompletableFuture.runAsync(() -> {
                try {
                    ByteBuffer bb = s1.asByteBuffer();

                    MemorySegment s2 = MemorySegment.ofBuffer(bb);
                    a.countDown();

                    try {
                        b.await();
                    } catch (InterruptedException e) {
                    }

                    setInt(s2.asSlice(4), -42);
                    fail();
                } catch (WrongThreadException ex) {
                    assertTrue(ex.getMessage().contains("owning thread"));
                }
            });

            a.await();
            setInt(s1.asSlice(4), 42);
        }

        b.countDown();
        r.get();
    }

    static int getInt(MemorySegment base) {
        return (int)intHandle.getVolatile(base);
    }

    static void setInt(MemorySegment base, int value) {
        intHandle.setVolatile(base, value);
    }
}<|MERGE_RESOLUTION|>--- conflicted
+++ resolved
@@ -50,11 +50,7 @@
     public void testShared() throws Throwable {
         SequenceLayout layout = MemoryLayout.sequenceLayout(1024, ValueLayout.JAVA_INT);
         try (Arena arena = Arena.openShared()) {
-<<<<<<< HEAD
-            MemorySegment s = MemorySegment.allocateNative(layout, arena.session());;
-=======
             MemorySegment s = MemorySegment.allocateNative(layout, arena.scope());;
->>>>>>> 8cefa3d2
             for (int i = 0 ; i < layout.elementCount() ; i++) {
                 setInt(s.asSlice(i * 4), 42);
             }
@@ -99,19 +95,11 @@
     @Test
     public void testSharedUnsafe() throws Throwable {
         try (Arena arena = Arena.openShared()) {
-<<<<<<< HEAD
-            MemorySegment s = MemorySegment.allocateNative(4, 1, arena.session());;
-            setInt(s, 42);
-            assertEquals(getInt(s), 42);
-            List<Thread> threads = new ArrayList<>();
-            MemorySegment sharedSegment = MemorySegment.ofAddress(s.address(), s.byteSize(), arena.session());
-=======
             MemorySegment s = MemorySegment.allocateNative(4, 1, arena.scope());;
             setInt(s, 42);
             assertEquals(getInt(s), 42);
             List<Thread> threads = new ArrayList<>();
             MemorySegment sharedSegment = MemorySegment.ofAddress(s.address(), s.byteSize(), arena.scope());
->>>>>>> 8cefa3d2
             for (int i = 0 ; i < 1000 ; i++) {
                 threads.add(new Thread(() -> {
                     assertEquals(getInt(sharedSegment), 42);
@@ -134,11 +122,7 @@
         CountDownLatch b = new CountDownLatch(1);
         CompletableFuture<?> r;
         try (Arena arena = Arena.openConfined()) {
-<<<<<<< HEAD
-            MemorySegment s1 = MemorySegment.allocateNative(MemoryLayout.sequenceLayout(2, ValueLayout.JAVA_INT), arena.session());;
-=======
             MemorySegment s1 = MemorySegment.allocateNative(MemoryLayout.sequenceLayout(2, ValueLayout.JAVA_INT), arena.scope());;
->>>>>>> 8cefa3d2
             r = CompletableFuture.runAsync(() -> {
                 try {
                     ByteBuffer bb = s1.asByteBuffer();
