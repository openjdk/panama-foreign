--- conflicted
+++ resolved
@@ -98,11 +98,7 @@
             setInt(s, 42);
             assertEquals(getInt(s), 42);
             List<Thread> threads = new ArrayList<>();
-<<<<<<< HEAD
-            MemorySegment sharedSegment = MemorySegment.ofAddressNative(s.address(), s.byteSize(), scope);
-=======
             MemorySegment sharedSegment = MemorySegment.ofAddress(s.address(), s.byteSize(), scope);
->>>>>>> ddb61725
             for (int i = 0 ; i < 1000 ; i++) {
                 threads.add(new Thread(() -> {
                     assertEquals(getInt(sharedSegment), 42);
