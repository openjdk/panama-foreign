/*
 *  Copyright (c) 2020, 2022, Oracle and/or its affiliates. All rights reserved.
 *  DO NOT ALTER OR REMOVE COPYRIGHT NOTICES OR THIS FILE HEADER.
 *
 *  This code is free software; you can redistribute it and/or modify it
 *  under the terms of the GNU General Public License version 2 only, as
 *  published by the Free Software Foundation.
 *
 *  This code is distributed in the hope that it will be useful, but WITHOUT
 *  ANY WARRANTY; without even the implied warranty of MERCHANTABILITY or
 *  FITNESS FOR A PARTICULAR PURPOSE.  See the GNU General Public License
 *  version 2 for more details (a copy is included in the LICENSE file that
 *  accompanied this code).
 *
 *  You should have received a copy of the GNU General Public License version
 *  2 along with this work; if not, write to the Free Software Foundation,
 *  Inc., 51 Franklin St, Fifth Floor, Boston, MA 02110-1301 USA.
 *
 *  Please contact Oracle, 500 Oracle Parkway, Redwood Shores, CA 94065 USA
 *  or visit www.oracle.com if you need additional information or have any
 *  questions.
 */

/*
 * @test
 * @enablePreview
 * @run testng TestMismatch
 */

import java.lang.foreign.Arena;
<<<<<<< HEAD
import java.lang.foreign.MemorySession;
=======
import java.lang.foreign.SegmentScope;
>>>>>>> 8cefa3d2
import java.util.ArrayList;
import java.util.List;
import java.util.concurrent.atomic.AtomicReference;

import java.lang.foreign.MemorySegment;
import java.lang.foreign.ValueLayout;
import java.util.function.IntFunction;
import java.util.stream.Stream;

import org.testng.annotations.DataProvider;
import org.testng.annotations.Test;
import static java.lang.System.out;
import static org.testng.Assert.assertEquals;
import static org.testng.Assert.assertThrows;

public class TestMismatch {

    // stores a increasing sequence of values into the memory of the given segment
    static MemorySegment initializeSegment(MemorySegment segment) {
        for (int i = 0 ; i < segment.byteSize() ; i++) {
            segment.set(ValueLayout.JAVA_BYTE, i, (byte)i);
        }
        return segment;
    }

    @Test(dataProvider = "slices", expectedExceptions = IndexOutOfBoundsException.class)
    public void testNegativeSrcFromOffset(MemorySegment s1, MemorySegment s2) {
        MemorySegment.mismatch(s1, -1, 0, s2, 0, 0);
    }

    @Test(dataProvider = "slices", expectedExceptions = IndexOutOfBoundsException.class)
    public void testNegativeDstFromOffset(MemorySegment s1, MemorySegment s2) {
        MemorySegment.mismatch(s1, 0, 0, s2, -1, 0);
    }

    @Test(dataProvider = "slices", expectedExceptions = IndexOutOfBoundsException.class)
    public void testNegativeSrcToOffset(MemorySegment s1, MemorySegment s2) {
        MemorySegment.mismatch(s1, 0, -1, s2, 0, 0);
    }

    @Test(dataProvider = "slices", expectedExceptions = IndexOutOfBoundsException.class)
    public void testNegativeDstToOffset(MemorySegment s1, MemorySegment s2) {
        MemorySegment.mismatch(s1, 0, 0, s2, 0, -1);
    }

    @Test(dataProvider = "slices", expectedExceptions = IndexOutOfBoundsException.class)
    public void testNegativeSrcLength(MemorySegment s1, MemorySegment s2) {
        MemorySegment.mismatch(s1, 3, 2, s2, 0, 0);
    }

    @Test(dataProvider = "slices", expectedExceptions = IndexOutOfBoundsException.class)
    public void testNegativeDstLength(MemorySegment s1, MemorySegment s2) {
        MemorySegment.mismatch(s1, 0, 0, s2, 3, 2);
    }

    @Test(dataProvider = "slices")
    public void testSameValues(MemorySegment ss1, MemorySegment ss2) {
        out.format("testSameValues s1:%s, s2:%s\n", ss1, ss2);
        MemorySegment s1 = initializeSegment(ss1);
        MemorySegment s2 = initializeSegment(ss2);

        if (s1.byteSize() == s2.byteSize()) {
            assertEquals(s1.mismatch(s2), -1);  // identical
            assertEquals(s2.mismatch(s1), -1);
        } else if (s1.byteSize() > s2.byteSize()) {
            assertEquals(s1.mismatch(s2), s2.byteSize());  // proper prefix
            assertEquals(s2.mismatch(s1), s2.byteSize());
        } else {
            assert s1.byteSize() < s2.byteSize();
            assertEquals(s1.mismatch(s2), s1.byteSize());  // proper prefix
            assertEquals(s2.mismatch(s1), s1.byteSize());
        }
    }

    @Test(dataProvider = "slicesStatic")
    public void testSameValuesStatic(SliceOffsetAndSize ss1, SliceOffsetAndSize ss2) {
        out.format("testSameValuesStatic s1:%s, s2:%s\n", ss1, ss2);
        MemorySegment s1 = initializeSegment(ss1.toSlice());
        MemorySegment s2 = initializeSegment(ss2.toSlice());

        for (long i = ss2.offset ; i < ss2.size ; i++) {
            long bytes = i - ss2.offset;
            long expected = (bytes == ss1.size) ?
                    -1 : Long.min(ss1.size, bytes);
            assertEquals(MemorySegment.mismatch(ss1.segment, ss1.offset, ss1.endOffset(), ss2.segment, ss2.offset, i), expected);
        }
        for (long i = ss1.offset ; i < ss1.size ; i++) {
            long bytes = i - ss1.offset;
            long expected = (bytes == ss2.size) ?
                    -1 : Long.min(ss2.size, bytes);
            assertEquals(MemorySegment.mismatch(ss2.segment, ss2.offset, ss2.endOffset(), ss1.segment, ss1.offset, i), expected);
        }
    }

    @Test(dataProvider = "slices")
    public void testDifferentValues(MemorySegment s1, MemorySegment s2) {
        out.format("testDifferentValues s1:%s, s2:%s\n", s1, s2);
        s1 = initializeSegment(s1);
        s2 = initializeSegment(s2);

        for (long i = s2.byteSize() -1 ; i >= 0; i--) {
            long expectedMismatchOffset = i;
            s2.set(ValueLayout.JAVA_BYTE, i, (byte) 0xFF);

            if (s1.byteSize() == s2.byteSize()) {
                assertEquals(s1.mismatch(s2), expectedMismatchOffset);
                assertEquals(s2.mismatch(s1), expectedMismatchOffset);
            } else if (s1.byteSize() > s2.byteSize()) {
                assertEquals(s1.mismatch(s2), expectedMismatchOffset);
                assertEquals(s2.mismatch(s1), expectedMismatchOffset);
            } else {
                assert s1.byteSize() < s2.byteSize();
                var off = Math.min(s1.byteSize(), expectedMismatchOffset);
                assertEquals(s1.mismatch(s2), off);  // proper prefix
                assertEquals(s2.mismatch(s1), off);
            }
        }
    }

    @Test(dataProvider = "slicesStatic")
    public void testDifferentValuesStatic(SliceOffsetAndSize ss1, SliceOffsetAndSize ss2) {
        out.format("testDifferentValues s1:%s, s2:%s\n", ss1, ss2);

        for (long i = ss2.size - 1 ; i >= 0; i--) {
            if (i >= ss1.size) continue;
            initializeSegment(ss1.toSlice());
            initializeSegment(ss2.toSlice());
            long expectedMismatchOffset = i;
            ss2.toSlice().set(ValueLayout.JAVA_BYTE, i, (byte) 0xFF);

            for (long j = expectedMismatchOffset + 1 ; j < ss2.size ; j++) {
                assertEquals(MemorySegment.mismatch(ss1.segment, ss1.offset, ss1.endOffset(), ss2.segment, ss2.offset, j + ss2.offset), expectedMismatchOffset);
            }
            for (long j = expectedMismatchOffset + 1 ; j < ss1.size ; j++) {
                assertEquals(MemorySegment.mismatch(ss2.segment, ss2.offset, ss2.endOffset(), ss1.segment, ss1.offset, j + ss1.offset), expectedMismatchOffset);
            }
        }
    }

    @Test
    public void testEmpty() {
        var s1 = MemorySegment.ofArray(new byte[0]);
        assertEquals(s1.mismatch(s1), -1);
        try (Arena arena = Arena.openConfined()) {
<<<<<<< HEAD
            var nativeSegment = MemorySegment.allocateNative(4, 4, arena.session());;
=======
            var nativeSegment = MemorySegment.allocateNative(4, 4, arena.scope());;
>>>>>>> 8cefa3d2
            var s2 = nativeSegment.asSlice(0, 0);
            assertEquals(s1.mismatch(s2), -1);
            assertEquals(s2.mismatch(s1), -1);
        }
    }

    @Test
    public void testLarge() {
        // skip if not on 64 bits
        if (ValueLayout.ADDRESS.byteSize() > 32) {
            try (Arena arena = Arena.openConfined()) {
<<<<<<< HEAD
                var s1 = MemorySegment.allocateNative((long) Integer.MAX_VALUE + 10L, 8, arena.session());;
                var s2 = MemorySegment.allocateNative((long) Integer.MAX_VALUE + 10L, 8, arena.session());;
=======
                var s1 = MemorySegment.allocateNative((long) Integer.MAX_VALUE + 10L, 8, arena.scope());;
                var s2 = MemorySegment.allocateNative((long) Integer.MAX_VALUE + 10L, 8, arena.scope());;
>>>>>>> 8cefa3d2
                assertEquals(s1.mismatch(s1), -1);
                assertEquals(s1.mismatch(s2), -1);
                assertEquals(s2.mismatch(s1), -1);

                testLargeAcrossMaxBoundary(s1, s2);

                testLargeMismatchAcrossMaxBoundary(s1, s2);
            }
        }
    }

    private void testLargeAcrossMaxBoundary(MemorySegment s1, MemorySegment s2) {
        for (long i = s2.byteSize() -1 ; i >= Integer.MAX_VALUE - 10L; i--) {
            var s3 = s1.asSlice(0, i);
            var s4 = s2.asSlice(0, i);
            // instance
            assertEquals(s3.mismatch(s3), -1);
            assertEquals(s3.mismatch(s4), -1);
            assertEquals(s4.mismatch(s3), -1);
            // static
            assertEquals(MemorySegment.mismatch(s1, 0, s1.byteSize(), s1, 0, i), -1);
            assertEquals(MemorySegment.mismatch(s2, 0, s1.byteSize(), s1, 0, i), -1);
            assertEquals(MemorySegment.mismatch(s1, 0, s1.byteSize(), s2, 0, i), -1);
        }
    }

    private void testLargeMismatchAcrossMaxBoundary(MemorySegment s1, MemorySegment s2) {
        for (long i = s2.byteSize() -1 ; i >= Integer.MAX_VALUE - 10L; i--) {
            s2.set(ValueLayout.JAVA_BYTE, i, (byte) 0xFF);
            long expectedMismatchOffset = i;
            assertEquals(s1.mismatch(s2), expectedMismatchOffset);
            assertEquals(s2.mismatch(s1), expectedMismatchOffset);
        }
    }

    static final Class<IllegalStateException> ISE = IllegalStateException.class;
    static final Class<UnsupportedOperationException> UOE = UnsupportedOperationException.class;

    @Test
    public void testClosed() {
        MemorySegment s1, s2;
        try (Arena arena = Arena.openConfined()) {
<<<<<<< HEAD
            s1 = MemorySegment.allocateNative(4, 1, arena.session());;
            s2 = MemorySegment.allocateNative(4, 1, arena.session());;
=======
            s1 = MemorySegment.allocateNative(4, 1, arena.scope());;
            s2 = MemorySegment.allocateNative(4, 1, arena.scope());;
>>>>>>> 8cefa3d2
        }
        assertThrows(ISE, () -> s1.mismatch(s1));
        assertThrows(ISE, () -> s1.mismatch(s2));
        assertThrows(ISE, () -> s2.mismatch(s1));
    }

    @Test
    public void testThreadAccess() throws Exception {
        try (Arena arena = Arena.openConfined()) {
<<<<<<< HEAD
            var segment = MemorySegment.allocateNative(4, 1, arena.session());;
=======
            var segment = MemorySegment.allocateNative(4, 1, arena.scope());;
>>>>>>> 8cefa3d2
            {
                AtomicReference<RuntimeException> exception = new AtomicReference<>();
                Runnable action = () -> {
                    try {
                        MemorySegment.ofArray(new byte[4]).mismatch(segment);
                    } catch (RuntimeException e) {
                        exception.set(e);
                    }
                };
                Thread thread = new Thread(action);
                thread.start();
                thread.join();

                RuntimeException e = exception.get();
                if (!(e instanceof WrongThreadException)) {
                    throw e;
                }
            }
            {
                AtomicReference<RuntimeException> exception = new AtomicReference<>();
                Runnable action = () -> {
                    try {
                        segment.mismatch(MemorySegment.ofArray(new byte[4]));
                    } catch (RuntimeException e) {
                        exception.set(e);
                    }
                };
                Thread thread = new Thread(action);
                thread.start();
                thread.join();

                RuntimeException e = exception.get();
                if (!(e instanceof WrongThreadException)) {
                    throw e;
                }
            }
        }
    }

    enum SegmentKind {
<<<<<<< HEAD
        NATIVE(i -> MemorySegment.allocateNative(i, MemorySession.implicit())),
=======
        NATIVE(i -> MemorySegment.allocateNative(i, SegmentScope.auto())),
>>>>>>> 8cefa3d2
        ARRAY(i -> MemorySegment.ofArray(new byte[i]));

        final IntFunction<MemorySegment> segmentFactory;

        SegmentKind(IntFunction<MemorySegment> segmentFactory) {
            this.segmentFactory = segmentFactory;
        }

        MemorySegment makeSegment(int elems) {
            return segmentFactory.apply(elems);
        }
    }

    record SliceOffsetAndSize(MemorySegment segment, long offset, long size) {
        MemorySegment toSlice() {
            return segment.asSlice(offset, size);
        }
        long endOffset() {
            return offset + size;
        }
    };

    @DataProvider(name = "slicesStatic")
    static Object[][] slicesStatic() {
        int[] sizes = { 16, 8, 1 };
        List<SliceOffsetAndSize> aSliceOffsetAndSizes = new ArrayList<>();
        List<SliceOffsetAndSize> bSliceOffsetAndSizes = new ArrayList<>();
        for (List<SliceOffsetAndSize> slices : List.of(aSliceOffsetAndSizes, bSliceOffsetAndSizes)) {
            for (SegmentKind kind : SegmentKind.values()) {
                MemorySegment segment = kind.makeSegment(16);
                //compute all slices
                for (int size : sizes) {
                    for (int index = 0 ; index < 16 ; index += size) {
                        slices.add(new SliceOffsetAndSize(segment, index, size));
                    }
                }
            }
        }
        assert aSliceOffsetAndSizes.size() == bSliceOffsetAndSizes.size();
        Object[][] sliceArray = new Object[aSliceOffsetAndSizes.size() * bSliceOffsetAndSizes.size()][];
        for (int i = 0 ; i < aSliceOffsetAndSizes.size() ; i++) {
            for (int j = 0 ; j < bSliceOffsetAndSizes.size() ; j++) {
                sliceArray[i * aSliceOffsetAndSizes.size() + j] = new Object[] { aSliceOffsetAndSizes.get(i), bSliceOffsetAndSizes.get(j) };
            }
        }
        return sliceArray;
    }

    @DataProvider(name = "slices")
    static Object[][] slices() {
        Object[][] slicesStatic = slicesStatic();
        return Stream.of(slicesStatic)
                .map(arr -> new Object[]{
                        ((SliceOffsetAndSize) arr[0]).toSlice(),
                        ((SliceOffsetAndSize) arr[1]).toSlice()
                }).toArray(Object[][]::new);
    }
}<|MERGE_RESOLUTION|>--- conflicted
+++ resolved
@@ -28,11 +28,7 @@
  */
 
 import java.lang.foreign.Arena;
-<<<<<<< HEAD
-import java.lang.foreign.MemorySession;
-=======
 import java.lang.foreign.SegmentScope;
->>>>>>> 8cefa3d2
 import java.util.ArrayList;
 import java.util.List;
 import java.util.concurrent.atomic.AtomicReference;
@@ -177,11 +173,7 @@
         var s1 = MemorySegment.ofArray(new byte[0]);
         assertEquals(s1.mismatch(s1), -1);
         try (Arena arena = Arena.openConfined()) {
-<<<<<<< HEAD
-            var nativeSegment = MemorySegment.allocateNative(4, 4, arena.session());;
-=======
             var nativeSegment = MemorySegment.allocateNative(4, 4, arena.scope());;
->>>>>>> 8cefa3d2
             var s2 = nativeSegment.asSlice(0, 0);
             assertEquals(s1.mismatch(s2), -1);
             assertEquals(s2.mismatch(s1), -1);
@@ -193,13 +185,8 @@
         // skip if not on 64 bits
         if (ValueLayout.ADDRESS.byteSize() > 32) {
             try (Arena arena = Arena.openConfined()) {
-<<<<<<< HEAD
-                var s1 = MemorySegment.allocateNative((long) Integer.MAX_VALUE + 10L, 8, arena.session());;
-                var s2 = MemorySegment.allocateNative((long) Integer.MAX_VALUE + 10L, 8, arena.session());;
-=======
                 var s1 = MemorySegment.allocateNative((long) Integer.MAX_VALUE + 10L, 8, arena.scope());;
                 var s2 = MemorySegment.allocateNative((long) Integer.MAX_VALUE + 10L, 8, arena.scope());;
->>>>>>> 8cefa3d2
                 assertEquals(s1.mismatch(s1), -1);
                 assertEquals(s1.mismatch(s2), -1);
                 assertEquals(s2.mismatch(s1), -1);
@@ -242,13 +229,8 @@
     public void testClosed() {
         MemorySegment s1, s2;
         try (Arena arena = Arena.openConfined()) {
-<<<<<<< HEAD
-            s1 = MemorySegment.allocateNative(4, 1, arena.session());;
-            s2 = MemorySegment.allocateNative(4, 1, arena.session());;
-=======
             s1 = MemorySegment.allocateNative(4, 1, arena.scope());;
             s2 = MemorySegment.allocateNative(4, 1, arena.scope());;
->>>>>>> 8cefa3d2
         }
         assertThrows(ISE, () -> s1.mismatch(s1));
         assertThrows(ISE, () -> s1.mismatch(s2));
@@ -258,11 +240,7 @@
     @Test
     public void testThreadAccess() throws Exception {
         try (Arena arena = Arena.openConfined()) {
-<<<<<<< HEAD
-            var segment = MemorySegment.allocateNative(4, 1, arena.session());;
-=======
             var segment = MemorySegment.allocateNative(4, 1, arena.scope());;
->>>>>>> 8cefa3d2
             {
                 AtomicReference<RuntimeException> exception = new AtomicReference<>();
                 Runnable action = () -> {
@@ -303,11 +281,7 @@
     }
 
     enum SegmentKind {
-<<<<<<< HEAD
-        NATIVE(i -> MemorySegment.allocateNative(i, MemorySession.implicit())),
-=======
         NATIVE(i -> MemorySegment.allocateNative(i, SegmentScope.auto())),
->>>>>>> 8cefa3d2
         ARRAY(i -> MemorySegment.ofArray(new byte[i]));
 
         final IntFunction<MemorySegment> segmentFactory;
