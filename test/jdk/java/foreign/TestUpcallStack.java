--- conflicted
+++ resolved
@@ -57,11 +57,7 @@
         List<Consumer<Object>> returnChecks = new ArrayList<>();
         List<Consumer<Object>> argChecks = new ArrayList<>();
         MemorySegment addr = findNativeOrThrow("s" + fName);
-<<<<<<< HEAD
-        try (Arena arena = Arena.openConfined()) {
-=======
         try (Arena arena = Arena.ofConfined()) {
->>>>>>> 2a22d914
             FunctionDescriptor descriptor = functionStack(ret, paramTypes, fields);
             MethodHandle mh = downcallHandle(LINKER, addr, arena, descriptor);
             AtomicReference<Object[]> capturedArgs = new AtomicReference<>();
