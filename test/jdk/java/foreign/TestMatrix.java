/*
 * Copyright (c) 2022, Oracle and/or its affiliates. All rights reserved.
 * DO NOT ALTER OR REMOVE COPYRIGHT NOTICES OR THIS FILE HEADER.
 *
<<<<<<< HEAD
 *  $ bin/jtreg -jdk:<path-to-tested-jdk> \
 *              -nativepath:<path-to-build-dir>/support/test/jdk/jtreg/native/lib/ \
 *              -concurrency:auto \
 *              ./test/jdk/java/foreign/TestMatrix.java
 */

/*
 * @test id=UpcallHighArity-FFTT
 * @enablePreview
 * @requires ((os.arch == "amd64" | os.arch == "x86_64") & sun.arch.data.model == "64") | os.arch == "aarch64"
 * @build NativeTestHelper CallGeneratorHelper TestUpcallHighArity
 *
 * @run testng/othervm/native/manual
 *   --enable-native-access=ALL-UNNAMED
 *   -Djdk.internal.foreign.ProgrammableInvoker.USE_SPEC=false
 *   -Djdk.internal.foreign.ProgrammableInvoker.USE_INTRINSICS=false
 *   -Djdk.internal.foreign.ProgrammableUpcallHandler.USE_SPEC=true
 *   -Djdk.internal.foreign.ProgrammableUpcallHandler.USE_INTRINSICS=true
 *   TestUpcallHighArity
 */

/* @test id=UpcallHighArity-TFTT
 * @enablePreview
 * @requires ((os.arch == "amd64" | os.arch == "x86_64") & sun.arch.data.model == "64") | os.arch == "aarch64"
 * @build NativeTestHelper CallGeneratorHelper TestUpcallHighArity
 *
 * @run testng/othervm/native/manual
 *   --enable-native-access=ALL-UNNAMED
 *   -Djdk.internal.foreign.ProgrammableInvoker.USE_SPEC=true
 *   -Djdk.internal.foreign.ProgrammableInvoker.USE_INTRINSICS=false
 *   -Djdk.internal.foreign.ProgrammableUpcallHandler.USE_SPEC=true
 *   -Djdk.internal.foreign.ProgrammableUpcallHandler.USE_INTRINSICS=true
 *   TestUpcallHighArity
 */

/* @test id=UpcallHighArity-FTTT
 * @enablePreview
 * @requires ((os.arch == "amd64" | os.arch == "x86_64") & sun.arch.data.model == "64") | os.arch == "aarch64"
 * @build NativeTestHelper CallGeneratorHelper TestUpcallHighArity
=======
 * This code is free software; you can redistribute it and/or modify it
 * under the terms of the GNU General Public License version 2 only, as
 * published by the Free Software Foundation.
 *
 * This code is distributed in the hope that it will be useful, but WITHOUT
 * ANY WARRANTY; without even the implied warranty of MERCHANTABILITY or
 * FITNESS FOR A PARTICULAR PURPOSE.  See the GNU General Public License
 * version 2 for more details (a copy is included in the LICENSE file that
 * accompanied this code).
 *
 * You should have received a copy of the GNU General Public License version
 * 2 along with this work; if not, write to the Free Software Foundation,
 * Inc., 51 Franklin St, Fifth Floor, Boston, MA 02110-1301 USA.
>>>>>>> 4b11c98b
 *
 * Please contact Oracle, 500 Oracle Parkway, Redwood Shores, CA 94065 USA
 * or visit www.oracle.com if you need additional information or have any
 * questions.
 */

<<<<<<< HEAD
/* @test id=UpcallHighArity-TTTT
 * @enablePreview
 * @requires ((os.arch == "amd64" | os.arch == "x86_64") & sun.arch.data.model == "64") | os.arch == "aarch64"
 * @build NativeTestHelper CallGeneratorHelper TestUpcallHighArity
=======
/*
 * Note: to run this test manually, you need to build the tests first to get native
 * libraries compiled, and then execute it with plain jtreg, like:
>>>>>>> 4b11c98b
 *
 *  $ bin/jtreg -jdk:<path-to-tested-jdk> \
 *              -nativepath:<path-to-build-dir>/support/test/jdk/jtreg/native/manual/lib/ \
 *              -concurrency:auto \
 *              ./test/jdk/java/foreign/TestMatrix.java
 */

<<<<<<< HEAD
/* @test id=UpcallHighArity-FFTF
 * @enablePreview
=======
/* @test id=UpcallHighArity-FF
>>>>>>> 4b11c98b
 * @requires ((os.arch == "amd64" | os.arch == "x86_64") & sun.arch.data.model == "64") | os.arch == "aarch64"
 * @build NativeTestHelper CallGeneratorHelper TestUpcallHighArity
 *
 * @run testng/othervm/native/manual
 *   --enable-native-access=ALL-UNNAMED
 *   -Djdk.internal.foreign.ProgrammableInvoker.USE_SPEC=false
 *   -Djdk.internal.foreign.ProgrammableUpcallHandler.USE_SPEC=false
 *   TestUpcallHighArity
 */

<<<<<<< HEAD
/* @test id=UpcallHighArity-TFTF
 * @enablePreview
=======
/* @test id=UpcallHighArity-TF
>>>>>>> 4b11c98b
 * @requires ((os.arch == "amd64" | os.arch == "x86_64") & sun.arch.data.model == "64") | os.arch == "aarch64"
 * @build NativeTestHelper CallGeneratorHelper TestUpcallHighArity
 *
 * @run testng/othervm/native/manual
 *   --enable-native-access=ALL-UNNAMED
 *   -Djdk.internal.foreign.ProgrammableInvoker.USE_SPEC=true
 *   -Djdk.internal.foreign.ProgrammableUpcallHandler.USE_SPEC=false
 *   TestUpcallHighArity
 */

<<<<<<< HEAD
/* @test id=UpcallHighArity-FTTF
 * @enablePreview
=======
/* @test id=UpcallHighArity-FT
>>>>>>> 4b11c98b
 * @requires ((os.arch == "amd64" | os.arch == "x86_64") & sun.arch.data.model == "64") | os.arch == "aarch64"
 * @build NativeTestHelper CallGeneratorHelper TestUpcallHighArity
 *
 * @run testng/othervm/native/manual
 *   --enable-native-access=ALL-UNNAMED
 *   -Djdk.internal.foreign.ProgrammableInvoker.USE_SPEC=false
 *   -Djdk.internal.foreign.ProgrammableUpcallHandler.USE_SPEC=true
 *   TestUpcallHighArity
 */

<<<<<<< HEAD
/* @test id=UpcallHighArity-TTTF
 * @enablePreview
=======
/* @test id=UpcallHighArity-TT
>>>>>>> 4b11c98b
 * @requires ((os.arch == "amd64" | os.arch == "x86_64") & sun.arch.data.model == "64") | os.arch == "aarch64"
 * @build NativeTestHelper CallGeneratorHelper TestUpcallHighArity
 *
 * @run testng/othervm/native/manual
 *   --enable-native-access=ALL-UNNAMED
 *   -Djdk.internal.foreign.ProgrammableInvoker.USE_SPEC=true
 *   -Djdk.internal.foreign.ProgrammableUpcallHandler.USE_SPEC=true
 *   TestUpcallHighArity
 */

<<<<<<< HEAD
/* @test id=UpcallHighArity-FFFT
 * @enablePreview
 * @requires ((os.arch == "amd64" | os.arch == "x86_64") & sun.arch.data.model == "64") | os.arch == "aarch64"
 * @build NativeTestHelper CallGeneratorHelper TestUpcallHighArity
=======
/* @test id=Downcall-F
 * @requires ((os.arch == "amd64" | os.arch == "x86_64") & sun.arch.data.model == "64") | os.arch == "aarch64"
 * @modules jdk.incubator.foreign/jdk.internal.foreign
 * @build NativeTestHelper CallGeneratorHelper TestDowncall
>>>>>>> 4b11c98b
 *
 * @run testng/othervm/native/manual
 *   --enable-native-access=ALL-UNNAMED
 *   -Djdk.internal.foreign.ProgrammableInvoker.USE_SPEC=false
 *   TestDowncall
 */

<<<<<<< HEAD
/* @test id=UpcallHighArity-TFFT
 * @enablePreview
 * @requires ((os.arch == "amd64" | os.arch == "x86_64") & sun.arch.data.model == "64") | os.arch == "aarch64"
 * @build NativeTestHelper CallGeneratorHelper TestUpcallHighArity
=======
/* @test id=Downcall-T
 * @requires ((os.arch == "amd64" | os.arch == "x86_64") & sun.arch.data.model == "64") | os.arch == "aarch64"
 * @modules jdk.incubator.foreign/jdk.internal.foreign
 * @build NativeTestHelper CallGeneratorHelper TestDowncall
>>>>>>> 4b11c98b
 *
 * @run testng/othervm/native/manual
 *   --enable-native-access=ALL-UNNAMED
 *   -Djdk.internal.foreign.ProgrammableInvoker.USE_SPEC=true
 *   TestDowncall
 */

<<<<<<< HEAD
/* @test id=UpcallHighArity-FTFT
 * @enablePreview
 * @requires ((os.arch == "amd64" | os.arch == "x86_64") & sun.arch.data.model == "64") | os.arch == "aarch64"
 * @build NativeTestHelper CallGeneratorHelper TestUpcallHighArity
=======
/* @test id=UpcallScope-FF
 * @requires ((os.arch == "amd64" | os.arch == "x86_64") & sun.arch.data.model == "64") | os.arch == "aarch64"
 * @modules jdk.incubator.foreign/jdk.internal.foreign
 * @build NativeTestHelper CallGeneratorHelper TestUpcallBase
>>>>>>> 4b11c98b
 *
 * @run testng/othervm/native/manual
 *   --enable-native-access=ALL-UNNAMED
 *   -Djdk.internal.foreign.ProgrammableInvoker.USE_SPEC=false
 *   -Djdk.internal.foreign.ProgrammableUpcallHandler.USE_SPEC=false
 *   TestUpcallScope
 */

<<<<<<< HEAD
/* @test id=UpcallHighArity-TTFT
 * @enablePreview
 * @requires ((os.arch == "amd64" | os.arch == "x86_64") & sun.arch.data.model == "64") | os.arch == "aarch64"
 * @build NativeTestHelper CallGeneratorHelper TestUpcallHighArity
=======
/* @test id=UpcallScope-TF
 * @requires ((os.arch == "amd64" | os.arch == "x86_64") & sun.arch.data.model == "64") | os.arch == "aarch64"
 * @modules jdk.incubator.foreign/jdk.internal.foreign
 * @build NativeTestHelper CallGeneratorHelper TestUpcallBase
>>>>>>> 4b11c98b
 *
 * @run testng/othervm/native/manual
 *   --enable-native-access=ALL-UNNAMED
 *   -Djdk.internal.foreign.ProgrammableInvoker.USE_SPEC=true
 *   -Djdk.internal.foreign.ProgrammableUpcallHandler.USE_SPEC=false
 *   TestUpcallScope
 */

<<<<<<< HEAD
/* @test id=UpcallHighArity-FFFF
 * @enablePreview
 * @requires ((os.arch == "amd64" | os.arch == "x86_64") & sun.arch.data.model == "64") | os.arch == "aarch64"
 * @build NativeTestHelper CallGeneratorHelper TestUpcallHighArity
=======
/* @test id=UpcallScope-FT
 * @requires ((os.arch == "amd64" | os.arch == "x86_64") & sun.arch.data.model == "64") | os.arch == "aarch64"
 * @modules jdk.incubator.foreign/jdk.internal.foreign
 * @build NativeTestHelper CallGeneratorHelper TestUpcallBase
>>>>>>> 4b11c98b
 *
 * @run testng/othervm/native/manual
 *   --enable-native-access=ALL-UNNAMED
 *   -Djdk.internal.foreign.ProgrammableInvoker.USE_SPEC=false
 *   -Djdk.internal.foreign.ProgrammableUpcallHandler.USE_SPEC=true
 *   TestUpcallScope
 */

<<<<<<< HEAD
/* @test id=UpcallHighArity-TFFF
 * @enablePreview
 * @requires ((os.arch == "amd64" | os.arch == "x86_64") & sun.arch.data.model == "64") | os.arch == "aarch64"
 * @build NativeTestHelper CallGeneratorHelper TestUpcallHighArity
=======
/* @test id=UpcallScope-TT
 * @requires ((os.arch == "amd64" | os.arch == "x86_64") & sun.arch.data.model == "64") | os.arch == "aarch64"
 * @modules jdk.incubator.foreign/jdk.internal.foreign
 * @build NativeTestHelper CallGeneratorHelper TestUpcallBase
>>>>>>> 4b11c98b
 *
 * @run testng/othervm/native/manual
 *   --enable-native-access=ALL-UNNAMED
 *   -Djdk.internal.foreign.ProgrammableInvoker.USE_SPEC=true
 *   -Djdk.internal.foreign.ProgrammableUpcallHandler.USE_SPEC=true
 *   TestUpcallScope
 */

<<<<<<< HEAD
/* @test id=UpcallHighArity-FTFF
 * @enablePreview
 * @requires ((os.arch == "amd64" | os.arch == "x86_64") & sun.arch.data.model == "64") | os.arch == "aarch64"
 * @build NativeTestHelper CallGeneratorHelper TestUpcallHighArity
=======
/* @test id=UpcallAsync-FF
 * @requires ((os.arch == "amd64" | os.arch == "x86_64") & sun.arch.data.model == "64") | os.arch == "aarch64"
 * @modules jdk.incubator.foreign/jdk.internal.foreign
 * @build NativeTestHelper CallGeneratorHelper TestUpcallBase
>>>>>>> 4b11c98b
 *
 * @run testng/othervm/native/manual/timeout=960
 *   --enable-native-access=ALL-UNNAMED
 *   -Djdk.internal.foreign.ProgrammableInvoker.USE_SPEC=false
 *   -Djdk.internal.foreign.ProgrammableUpcallHandler.USE_SPEC=false
 *   TestUpcallAsync
 */

<<<<<<< HEAD
/* @test id=UpcallHighArity-TTFF
 * @enablePreview
 * @requires ((os.arch == "amd64" | os.arch == "x86_64") & sun.arch.data.model == "64") | os.arch == "aarch64"
 * @build NativeTestHelper CallGeneratorHelper TestUpcallHighArity
=======
/* @test id=UpcallAsync-TF
 * @requires ((os.arch == "amd64" | os.arch == "x86_64") & sun.arch.data.model == "64") | os.arch == "aarch64"
 * @modules jdk.incubator.foreign/jdk.internal.foreign
 * @build NativeTestHelper CallGeneratorHelper TestUpcallBase
>>>>>>> 4b11c98b
 *
 * @run testng/othervm/native/manual/timeout=960
 *   --enable-native-access=ALL-UNNAMED
 *   -Djdk.internal.foreign.ProgrammableInvoker.USE_SPEC=true
 *   -Djdk.internal.foreign.ProgrammableUpcallHandler.USE_SPEC=false
 *   TestUpcallAsync
 */

<<<<<<< HEAD
/* @test id=Downcall-FF
 * @enablePreview
 * @requires ((os.arch == "amd64" | os.arch == "x86_64") & sun.arch.data.model == "64") | os.arch == "aarch64"
 * @build NativeTestHelper CallGeneratorHelper TestDowncall
=======
/* @test id=UpcallAsync-FT
 * @requires ((os.arch == "amd64" | os.arch == "x86_64") & sun.arch.data.model == "64") | os.arch == "aarch64"
 * @modules jdk.incubator.foreign/jdk.internal.foreign
 * @build NativeTestHelper CallGeneratorHelper TestUpcallBase
>>>>>>> 4b11c98b
 *
 * @run testng/othervm/native/manual/timeout=960
 *   --enable-native-access=ALL-UNNAMED
 *   -Djdk.internal.foreign.ProgrammableInvoker.USE_SPEC=false
<<<<<<< HEAD
 *   -Djdk.internal.foreign.ProgrammableInvoker.USE_INTRINSICS=false
 *   TestDowncall
 */

/* @test id=Downcall-TF
 * @enablePreview
 * @requires ((os.arch == "amd64" | os.arch == "x86_64") & sun.arch.data.model == "64") | os.arch == "aarch64"
 * @build NativeTestHelper CallGeneratorHelper TestDowncall
 *
 * @run testng/othervm/manual
 *   --enable-native-access=ALL-UNNAMED
 *   -Djdk.internal.foreign.ProgrammableInvoker.USE_SPEC=true
 *   -Djdk.internal.foreign.ProgrammableInvoker.USE_INTRINSICS=false
 *   TestDowncall
 */

/* @test id=Downcall-FT
 * @enablePreview
 * @requires ((os.arch == "amd64" | os.arch == "x86_64") & sun.arch.data.model == "64") | os.arch == "aarch64"
 * @build NativeTestHelper CallGeneratorHelper TestDowncall
 *
 * @run testng/othervm/manual
 *   --enable-native-access=ALL-UNNAMED
 *   -Djdk.internal.foreign.ProgrammableInvoker.USE_SPEC=false
 *   -Djdk.internal.foreign.ProgrammableInvoker.USE_INTRINSICS=true
 *   TestDowncall
 */

/* @test id=Downcall-TT
 * @enablePreview
 * @requires ((os.arch == "amd64" | os.arch == "x86_64") & sun.arch.data.model == "64") | os.arch == "aarch64"
 * @build NativeTestHelper CallGeneratorHelper TestDowncall
 *
 * @run testng/othervm/manual
 *   --enable-native-access=ALL-UNNAMED
 *   -Djdk.internal.foreign.ProgrammableInvoker.USE_SPEC=true
 *   -Djdk.internal.foreign.ProgrammableInvoker.USE_INTRINSICS=true
 *   TestDowncall
 */

/* @test id=Upcall-TFTT
 * @enablePreview
 * @requires ((os.arch == "amd64" | os.arch == "x86_64") & sun.arch.data.model == "64") | os.arch == "aarch64"
 * @build NativeTestHelper CallGeneratorHelper TestUpcall
 *
 * @run testng/othervm/manual
 *   --enable-native-access=ALL-UNNAMED
 *   -Djdk.internal.foreign.ProgrammableInvoker.USE_SPEC=true
 *   -Djdk.internal.foreign.ProgrammableInvoker.USE_INTRINSICS=false
 *   -Djdk.internal.foreign.ProgrammableUpcallHandler.USE_SPEC=true
 *   -Djdk.internal.foreign.ProgrammableUpcallHandler.USE_INTRINSICS=true
 *   TestUpcall
 */

/* @test id=Upcall-FTTT
 * @enablePreview
 * @requires ((os.arch == "amd64" | os.arch == "x86_64") & sun.arch.data.model == "64") | os.arch == "aarch64"
 * @build NativeTestHelper CallGeneratorHelper TestUpcall
 *
 * @run testng/othervm/manual
 *   --enable-native-access=ALL-UNNAMED
 *   -Djdk.internal.foreign.ProgrammableInvoker.USE_SPEC=false
 *   -Djdk.internal.foreign.ProgrammableInvoker.USE_INTRINSICS=true
=======
>>>>>>> 4b11c98b
 *   -Djdk.internal.foreign.ProgrammableUpcallHandler.USE_SPEC=true
 *   TestUpcallAsync
 */

<<<<<<< HEAD
/* @test id=Upcall-TTTT
 * @enablePreview
 * @requires ((os.arch == "amd64" | os.arch == "x86_64") & sun.arch.data.model == "64") | os.arch == "aarch64"
 * @build NativeTestHelper CallGeneratorHelper TestUpcall
=======
/* @test id=UpcallAsync-TT
 * @requires ((os.arch == "amd64" | os.arch == "x86_64") & sun.arch.data.model == "64") | os.arch == "aarch64"
 * @modules jdk.incubator.foreign/jdk.internal.foreign
 * @build NativeTestHelper CallGeneratorHelper TestUpcallBase
>>>>>>> 4b11c98b
 *
 * @run testng/othervm/native/manual/timeout=960
 *   --enable-native-access=ALL-UNNAMED
 *   -Djdk.internal.foreign.ProgrammableInvoker.USE_SPEC=true
 *   -Djdk.internal.foreign.ProgrammableUpcallHandler.USE_SPEC=true
 *   TestUpcallAsync
 */

<<<<<<< HEAD
/* @test id=Upcall-TFTF
 * @enablePreview
 * @requires ((os.arch == "amd64" | os.arch == "x86_64") & sun.arch.data.model == "64") | os.arch == "aarch64"
 * @build NativeTestHelper CallGeneratorHelper TestUpcall
 *
 * @run testng/othervm/manual
 *   --enable-native-access=ALL-UNNAMED
 *   -Djdk.internal.foreign.ProgrammableInvoker.USE_SPEC=true
 *   -Djdk.internal.foreign.ProgrammableInvoker.USE_INTRINSICS=false
 *   -Djdk.internal.foreign.ProgrammableUpcallHandler.USE_SPEC=true
 *   -Djdk.internal.foreign.ProgrammableUpcallHandler.USE_INTRINSICS=false
 *   TestUpcall
 */

/* @test id=Upcall-FTTF
 * @enablePreview
 * @requires ((os.arch == "amd64" | os.arch == "x86_64") & sun.arch.data.model == "64") | os.arch == "aarch64"
 * @build NativeTestHelper CallGeneratorHelper TestUpcall
 *
 * @run testng/othervm/manual
 *   --enable-native-access=ALL-UNNAMED
 *   -Djdk.internal.foreign.ProgrammableInvoker.USE_SPEC=false
 *   -Djdk.internal.foreign.ProgrammableInvoker.USE_INTRINSICS=true
 *   -Djdk.internal.foreign.ProgrammableUpcallHandler.USE_SPEC=true
 *   -Djdk.internal.foreign.ProgrammableUpcallHandler.USE_INTRINSICS=false
 *   TestUpcall
 */

/* @test id=Upcall-TTTF
 * @enablePreview
 * @requires ((os.arch == "amd64" | os.arch == "x86_64") & sun.arch.data.model == "64") | os.arch == "aarch64"
 * @build NativeTestHelper CallGeneratorHelper TestUpcall
 *
 * @run testng/othervm/manual
 *   --enable-native-access=ALL-UNNAMED
 *   -Djdk.internal.foreign.ProgrammableInvoker.USE_SPEC=true
 *   -Djdk.internal.foreign.ProgrammableInvoker.USE_INTRINSICS=true
 *   -Djdk.internal.foreign.ProgrammableUpcallHandler.USE_SPEC=true
 *   -Djdk.internal.foreign.ProgrammableUpcallHandler.USE_INTRINSICS=false
 *   TestUpcall
 */

/* @test id=Upcall-TFFT
 * @enablePreview
 * @requires ((os.arch == "amd64" | os.arch == "x86_64") & sun.arch.data.model == "64") | os.arch == "aarch64"
 * @build NativeTestHelper CallGeneratorHelper TestUpcall
 *
 * @run testng/othervm/manual
 *   --enable-native-access=ALL-UNNAMED
 *   -Djdk.internal.foreign.ProgrammableInvoker.USE_SPEC=true
 *   -Djdk.internal.foreign.ProgrammableInvoker.USE_INTRINSICS=false
 *   -Djdk.internal.foreign.ProgrammableUpcallHandler.USE_SPEC=false
 *   -Djdk.internal.foreign.ProgrammableUpcallHandler.USE_INTRINSICS=true
 *   TestUpcall
 */

/* @test id=Upcall-FTFT
 * @enablePreview
 * @requires ((os.arch == "amd64" | os.arch == "x86_64") & sun.arch.data.model == "64") | os.arch == "aarch64"
 * @build NativeTestHelper CallGeneratorHelper TestUpcall
 *
 * @run testng/othervm/manual
=======
/* @test id=UpcallStack-FF
 * @requires ((os.arch == "amd64" | os.arch == "x86_64") & sun.arch.data.model == "64") | os.arch == "aarch64"
 * @modules jdk.incubator.foreign/jdk.internal.foreign
 * @build NativeTestHelper CallGeneratorHelper TestUpcallBase
 *
 * @run testng/othervm/native/manual
>>>>>>> 4b11c98b
 *   --enable-native-access=ALL-UNNAMED
 *   -Djdk.internal.foreign.ProgrammableInvoker.USE_SPEC=false
 *   -Djdk.internal.foreign.ProgrammableUpcallHandler.USE_SPEC=false
 *   TestUpcallStack
 */

<<<<<<< HEAD
/* @test id=Upcall-TTFT
 * @enablePreview
 * @requires ((os.arch == "amd64" | os.arch == "x86_64") & sun.arch.data.model == "64") | os.arch == "aarch64"
 * @build NativeTestHelper CallGeneratorHelper TestUpcall
 *
 * @run testng/othervm/manual
 *   --enable-native-access=ALL-UNNAMED
 *   -Djdk.internal.foreign.ProgrammableInvoker.USE_SPEC=true
 *   -Djdk.internal.foreign.ProgrammableInvoker.USE_INTRINSICS=true
 *   -Djdk.internal.foreign.ProgrammableUpcallHandler.USE_SPEC=false
 *   -Djdk.internal.foreign.ProgrammableUpcallHandler.USE_INTRINSICS=true
 *   TestUpcall
 */

/* @test id=Upcall-TFFF
 * @enablePreview
 * @requires ((os.arch == "amd64" | os.arch == "x86_64") & sun.arch.data.model == "64") | os.arch == "aarch64"
 * @build NativeTestHelper CallGeneratorHelper TestUpcall
 *
 * @run testng/othervm/manual
=======
/* @test id=UpcallStack-TF
 * @requires ((os.arch == "amd64" | os.arch == "x86_64") & sun.arch.data.model == "64") | os.arch == "aarch64"
 * @modules jdk.incubator.foreign/jdk.internal.foreign
 * @build NativeTestHelper CallGeneratorHelper TestUpcallBase
 *
 * @run testng/othervm/native/manual
>>>>>>> 4b11c98b
 *   --enable-native-access=ALL-UNNAMED
 *   -Djdk.internal.foreign.ProgrammableInvoker.USE_SPEC=true
 *   -Djdk.internal.foreign.ProgrammableUpcallHandler.USE_SPEC=false
 *   TestUpcallStack
 */

<<<<<<< HEAD
/* @test id=Upcall-FTFF
 * @enablePreview
 * @requires ((os.arch == "amd64" | os.arch == "x86_64") & sun.arch.data.model == "64") | os.arch == "aarch64"
 * @build NativeTestHelper CallGeneratorHelper TestUpcall
=======
/* @test id=UpcallStack-FT
 * @requires ((os.arch == "amd64" | os.arch == "x86_64") & sun.arch.data.model == "64") | os.arch == "aarch64"
 * @modules jdk.incubator.foreign/jdk.internal.foreign
 * @build NativeTestHelper CallGeneratorHelper TestUpcallBase
>>>>>>> 4b11c98b
 *
 * @run testng/othervm/native/manual
 *   --enable-native-access=ALL-UNNAMED
 *   -Djdk.internal.foreign.ProgrammableInvoker.USE_SPEC=false
 *   -Djdk.internal.foreign.ProgrammableUpcallHandler.USE_SPEC=true
 *   TestUpcallStack
 */

<<<<<<< HEAD
/* @test id=Upcall-TTFF
 * @enablePreview
 * @requires ((os.arch == "amd64" | os.arch == "x86_64") & sun.arch.data.model == "64") | os.arch == "aarch64"
 * @build NativeTestHelper CallGeneratorHelper TestUpcall
=======
/* @test id=UpcallStack-TT
 * @requires ((os.arch == "amd64" | os.arch == "x86_64") & sun.arch.data.model == "64") | os.arch == "aarch64"
 * @modules jdk.incubator.foreign/jdk.internal.foreign
 * @build NativeTestHelper CallGeneratorHelper TestUpcallBase
>>>>>>> 4b11c98b
 *
 * @run testng/othervm/native/manual
 *   --enable-native-access=ALL-UNNAMED
 *   -Djdk.internal.foreign.ProgrammableInvoker.USE_SPEC=true
 *   -Djdk.internal.foreign.ProgrammableUpcallHandler.USE_SPEC=true
 *   TestUpcallStack
 */
<|MERGE_RESOLUTION|>--- conflicted
+++ resolved
@@ -2,47 +2,6 @@
  * Copyright (c) 2022, Oracle and/or its affiliates. All rights reserved.
  * DO NOT ALTER OR REMOVE COPYRIGHT NOTICES OR THIS FILE HEADER.
  *
-<<<<<<< HEAD
- *  $ bin/jtreg -jdk:<path-to-tested-jdk> \
- *              -nativepath:<path-to-build-dir>/support/test/jdk/jtreg/native/lib/ \
- *              -concurrency:auto \
- *              ./test/jdk/java/foreign/TestMatrix.java
- */
-
-/*
- * @test id=UpcallHighArity-FFTT
- * @enablePreview
- * @requires ((os.arch == "amd64" | os.arch == "x86_64") & sun.arch.data.model == "64") | os.arch == "aarch64"
- * @build NativeTestHelper CallGeneratorHelper TestUpcallHighArity
- *
- * @run testng/othervm/native/manual
- *   --enable-native-access=ALL-UNNAMED
- *   -Djdk.internal.foreign.ProgrammableInvoker.USE_SPEC=false
- *   -Djdk.internal.foreign.ProgrammableInvoker.USE_INTRINSICS=false
- *   -Djdk.internal.foreign.ProgrammableUpcallHandler.USE_SPEC=true
- *   -Djdk.internal.foreign.ProgrammableUpcallHandler.USE_INTRINSICS=true
- *   TestUpcallHighArity
- */
-
-/* @test id=UpcallHighArity-TFTT
- * @enablePreview
- * @requires ((os.arch == "amd64" | os.arch == "x86_64") & sun.arch.data.model == "64") | os.arch == "aarch64"
- * @build NativeTestHelper CallGeneratorHelper TestUpcallHighArity
- *
- * @run testng/othervm/native/manual
- *   --enable-native-access=ALL-UNNAMED
- *   -Djdk.internal.foreign.ProgrammableInvoker.USE_SPEC=true
- *   -Djdk.internal.foreign.ProgrammableInvoker.USE_INTRINSICS=false
- *   -Djdk.internal.foreign.ProgrammableUpcallHandler.USE_SPEC=true
- *   -Djdk.internal.foreign.ProgrammableUpcallHandler.USE_INTRINSICS=true
- *   TestUpcallHighArity
- */
-
-/* @test id=UpcallHighArity-FTTT
- * @enablePreview
- * @requires ((os.arch == "amd64" | os.arch == "x86_64") & sun.arch.data.model == "64") | os.arch == "aarch64"
- * @build NativeTestHelper CallGeneratorHelper TestUpcallHighArity
-=======
  * This code is free software; you can redistribute it and/or modify it
  * under the terms of the GNU General Public License version 2 only, as
  * published by the Free Software Foundation.
@@ -56,23 +15,15 @@
  * You should have received a copy of the GNU General Public License version
  * 2 along with this work; if not, write to the Free Software Foundation,
  * Inc., 51 Franklin St, Fifth Floor, Boston, MA 02110-1301 USA.
->>>>>>> 4b11c98b
  *
  * Please contact Oracle, 500 Oracle Parkway, Redwood Shores, CA 94065 USA
  * or visit www.oracle.com if you need additional information or have any
  * questions.
  */
 
-<<<<<<< HEAD
-/* @test id=UpcallHighArity-TTTT
- * @enablePreview
- * @requires ((os.arch == "amd64" | os.arch == "x86_64") & sun.arch.data.model == "64") | os.arch == "aarch64"
- * @build NativeTestHelper CallGeneratorHelper TestUpcallHighArity
-=======
 /*
  * Note: to run this test manually, you need to build the tests first to get native
  * libraries compiled, and then execute it with plain jtreg, like:
->>>>>>> 4b11c98b
  *
  *  $ bin/jtreg -jdk:<path-to-tested-jdk> \
  *              -nativepath:<path-to-build-dir>/support/test/jdk/jtreg/native/manual/lib/ \
@@ -80,81 +31,58 @@
  *              ./test/jdk/java/foreign/TestMatrix.java
  */
 
-<<<<<<< HEAD
-/* @test id=UpcallHighArity-FFTF
- * @enablePreview
-=======
 /* @test id=UpcallHighArity-FF
->>>>>>> 4b11c98b
- * @requires ((os.arch == "amd64" | os.arch == "x86_64") & sun.arch.data.model == "64") | os.arch == "aarch64"
- * @build NativeTestHelper CallGeneratorHelper TestUpcallHighArity
- *
- * @run testng/othervm/native/manual
- *   --enable-native-access=ALL-UNNAMED
- *   -Djdk.internal.foreign.ProgrammableInvoker.USE_SPEC=false
- *   -Djdk.internal.foreign.ProgrammableUpcallHandler.USE_SPEC=false
- *   TestUpcallHighArity
- */
-
-<<<<<<< HEAD
-/* @test id=UpcallHighArity-TFTF
- * @enablePreview
-=======
+ * @enablePreview
+ * @requires ((os.arch == "amd64" | os.arch == "x86_64") & sun.arch.data.model == "64") | os.arch == "aarch64"
+ * @build NativeTestHelper CallGeneratorHelper TestUpcallHighArity
+ *
+ * @run testng/othervm/native/manual
+ *   --enable-native-access=ALL-UNNAMED
+ *   -Djdk.internal.foreign.ProgrammableInvoker.USE_SPEC=false
+ *   -Djdk.internal.foreign.ProgrammableUpcallHandler.USE_SPEC=false
+ *   TestUpcallHighArity
+ */
+
 /* @test id=UpcallHighArity-TF
->>>>>>> 4b11c98b
- * @requires ((os.arch == "amd64" | os.arch == "x86_64") & sun.arch.data.model == "64") | os.arch == "aarch64"
- * @build NativeTestHelper CallGeneratorHelper TestUpcallHighArity
- *
- * @run testng/othervm/native/manual
- *   --enable-native-access=ALL-UNNAMED
- *   -Djdk.internal.foreign.ProgrammableInvoker.USE_SPEC=true
- *   -Djdk.internal.foreign.ProgrammableUpcallHandler.USE_SPEC=false
- *   TestUpcallHighArity
- */
-
-<<<<<<< HEAD
-/* @test id=UpcallHighArity-FTTF
- * @enablePreview
-=======
+ * @enablePreview
+ * @requires ((os.arch == "amd64" | os.arch == "x86_64") & sun.arch.data.model == "64") | os.arch == "aarch64"
+ * @build NativeTestHelper CallGeneratorHelper TestUpcallHighArity
+ *
+ * @run testng/othervm/native/manual
+ *   --enable-native-access=ALL-UNNAMED
+ *   -Djdk.internal.foreign.ProgrammableInvoker.USE_SPEC=true
+ *   -Djdk.internal.foreign.ProgrammableUpcallHandler.USE_SPEC=false
+ *   TestUpcallHighArity
+ */
+
 /* @test id=UpcallHighArity-FT
->>>>>>> 4b11c98b
- * @requires ((os.arch == "amd64" | os.arch == "x86_64") & sun.arch.data.model == "64") | os.arch == "aarch64"
- * @build NativeTestHelper CallGeneratorHelper TestUpcallHighArity
- *
- * @run testng/othervm/native/manual
- *   --enable-native-access=ALL-UNNAMED
- *   -Djdk.internal.foreign.ProgrammableInvoker.USE_SPEC=false
- *   -Djdk.internal.foreign.ProgrammableUpcallHandler.USE_SPEC=true
- *   TestUpcallHighArity
- */
-
-<<<<<<< HEAD
-/* @test id=UpcallHighArity-TTTF
- * @enablePreview
-=======
+ * @enablePreview
+ * @requires ((os.arch == "amd64" | os.arch == "x86_64") & sun.arch.data.model == "64") | os.arch == "aarch64"
+ * @build NativeTestHelper CallGeneratorHelper TestUpcallHighArity
+ *
+ * @run testng/othervm/native/manual
+ *   --enable-native-access=ALL-UNNAMED
+ *   -Djdk.internal.foreign.ProgrammableInvoker.USE_SPEC=false
+ *   -Djdk.internal.foreign.ProgrammableUpcallHandler.USE_SPEC=true
+ *   TestUpcallHighArity
+ */
+
 /* @test id=UpcallHighArity-TT
->>>>>>> 4b11c98b
- * @requires ((os.arch == "amd64" | os.arch == "x86_64") & sun.arch.data.model == "64") | os.arch == "aarch64"
- * @build NativeTestHelper CallGeneratorHelper TestUpcallHighArity
- *
- * @run testng/othervm/native/manual
- *   --enable-native-access=ALL-UNNAMED
- *   -Djdk.internal.foreign.ProgrammableInvoker.USE_SPEC=true
- *   -Djdk.internal.foreign.ProgrammableUpcallHandler.USE_SPEC=true
- *   TestUpcallHighArity
- */
-
-<<<<<<< HEAD
-/* @test id=UpcallHighArity-FFFT
- * @enablePreview
- * @requires ((os.arch == "amd64" | os.arch == "x86_64") & sun.arch.data.model == "64") | os.arch == "aarch64"
- * @build NativeTestHelper CallGeneratorHelper TestUpcallHighArity
-=======
+ * @enablePreview
+ * @requires ((os.arch == "amd64" | os.arch == "x86_64") & sun.arch.data.model == "64") | os.arch == "aarch64"
+ * @build NativeTestHelper CallGeneratorHelper TestUpcallHighArity
+ *
+ * @run testng/othervm/native/manual
+ *   --enable-native-access=ALL-UNNAMED
+ *   -Djdk.internal.foreign.ProgrammableInvoker.USE_SPEC=true
+ *   -Djdk.internal.foreign.ProgrammableUpcallHandler.USE_SPEC=true
+ *   TestUpcallHighArity
+ */
+
 /* @test id=Downcall-F
- * @requires ((os.arch == "amd64" | os.arch == "x86_64") & sun.arch.data.model == "64") | os.arch == "aarch64"
- * @modules jdk.incubator.foreign/jdk.internal.foreign
+ * @enablePreview
+ * @requires ((os.arch == "amd64" | os.arch == "x86_64") & sun.arch.data.model == "64") | os.arch == "aarch64"
  * @build NativeTestHelper CallGeneratorHelper TestDowncall
->>>>>>> 4b11c98b
  *
  * @run testng/othervm/native/manual
  *   --enable-native-access=ALL-UNNAMED
@@ -162,17 +90,10 @@
  *   TestDowncall
  */
 
-<<<<<<< HEAD
-/* @test id=UpcallHighArity-TFFT
- * @enablePreview
- * @requires ((os.arch == "amd64" | os.arch == "x86_64") & sun.arch.data.model == "64") | os.arch == "aarch64"
- * @build NativeTestHelper CallGeneratorHelper TestUpcallHighArity
-=======
 /* @test id=Downcall-T
- * @requires ((os.arch == "amd64" | os.arch == "x86_64") & sun.arch.data.model == "64") | os.arch == "aarch64"
- * @modules jdk.incubator.foreign/jdk.internal.foreign
+ * @enablePreview
+ * @requires ((os.arch == "amd64" | os.arch == "x86_64") & sun.arch.data.model == "64") | os.arch == "aarch64"
  * @build NativeTestHelper CallGeneratorHelper TestDowncall
->>>>>>> 4b11c98b
  *
  * @run testng/othervm/native/manual
  *   --enable-native-access=ALL-UNNAMED
@@ -180,370 +101,150 @@
  *   TestDowncall
  */
 
-<<<<<<< HEAD
-/* @test id=UpcallHighArity-FTFT
- * @enablePreview
- * @requires ((os.arch == "amd64" | os.arch == "x86_64") & sun.arch.data.model == "64") | os.arch == "aarch64"
- * @build NativeTestHelper CallGeneratorHelper TestUpcallHighArity
-=======
 /* @test id=UpcallScope-FF
- * @requires ((os.arch == "amd64" | os.arch == "x86_64") & sun.arch.data.model == "64") | os.arch == "aarch64"
- * @modules jdk.incubator.foreign/jdk.internal.foreign
- * @build NativeTestHelper CallGeneratorHelper TestUpcallBase
->>>>>>> 4b11c98b
- *
- * @run testng/othervm/native/manual
- *   --enable-native-access=ALL-UNNAMED
- *   -Djdk.internal.foreign.ProgrammableInvoker.USE_SPEC=false
- *   -Djdk.internal.foreign.ProgrammableUpcallHandler.USE_SPEC=false
- *   TestUpcallScope
- */
-
-<<<<<<< HEAD
-/* @test id=UpcallHighArity-TTFT
- * @enablePreview
- * @requires ((os.arch == "amd64" | os.arch == "x86_64") & sun.arch.data.model == "64") | os.arch == "aarch64"
- * @build NativeTestHelper CallGeneratorHelper TestUpcallHighArity
-=======
+ * @enablePreview
+ * @requires ((os.arch == "amd64" | os.arch == "x86_64") & sun.arch.data.model == "64") | os.arch == "aarch64"
+ * @build NativeTestHelper CallGeneratorHelper TestUpcallBase
+ *
+ * @run testng/othervm/native/manual
+ *   --enable-native-access=ALL-UNNAMED
+ *   -Djdk.internal.foreign.ProgrammableInvoker.USE_SPEC=false
+ *   -Djdk.internal.foreign.ProgrammableUpcallHandler.USE_SPEC=false
+ *   TestUpcallScope
+ */
+
 /* @test id=UpcallScope-TF
- * @requires ((os.arch == "amd64" | os.arch == "x86_64") & sun.arch.data.model == "64") | os.arch == "aarch64"
- * @modules jdk.incubator.foreign/jdk.internal.foreign
- * @build NativeTestHelper CallGeneratorHelper TestUpcallBase
->>>>>>> 4b11c98b
- *
- * @run testng/othervm/native/manual
- *   --enable-native-access=ALL-UNNAMED
- *   -Djdk.internal.foreign.ProgrammableInvoker.USE_SPEC=true
- *   -Djdk.internal.foreign.ProgrammableUpcallHandler.USE_SPEC=false
- *   TestUpcallScope
- */
-
-<<<<<<< HEAD
-/* @test id=UpcallHighArity-FFFF
- * @enablePreview
- * @requires ((os.arch == "amd64" | os.arch == "x86_64") & sun.arch.data.model == "64") | os.arch == "aarch64"
- * @build NativeTestHelper CallGeneratorHelper TestUpcallHighArity
-=======
+ * @enablePreview
+ * @requires ((os.arch == "amd64" | os.arch == "x86_64") & sun.arch.data.model == "64") | os.arch == "aarch64"
+ * @modules jdk.incubator.foreign/jdk.internal.foreign
+ * @build NativeTestHelper CallGeneratorHelper TestUpcallBase
+ *
+ * @run testng/othervm/native/manual
+ *   --enable-native-access=ALL-UNNAMED
+ *   -Djdk.internal.foreign.ProgrammableInvoker.USE_SPEC=true
+ *   -Djdk.internal.foreign.ProgrammableUpcallHandler.USE_SPEC=false
+ *   TestUpcallScope
+ */
+
 /* @test id=UpcallScope-FT
- * @requires ((os.arch == "amd64" | os.arch == "x86_64") & sun.arch.data.model == "64") | os.arch == "aarch64"
- * @modules jdk.incubator.foreign/jdk.internal.foreign
- * @build NativeTestHelper CallGeneratorHelper TestUpcallBase
->>>>>>> 4b11c98b
- *
- * @run testng/othervm/native/manual
- *   --enable-native-access=ALL-UNNAMED
- *   -Djdk.internal.foreign.ProgrammableInvoker.USE_SPEC=false
- *   -Djdk.internal.foreign.ProgrammableUpcallHandler.USE_SPEC=true
- *   TestUpcallScope
- */
-
-<<<<<<< HEAD
-/* @test id=UpcallHighArity-TFFF
- * @enablePreview
- * @requires ((os.arch == "amd64" | os.arch == "x86_64") & sun.arch.data.model == "64") | os.arch == "aarch64"
- * @build NativeTestHelper CallGeneratorHelper TestUpcallHighArity
-=======
+ * @enablePreview
+ * @requires ((os.arch == "amd64" | os.arch == "x86_64") & sun.arch.data.model == "64") | os.arch == "aarch64"
+ * @modules jdk.incubator.foreign/jdk.internal.foreign
+ * @build NativeTestHelper CallGeneratorHelper TestUpcallBase
+ *
+ * @run testng/othervm/native/manual
+ *   --enable-native-access=ALL-UNNAMED
+ *   -Djdk.internal.foreign.ProgrammableInvoker.USE_SPEC=false
+ *   -Djdk.internal.foreign.ProgrammableUpcallHandler.USE_SPEC=true
+ *   TestUpcallScope
+ */
+
 /* @test id=UpcallScope-TT
- * @requires ((os.arch == "amd64" | os.arch == "x86_64") & sun.arch.data.model == "64") | os.arch == "aarch64"
- * @modules jdk.incubator.foreign/jdk.internal.foreign
- * @build NativeTestHelper CallGeneratorHelper TestUpcallBase
->>>>>>> 4b11c98b
- *
- * @run testng/othervm/native/manual
- *   --enable-native-access=ALL-UNNAMED
- *   -Djdk.internal.foreign.ProgrammableInvoker.USE_SPEC=true
- *   -Djdk.internal.foreign.ProgrammableUpcallHandler.USE_SPEC=true
- *   TestUpcallScope
- */
-
-<<<<<<< HEAD
-/* @test id=UpcallHighArity-FTFF
- * @enablePreview
- * @requires ((os.arch == "amd64" | os.arch == "x86_64") & sun.arch.data.model == "64") | os.arch == "aarch64"
- * @build NativeTestHelper CallGeneratorHelper TestUpcallHighArity
-=======
+ * @enablePreview
+ * @requires ((os.arch == "amd64" | os.arch == "x86_64") & sun.arch.data.model == "64") | os.arch == "aarch64"
+ * @modules jdk.incubator.foreign/jdk.internal.foreign
+ * @build NativeTestHelper CallGeneratorHelper TestUpcallBase
+ *
+ * @run testng/othervm/native/manual
+ *   --enable-native-access=ALL-UNNAMED
+ *   -Djdk.internal.foreign.ProgrammableInvoker.USE_SPEC=true
+ *   -Djdk.internal.foreign.ProgrammableUpcallHandler.USE_SPEC=true
+ *   TestUpcallScope
+ */
+
 /* @test id=UpcallAsync-FF
- * @requires ((os.arch == "amd64" | os.arch == "x86_64") & sun.arch.data.model == "64") | os.arch == "aarch64"
- * @modules jdk.incubator.foreign/jdk.internal.foreign
- * @build NativeTestHelper CallGeneratorHelper TestUpcallBase
->>>>>>> 4b11c98b
- *
- * @run testng/othervm/native/manual/timeout=960
- *   --enable-native-access=ALL-UNNAMED
- *   -Djdk.internal.foreign.ProgrammableInvoker.USE_SPEC=false
- *   -Djdk.internal.foreign.ProgrammableUpcallHandler.USE_SPEC=false
- *   TestUpcallAsync
- */
-
-<<<<<<< HEAD
-/* @test id=UpcallHighArity-TTFF
- * @enablePreview
- * @requires ((os.arch == "amd64" | os.arch == "x86_64") & sun.arch.data.model == "64") | os.arch == "aarch64"
- * @build NativeTestHelper CallGeneratorHelper TestUpcallHighArity
-=======
+ * @enablePreview
+ * @requires ((os.arch == "amd64" | os.arch == "x86_64") & sun.arch.data.model == "64") | os.arch == "aarch64"
+ * @modules jdk.incubator.foreign/jdk.internal.foreign
+ * @build NativeTestHelper CallGeneratorHelper TestUpcallBase
+ *
+ * @run testng/othervm/native/manual/timeout=960
+ *   --enable-native-access=ALL-UNNAMED
+ *   -Djdk.internal.foreign.ProgrammableInvoker.USE_SPEC=false
+ *   -Djdk.internal.foreign.ProgrammableUpcallHandler.USE_SPEC=false
+ *   TestUpcallAsync
+ */
+
 /* @test id=UpcallAsync-TF
- * @requires ((os.arch == "amd64" | os.arch == "x86_64") & sun.arch.data.model == "64") | os.arch == "aarch64"
- * @modules jdk.incubator.foreign/jdk.internal.foreign
- * @build NativeTestHelper CallGeneratorHelper TestUpcallBase
->>>>>>> 4b11c98b
- *
- * @run testng/othervm/native/manual/timeout=960
- *   --enable-native-access=ALL-UNNAMED
- *   -Djdk.internal.foreign.ProgrammableInvoker.USE_SPEC=true
- *   -Djdk.internal.foreign.ProgrammableUpcallHandler.USE_SPEC=false
- *   TestUpcallAsync
- */
-
-<<<<<<< HEAD
-/* @test id=Downcall-FF
- * @enablePreview
- * @requires ((os.arch == "amd64" | os.arch == "x86_64") & sun.arch.data.model == "64") | os.arch == "aarch64"
- * @build NativeTestHelper CallGeneratorHelper TestDowncall
-=======
+ * @enablePreview
+ * @requires ((os.arch == "amd64" | os.arch == "x86_64") & sun.arch.data.model == "64") | os.arch == "aarch64"
+ * @build NativeTestHelper CallGeneratorHelper TestUpcallBase
+ *
+ * @run testng/othervm/native/manual/timeout=960
+ *   --enable-native-access=ALL-UNNAMED
+ *   -Djdk.internal.foreign.ProgrammableInvoker.USE_SPEC=true
+ *   -Djdk.internal.foreign.ProgrammableUpcallHandler.USE_SPEC=false
+ *   TestUpcallAsync
+ */
+
 /* @test id=UpcallAsync-FT
- * @requires ((os.arch == "amd64" | os.arch == "x86_64") & sun.arch.data.model == "64") | os.arch == "aarch64"
- * @modules jdk.incubator.foreign/jdk.internal.foreign
- * @build NativeTestHelper CallGeneratorHelper TestUpcallBase
->>>>>>> 4b11c98b
- *
- * @run testng/othervm/native/manual/timeout=960
- *   --enable-native-access=ALL-UNNAMED
- *   -Djdk.internal.foreign.ProgrammableInvoker.USE_SPEC=false
-<<<<<<< HEAD
- *   -Djdk.internal.foreign.ProgrammableInvoker.USE_INTRINSICS=false
- *   TestDowncall
- */
-
-/* @test id=Downcall-TF
- * @enablePreview
- * @requires ((os.arch == "amd64" | os.arch == "x86_64") & sun.arch.data.model == "64") | os.arch == "aarch64"
- * @build NativeTestHelper CallGeneratorHelper TestDowncall
- *
- * @run testng/othervm/manual
- *   --enable-native-access=ALL-UNNAMED
- *   -Djdk.internal.foreign.ProgrammableInvoker.USE_SPEC=true
- *   -Djdk.internal.foreign.ProgrammableInvoker.USE_INTRINSICS=false
- *   TestDowncall
- */
-
-/* @test id=Downcall-FT
- * @enablePreview
- * @requires ((os.arch == "amd64" | os.arch == "x86_64") & sun.arch.data.model == "64") | os.arch == "aarch64"
- * @build NativeTestHelper CallGeneratorHelper TestDowncall
- *
- * @run testng/othervm/manual
- *   --enable-native-access=ALL-UNNAMED
- *   -Djdk.internal.foreign.ProgrammableInvoker.USE_SPEC=false
- *   -Djdk.internal.foreign.ProgrammableInvoker.USE_INTRINSICS=true
- *   TestDowncall
- */
-
-/* @test id=Downcall-TT
- * @enablePreview
- * @requires ((os.arch == "amd64" | os.arch == "x86_64") & sun.arch.data.model == "64") | os.arch == "aarch64"
- * @build NativeTestHelper CallGeneratorHelper TestDowncall
- *
- * @run testng/othervm/manual
- *   --enable-native-access=ALL-UNNAMED
- *   -Djdk.internal.foreign.ProgrammableInvoker.USE_SPEC=true
- *   -Djdk.internal.foreign.ProgrammableInvoker.USE_INTRINSICS=true
- *   TestDowncall
- */
-
-/* @test id=Upcall-TFTT
- * @enablePreview
- * @requires ((os.arch == "amd64" | os.arch == "x86_64") & sun.arch.data.model == "64") | os.arch == "aarch64"
- * @build NativeTestHelper CallGeneratorHelper TestUpcall
- *
- * @run testng/othervm/manual
- *   --enable-native-access=ALL-UNNAMED
- *   -Djdk.internal.foreign.ProgrammableInvoker.USE_SPEC=true
- *   -Djdk.internal.foreign.ProgrammableInvoker.USE_INTRINSICS=false
- *   -Djdk.internal.foreign.ProgrammableUpcallHandler.USE_SPEC=true
- *   -Djdk.internal.foreign.ProgrammableUpcallHandler.USE_INTRINSICS=true
- *   TestUpcall
- */
-
-/* @test id=Upcall-FTTT
- * @enablePreview
- * @requires ((os.arch == "amd64" | os.arch == "x86_64") & sun.arch.data.model == "64") | os.arch == "aarch64"
- * @build NativeTestHelper CallGeneratorHelper TestUpcall
- *
- * @run testng/othervm/manual
- *   --enable-native-access=ALL-UNNAMED
- *   -Djdk.internal.foreign.ProgrammableInvoker.USE_SPEC=false
- *   -Djdk.internal.foreign.ProgrammableInvoker.USE_INTRINSICS=true
-=======
->>>>>>> 4b11c98b
- *   -Djdk.internal.foreign.ProgrammableUpcallHandler.USE_SPEC=true
- *   TestUpcallAsync
- */
-
-<<<<<<< HEAD
-/* @test id=Upcall-TTTT
- * @enablePreview
- * @requires ((os.arch == "amd64" | os.arch == "x86_64") & sun.arch.data.model == "64") | os.arch == "aarch64"
- * @build NativeTestHelper CallGeneratorHelper TestUpcall
-=======
+ * @enablePreview
+ * @requires ((os.arch == "amd64" | os.arch == "x86_64") & sun.arch.data.model == "64") | os.arch == "aarch64"
+ * @build NativeTestHelper CallGeneratorHelper TestUpcallBase
+ *
+ * @run testng/othervm/native/manual/timeout=960
+ *   --enable-native-access=ALL-UNNAMED
+ *   -Djdk.internal.foreign.ProgrammableInvoker.USE_SPEC=false
+ *   -Djdk.internal.foreign.ProgrammableUpcallHandler.USE_SPEC=true
+ *   TestUpcallAsync
+ */
+
 /* @test id=UpcallAsync-TT
- * @requires ((os.arch == "amd64" | os.arch == "x86_64") & sun.arch.data.model == "64") | os.arch == "aarch64"
- * @modules jdk.incubator.foreign/jdk.internal.foreign
- * @build NativeTestHelper CallGeneratorHelper TestUpcallBase
->>>>>>> 4b11c98b
- *
- * @run testng/othervm/native/manual/timeout=960
- *   --enable-native-access=ALL-UNNAMED
- *   -Djdk.internal.foreign.ProgrammableInvoker.USE_SPEC=true
- *   -Djdk.internal.foreign.ProgrammableUpcallHandler.USE_SPEC=true
- *   TestUpcallAsync
- */
-
-<<<<<<< HEAD
-/* @test id=Upcall-TFTF
- * @enablePreview
- * @requires ((os.arch == "amd64" | os.arch == "x86_64") & sun.arch.data.model == "64") | os.arch == "aarch64"
- * @build NativeTestHelper CallGeneratorHelper TestUpcall
- *
- * @run testng/othervm/manual
- *   --enable-native-access=ALL-UNNAMED
- *   -Djdk.internal.foreign.ProgrammableInvoker.USE_SPEC=true
- *   -Djdk.internal.foreign.ProgrammableInvoker.USE_INTRINSICS=false
- *   -Djdk.internal.foreign.ProgrammableUpcallHandler.USE_SPEC=true
- *   -Djdk.internal.foreign.ProgrammableUpcallHandler.USE_INTRINSICS=false
- *   TestUpcall
- */
-
-/* @test id=Upcall-FTTF
- * @enablePreview
- * @requires ((os.arch == "amd64" | os.arch == "x86_64") & sun.arch.data.model == "64") | os.arch == "aarch64"
- * @build NativeTestHelper CallGeneratorHelper TestUpcall
- *
- * @run testng/othervm/manual
- *   --enable-native-access=ALL-UNNAMED
- *   -Djdk.internal.foreign.ProgrammableInvoker.USE_SPEC=false
- *   -Djdk.internal.foreign.ProgrammableInvoker.USE_INTRINSICS=true
- *   -Djdk.internal.foreign.ProgrammableUpcallHandler.USE_SPEC=true
- *   -Djdk.internal.foreign.ProgrammableUpcallHandler.USE_INTRINSICS=false
- *   TestUpcall
- */
-
-/* @test id=Upcall-TTTF
- * @enablePreview
- * @requires ((os.arch == "amd64" | os.arch == "x86_64") & sun.arch.data.model == "64") | os.arch == "aarch64"
- * @build NativeTestHelper CallGeneratorHelper TestUpcall
- *
- * @run testng/othervm/manual
- *   --enable-native-access=ALL-UNNAMED
- *   -Djdk.internal.foreign.ProgrammableInvoker.USE_SPEC=true
- *   -Djdk.internal.foreign.ProgrammableInvoker.USE_INTRINSICS=true
- *   -Djdk.internal.foreign.ProgrammableUpcallHandler.USE_SPEC=true
- *   -Djdk.internal.foreign.ProgrammableUpcallHandler.USE_INTRINSICS=false
- *   TestUpcall
- */
-
-/* @test id=Upcall-TFFT
- * @enablePreview
- * @requires ((os.arch == "amd64" | os.arch == "x86_64") & sun.arch.data.model == "64") | os.arch == "aarch64"
- * @build NativeTestHelper CallGeneratorHelper TestUpcall
- *
- * @run testng/othervm/manual
- *   --enable-native-access=ALL-UNNAMED
- *   -Djdk.internal.foreign.ProgrammableInvoker.USE_SPEC=true
- *   -Djdk.internal.foreign.ProgrammableInvoker.USE_INTRINSICS=false
- *   -Djdk.internal.foreign.ProgrammableUpcallHandler.USE_SPEC=false
- *   -Djdk.internal.foreign.ProgrammableUpcallHandler.USE_INTRINSICS=true
- *   TestUpcall
- */
-
-/* @test id=Upcall-FTFT
- * @enablePreview
- * @requires ((os.arch == "amd64" | os.arch == "x86_64") & sun.arch.data.model == "64") | os.arch == "aarch64"
- * @build NativeTestHelper CallGeneratorHelper TestUpcall
- *
- * @run testng/othervm/manual
-=======
+ * @enablePreview
+ * @requires ((os.arch == "amd64" | os.arch == "x86_64") & sun.arch.data.model == "64") | os.arch == "aarch64"
+ * @build NativeTestHelper CallGeneratorHelper TestUpcallBase
+ *
+ * @run testng/othervm/native/manual/timeout=960
+ *   --enable-native-access=ALL-UNNAMED
+ *   -Djdk.internal.foreign.ProgrammableInvoker.USE_SPEC=true
+ *   -Djdk.internal.foreign.ProgrammableUpcallHandler.USE_SPEC=true
+ *   TestUpcallAsync
+ */
+
 /* @test id=UpcallStack-FF
- * @requires ((os.arch == "amd64" | os.arch == "x86_64") & sun.arch.data.model == "64") | os.arch == "aarch64"
- * @modules jdk.incubator.foreign/jdk.internal.foreign
- * @build NativeTestHelper CallGeneratorHelper TestUpcallBase
- *
- * @run testng/othervm/native/manual
->>>>>>> 4b11c98b
- *   --enable-native-access=ALL-UNNAMED
- *   -Djdk.internal.foreign.ProgrammableInvoker.USE_SPEC=false
- *   -Djdk.internal.foreign.ProgrammableUpcallHandler.USE_SPEC=false
- *   TestUpcallStack
- */
-
-<<<<<<< HEAD
-/* @test id=Upcall-TTFT
- * @enablePreview
- * @requires ((os.arch == "amd64" | os.arch == "x86_64") & sun.arch.data.model == "64") | os.arch == "aarch64"
- * @build NativeTestHelper CallGeneratorHelper TestUpcall
- *
- * @run testng/othervm/manual
- *   --enable-native-access=ALL-UNNAMED
- *   -Djdk.internal.foreign.ProgrammableInvoker.USE_SPEC=true
- *   -Djdk.internal.foreign.ProgrammableInvoker.USE_INTRINSICS=true
- *   -Djdk.internal.foreign.ProgrammableUpcallHandler.USE_SPEC=false
- *   -Djdk.internal.foreign.ProgrammableUpcallHandler.USE_INTRINSICS=true
- *   TestUpcall
- */
-
-/* @test id=Upcall-TFFF
- * @enablePreview
- * @requires ((os.arch == "amd64" | os.arch == "x86_64") & sun.arch.data.model == "64") | os.arch == "aarch64"
- * @build NativeTestHelper CallGeneratorHelper TestUpcall
- *
- * @run testng/othervm/manual
-=======
+ * @enablePreview
+ * @requires ((os.arch == "amd64" | os.arch == "x86_64") & sun.arch.data.model == "64") | os.arch == "aarch64"
+ * @build NativeTestHelper CallGeneratorHelper TestUpcallBase
+ *
+ * @run testng/othervm/native/manual
+ *   --enable-native-access=ALL-UNNAMED
+ *   -Djdk.internal.foreign.ProgrammableInvoker.USE_SPEC=false
+ *   -Djdk.internal.foreign.ProgrammableUpcallHandler.USE_SPEC=false
+ *   TestUpcallStack
+ */
+
 /* @test id=UpcallStack-TF
- * @requires ((os.arch == "amd64" | os.arch == "x86_64") & sun.arch.data.model == "64") | os.arch == "aarch64"
- * @modules jdk.incubator.foreign/jdk.internal.foreign
- * @build NativeTestHelper CallGeneratorHelper TestUpcallBase
- *
- * @run testng/othervm/native/manual
->>>>>>> 4b11c98b
- *   --enable-native-access=ALL-UNNAMED
- *   -Djdk.internal.foreign.ProgrammableInvoker.USE_SPEC=true
- *   -Djdk.internal.foreign.ProgrammableUpcallHandler.USE_SPEC=false
- *   TestUpcallStack
- */
-
-<<<<<<< HEAD
-/* @test id=Upcall-FTFF
- * @enablePreview
- * @requires ((os.arch == "amd64" | os.arch == "x86_64") & sun.arch.data.model == "64") | os.arch == "aarch64"
- * @build NativeTestHelper CallGeneratorHelper TestUpcall
-=======
+ * @enablePreview
+ * @requires ((os.arch == "amd64" | os.arch == "x86_64") & sun.arch.data.model == "64") | os.arch == "aarch64"
+ * @build NativeTestHelper CallGeneratorHelper TestUpcallBase
+ *
+ * @run testng/othervm/native/manual
+ *   --enable-native-access=ALL-UNNAMED
+ *   -Djdk.internal.foreign.ProgrammableInvoker.USE_SPEC=true
+ *   -Djdk.internal.foreign.ProgrammableUpcallHandler.USE_SPEC=false
+ *   TestUpcallStack
+ */
+
 /* @test id=UpcallStack-FT
- * @requires ((os.arch == "amd64" | os.arch == "x86_64") & sun.arch.data.model == "64") | os.arch == "aarch64"
- * @modules jdk.incubator.foreign/jdk.internal.foreign
- * @build NativeTestHelper CallGeneratorHelper TestUpcallBase
->>>>>>> 4b11c98b
- *
- * @run testng/othervm/native/manual
- *   --enable-native-access=ALL-UNNAMED
- *   -Djdk.internal.foreign.ProgrammableInvoker.USE_SPEC=false
- *   -Djdk.internal.foreign.ProgrammableUpcallHandler.USE_SPEC=true
- *   TestUpcallStack
- */
-
-<<<<<<< HEAD
-/* @test id=Upcall-TTFF
- * @enablePreview
- * @requires ((os.arch == "amd64" | os.arch == "x86_64") & sun.arch.data.model == "64") | os.arch == "aarch64"
- * @build NativeTestHelper CallGeneratorHelper TestUpcall
-=======
+ * @enablePreview
+ * @requires ((os.arch == "amd64" | os.arch == "x86_64") & sun.arch.data.model == "64") | os.arch == "aarch64"
+ * @build NativeTestHelper CallGeneratorHelper TestUpcallBase
+ *
+ * @run testng/othervm/native/manual
+ *   --enable-native-access=ALL-UNNAMED
+ *   -Djdk.internal.foreign.ProgrammableInvoker.USE_SPEC=false
+ *   -Djdk.internal.foreign.ProgrammableUpcallHandler.USE_SPEC=true
+ *   TestUpcallStack
+ */
+
 /* @test id=UpcallStack-TT
- * @requires ((os.arch == "amd64" | os.arch == "x86_64") & sun.arch.data.model == "64") | os.arch == "aarch64"
- * @modules jdk.incubator.foreign/jdk.internal.foreign
- * @build NativeTestHelper CallGeneratorHelper TestUpcallBase
->>>>>>> 4b11c98b
- *
- * @run testng/othervm/native/manual
- *   --enable-native-access=ALL-UNNAMED
- *   -Djdk.internal.foreign.ProgrammableInvoker.USE_SPEC=true
- *   -Djdk.internal.foreign.ProgrammableUpcallHandler.USE_SPEC=true
- *   TestUpcallStack
- */
+ * @enablePreview
+ * @requires ((os.arch == "amd64" | os.arch == "x86_64") & sun.arch.data.model == "64") | os.arch == "aarch64"
+ * @build NativeTestHelper CallGeneratorHelper TestUpcallBase
+ *
+ * @run testng/othervm/native/manual
+ *   --enable-native-access=ALL-UNNAMED
+ *   -Djdk.internal.foreign.ProgrammableInvoker.USE_SPEC=true
+ *   -Djdk.internal.foreign.ProgrammableUpcallHandler.USE_SPEC=true
+ *   TestUpcallStack
+ */