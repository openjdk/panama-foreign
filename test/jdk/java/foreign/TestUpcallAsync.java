/*
 * Copyright (c) 2022, Oracle and/or its affiliates. All rights reserved.
 * DO NOT ALTER OR REMOVE COPYRIGHT NOTICES OR THIS FILE HEADER.
 *
 * This code is free software; you can redistribute it and/or modify it
 * under the terms of the GNU General Public License version 2 only, as
 * published by the Free Software Foundation.
 *
 * This code is distributed in the hope that it will be useful, but WITHOUT
 * ANY WARRANTY; without even the implied warranty of MERCHANTABILITY or
 * FITNESS FOR A PARTICULAR PURPOSE.  See the GNU General Public License
 * version 2 for more details (a copy is included in the LICENSE file that
 * accompanied this code).
 *
 * You should have received a copy of the GNU General Public License version
 * 2 along with this work; if not, write to the Free Software Foundation,
 * Inc., 51 Franklin St, Fifth Floor, Boston, MA 02110-1301 USA.
 *
 * Please contact Oracle, 500 Oracle Parkway, Redwood Shores, CA 94065 USA
 * or visit www.oracle.com if you need additional information or have any
 * questions.
 */

/*
 * @test
 * @enablePreview
 * @requires ((os.arch == "amd64" | os.arch == "x86_64") & sun.arch.data.model == "64") | os.arch == "aarch64"
 * @requires !vm.musl
 * @build NativeTestHelper CallGeneratorHelper TestUpcallBase
 *
 * @run testng/othervm -XX:+IgnoreUnrecognizedVMOptions -XX:-VerifyDependencies
 *   --enable-native-access=ALL-UNNAMED -Dgenerator.sample.factor=17
 *   TestUpcallAsync
 */

import java.lang.foreign.Arena;
import java.lang.foreign.FunctionDescriptor;
import java.lang.foreign.GroupLayout;
import java.lang.foreign.MemoryLayout;
import java.lang.foreign.MemorySegment;
<<<<<<< HEAD
import java.lang.foreign.MemorySession;
=======
>>>>>>> 8cefa3d2

import org.testng.annotations.Test;

import java.lang.foreign.SegmentScope;
import java.lang.invoke.MethodHandle;
import java.lang.invoke.MethodHandles;
import java.util.ArrayList;
import java.util.HashMap;
import java.util.List;
import java.util.Map;
import java.util.function.Consumer;

public class TestUpcallAsync extends TestUpcallBase {

    static {
        System.loadLibrary("TestUpcall");
        System.loadLibrary("AsyncInvokers");
    }

    @Test(dataProvider="functions", dataProviderClass=CallGeneratorHelper.class)
    public void testUpcallsAsync(int count, String fName, Ret ret, List<ParamType> paramTypes, List<StructFieldType> fields) throws Throwable {
        List<Consumer<Object>> returnChecks = new ArrayList<>();
        List<Consumer<Object[]>> argChecks = new ArrayList<>();
        MemorySegment addr = findNativeOrThrow(fName);
        try (Arena arena = Arena.openShared()) {
            FunctionDescriptor descriptor = function(ret, paramTypes, fields);
            MethodHandle mh = downcallHandle(ABI, addr, arena, descriptor);
<<<<<<< HEAD
            Object[] args = makeArgs(MemorySession.implicit(), ret, paramTypes, fields, returnChecks, argChecks);
=======
            Object[] args = makeArgs(SegmentScope.auto(), ret, paramTypes, fields, returnChecks, argChecks);
>>>>>>> 8cefa3d2

            mh = mh.asSpreader(Object[].class, args.length);
            mh = MethodHandles.insertArguments(mh, 0, (Object) args);
            FunctionDescriptor callbackDesc = descriptor.returnLayout()
                    .map(FunctionDescriptor::of)
                    .orElse(FunctionDescriptor.ofVoid());
<<<<<<< HEAD
            MemorySegment callback = ABI.upcallStub(mh, callbackDesc, arena.session());
=======
            MemorySegment callback = ABI.upcallStub(mh, callbackDesc, arena.scope());
>>>>>>> 8cefa3d2

            MethodHandle invoker = asyncInvoker(ret, ret == Ret.VOID ? null : paramTypes.get(0), fields);

            Object res = (descriptor.returnLayout().isPresent() &&
                         descriptor.returnLayout().get() instanceof GroupLayout)
<<<<<<< HEAD
                    ? invoker.invoke(arena.session(), callback)
=======
                    ? invoker.invoke(arena.scope(), callback)
>>>>>>> 8cefa3d2
                    : invoker.invoke(callback);
            argChecks.forEach(c -> c.accept(args));
            if (ret == Ret.NON_VOID) {
                returnChecks.forEach(c -> c.accept(res));
            }
        }
    }

    private static final Map<String, MethodHandle> INVOKERS = new HashMap<>();

    private MethodHandle asyncInvoker(Ret ret, ParamType returnType, List<StructFieldType> fields) {
        if (ret == Ret.VOID) {
            String name = "call_async_V";
            return INVOKERS.computeIfAbsent(name, symbol ->
                    ABI.downcallHandle(
                            findNativeOrThrow(symbol),
                            FunctionDescriptor.ofVoid(C_POINTER)));
        }

        String name = "call_async_" + returnType.name().charAt(0)
                + (returnType == ParamType.STRUCT ? "_" + sigCode(fields) : "");

        return INVOKERS.computeIfAbsent(name, symbol -> {
            MemorySegment invokerSymbol = findNativeOrThrow(symbol);
            MemoryLayout returnLayout = returnType.layout(fields);
            FunctionDescriptor desc = FunctionDescriptor.of(returnLayout, C_POINTER);

            return ABI.downcallHandle(invokerSymbol, desc);
        });
    }

}<|MERGE_RESOLUTION|>--- conflicted
+++ resolved
@@ -38,10 +38,6 @@
 import java.lang.foreign.GroupLayout;
 import java.lang.foreign.MemoryLayout;
 import java.lang.foreign.MemorySegment;
-<<<<<<< HEAD
-import java.lang.foreign.MemorySession;
-=======
->>>>>>> 8cefa3d2
 
 import org.testng.annotations.Test;
 
@@ -69,32 +65,20 @@
         try (Arena arena = Arena.openShared()) {
             FunctionDescriptor descriptor = function(ret, paramTypes, fields);
             MethodHandle mh = downcallHandle(ABI, addr, arena, descriptor);
-<<<<<<< HEAD
-            Object[] args = makeArgs(MemorySession.implicit(), ret, paramTypes, fields, returnChecks, argChecks);
-=======
             Object[] args = makeArgs(SegmentScope.auto(), ret, paramTypes, fields, returnChecks, argChecks);
->>>>>>> 8cefa3d2
 
             mh = mh.asSpreader(Object[].class, args.length);
             mh = MethodHandles.insertArguments(mh, 0, (Object) args);
             FunctionDescriptor callbackDesc = descriptor.returnLayout()
                     .map(FunctionDescriptor::of)
                     .orElse(FunctionDescriptor.ofVoid());
-<<<<<<< HEAD
-            MemorySegment callback = ABI.upcallStub(mh, callbackDesc, arena.session());
-=======
             MemorySegment callback = ABI.upcallStub(mh, callbackDesc, arena.scope());
->>>>>>> 8cefa3d2
 
             MethodHandle invoker = asyncInvoker(ret, ret == Ret.VOID ? null : paramTypes.get(0), fields);
 
             Object res = (descriptor.returnLayout().isPresent() &&
                          descriptor.returnLayout().get() instanceof GroupLayout)
-<<<<<<< HEAD
-                    ? invoker.invoke(arena.session(), callback)
-=======
                     ? invoker.invoke(arena.scope(), callback)
->>>>>>> 8cefa3d2
                     : invoker.invoke(callback);
             argChecks.forEach(c -> c.accept(args));
             if (ret == Ret.NON_VOID) {
