--- conflicted
+++ resolved
@@ -57,15 +57,9 @@
         SequenceLayout layout = MemoryLayout.sequenceLayout(size, ValueLayout.JAVA_INT);
 
         //setup
-<<<<<<< HEAD
         try (MemorySession session = MemorySession.openShared()) {
             MemorySegment segment = MemorySegment.allocateNative(layout, session);
-            for (int i = 0; i < layout.elementCount().getAsLong(); i++) {
-=======
-        try (ResourceScope scope = ResourceScope.newSharedScope()) {
-            MemorySegment segment = MemorySegment.allocateNative(layout, scope);
             for (int i = 0; i < layout.elementCount(); i++) {
->>>>>>> 14b6c7b4
                 INT_HANDLE.set(segment, (long) i, i);
             }
             long expected = LongStream.range(0, layout.elementCount()).sum();
@@ -90,13 +84,8 @@
         SequenceLayout layout = MemoryLayout.sequenceLayout(1024, ValueLayout.JAVA_INT);
 
         //setup
-<<<<<<< HEAD
         MemorySegment segment = MemorySegment.allocateNative(layout, MemorySession.openImplicit());
-        for (int i = 0; i < layout.elementCount().getAsLong(); i++) {
-=======
-        MemorySegment segment = MemorySegment.allocateNative(layout, ResourceScope.newImplicitScope());
         for (int i = 0; i < layout.elementCount(); i++) {
->>>>>>> 14b6c7b4
             INT_HANDLE.set(segment, (long) i, i);
         }
         long expected = LongStream.range(0, layout.elementCount()).sum();
