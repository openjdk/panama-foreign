/*
 * Copyright (c) 2020, 2022, Oracle and/or its affiliates. All rights reserved.
 * DO NOT ALTER OR REMOVE COPYRIGHT NOTICES OR THIS FILE HEADER.
 *
 * This code is free software; you can redistribute it and/or modify it
 * under the terms of the GNU General Public License version 2 only, as
 * published by the Free Software Foundation.
 *
 * This code is distributed in the hope that it will be useful, but WITHOUT
 * ANY WARRANTY; without even the implied warranty of MERCHANTABILITY or
 * FITNESS FOR A PARTICULAR PURPOSE.  See the GNU General Public License
 * version 2 for more details (a copy is included in the LICENSE file that
 * accompanied this code).
 *
 * You should have received a copy of the GNU General Public License version
 * 2 along with this work; if not, write to the Free Software Foundation,
 * Inc., 51 Franklin St, Fifth Floor, Boston, MA 02110-1301 USA.
 *
 * Please contact Oracle, 500 Oracle Parkway, Redwood Shores, CA 94065 USA
 * or visit www.oracle.com if you need additional information or have any
 * questions.
 */

/*
 * @test
 * @enablePreview
 * @modules java.base/jdk.internal.vm.annotation java.base/jdk.internal.misc
 * @key randomness
 * @run testng/othervm TestHandshake
 * @run testng/othervm -Xint TestHandshake
 * @run testng/othervm -XX:TieredStopAtLevel=1 TestHandshake
 * @run testng/othervm -XX:-TieredCompilation TestHandshake
 */

import java.lang.foreign.Arena;
import java.lang.foreign.MemorySegment;
import java.lang.invoke.MethodHandles;
import java.lang.invoke.VarHandle;
import java.nio.ByteBuffer;
import java.nio.ByteOrder;
import java.util.concurrent.ExecutorService;
import java.util.concurrent.Executors;
import java.util.concurrent.ThreadLocalRandom;
import java.util.concurrent.TimeUnit;
import java.util.concurrent.atomic.AtomicBoolean;
import java.util.concurrent.atomic.AtomicLong;

import org.testng.annotations.DataProvider;
import org.testng.annotations.Test;

import static java.lang.foreign.ValueLayout.JAVA_BYTE;
import static org.testng.Assert.*;

public class TestHandshake {

    static final int ITERATIONS = 5;
    static final int SEGMENT_SIZE = 1_000_000;
    static final int MAX_DELAY_MILLIS = 500;
    static final int MAX_EXECUTOR_WAIT_SECONDS = 20;
    static final int MAX_THREAD_SPIN_WAIT_MILLIS = 200;

    static final int NUM_ACCESSORS = Math.min(10, Runtime.getRuntime().availableProcessors());

    static final AtomicLong start = new AtomicLong();
    static final AtomicBoolean started = new AtomicBoolean();

    @Test(dataProvider = "accessors")
    public void testHandshake(String testName, AccessorFactory accessorFactory) throws InterruptedException {
        for (int it = 0 ; it < ITERATIONS ; it++) {
            Arena arena = Arena.openShared();
<<<<<<< HEAD
            MemorySegment segment = MemorySegment.allocateNative(SEGMENT_SIZE, 1, arena.session());
=======
            MemorySegment segment = MemorySegment.allocateNative(SEGMENT_SIZE, 1, arena.scope());
>>>>>>> 8cefa3d2
            System.out.println("ITERATION " + it);
            ExecutorService accessExecutor = Executors.newCachedThreadPool();
            start.set(System.currentTimeMillis());
            started.set(false);
            for (int i = 0; i < NUM_ACCESSORS ; i++) {
                accessExecutor.execute(accessorFactory.make(i, segment));
            }
            int delay = ThreadLocalRandom.current().nextInt(MAX_DELAY_MILLIS);
            System.out.println("Starting handshaker with delay set to " + delay + " millis");
            Thread.sleep(delay);
            accessExecutor.execute(new Handshaker(arena));
            accessExecutor.shutdown();
            assertTrue(accessExecutor.awaitTermination(MAX_EXECUTOR_WAIT_SECONDS, TimeUnit.SECONDS));
            assertTrue(!segment.scope().isAlive());
        }
    }

    static abstract class AbstractSegmentAccessor implements Runnable {
        final MemorySegment segment;
        final int id;
        final AtomicBoolean failed = new AtomicBoolean();

        AbstractSegmentAccessor(int id, MemorySegment segment) {
            this.id = id;
            this.segment = segment;
        }

        @Override
        public final void run() {
            start("\"Accessor #\" + id");
            outer: while (segment.scope().isAlive()) {
                try {
                    doAccess();
                } catch (IllegalStateException ex) {
                    long delay = System.currentTimeMillis() - start.get();
                    System.out.println("Accessor #" + id + " suspending - elapsed (ms): " + delay);
                    backoff();
                    delay = System.currentTimeMillis() - start.get();
                    System.out.println("Accessor #" + id + " resuming - elapsed (ms): " + delay);
                    continue outer;
                }
            }
            long delay = System.currentTimeMillis() - start.get();
            System.out.println("Accessor #" + id + " terminated - elapsed (ms): " + delay);
        }

        abstract void doAccess();

        private void backoff() {
            try {
                Thread.sleep(ThreadLocalRandom.current().nextInt(MAX_THREAD_SPIN_WAIT_MILLIS));
            } catch (InterruptedException ex) {
                throw new AssertionError(ex);
            }
        }
    }

    static void start(String name) {
        if (started.compareAndSet(false, true)) {
            long delay = System.currentTimeMillis() - start.get();
            System.out.println("Started first thread: " + name + " ; elapsed (ms): " + delay);
        }
    }

    static abstract class AbstractBufferAccessor extends AbstractSegmentAccessor {
        final ByteBuffer bb;

        AbstractBufferAccessor(int id, MemorySegment segment) {
            super(id, segment);
            this.bb = segment.asByteBuffer();
        }
    }

    static class SegmentAccessor extends AbstractSegmentAccessor {

        SegmentAccessor(int id, MemorySegment segment) {
            super(id, segment);
        }

        @Override
        void doAccess() {
            int sum = 0;
            for (int i = 0; i < segment.byteSize(); i++) {
                sum += segment.get(JAVA_BYTE, i);
            }
        }
    }

    static class SegmentCopyAccessor extends AbstractSegmentAccessor {

        MemorySegment first, second;


        SegmentCopyAccessor(int id, MemorySegment segment) {
            super(id, segment);
            long split = segment.byteSize() / 2;
            first = segment.asSlice(0, split);
            second = segment.asSlice(split);
        }

        @Override
        public void doAccess() {
            first.copyFrom(second);
        }
    }

    static class SegmentFillAccessor extends AbstractSegmentAccessor {

        SegmentFillAccessor(int id, MemorySegment segment) {
            super(id, segment);
        }

        @Override
        public void doAccess() {
            segment.fill((byte) ThreadLocalRandom.current().nextInt(10));
        }
    }

    static class SegmentMismatchAccessor extends AbstractSegmentAccessor {

        final MemorySegment copy;

        SegmentMismatchAccessor(int id, MemorySegment segment) {
            super(id, segment);
            this.copy = MemorySegment.allocateNative(SEGMENT_SIZE, 1, segment.scope());
            copy.copyFrom(segment);
            copy.set(JAVA_BYTE, ThreadLocalRandom.current().nextInt(SEGMENT_SIZE), (byte)42);
        }

        @Override
        public void doAccess() {
            segment.mismatch(copy);
        }
    }

    static class BufferAccessor extends AbstractBufferAccessor {

        BufferAccessor(int id, MemorySegment segment) {
            super(id, segment);
        }

        @Override
        public void doAccess() {
            int sum = 0;
            for (int i = 0; i < bb.capacity(); i++) {
                sum += bb.get(i);
            }
        }
    }

    static class BufferHandleAccessor extends AbstractBufferAccessor {

        static VarHandle handle = MethodHandles.byteBufferViewVarHandle(short[].class, ByteOrder.nativeOrder());

        public BufferHandleAccessor(int id, MemorySegment segment) {
            super(id, segment);
        }

        @Override
        public void doAccess() {
            int sum = 0;
            for (int i = 0; i < bb.capacity() / 2; i++) {
                sum += (short) handle.get(bb, i);
            }
        }
    };

    static class Handshaker implements Runnable {

        final Arena arena;

        Handshaker(Arena arena) {
            this.arena = arena;
        }

        @Override
        public void run() {
            start("Handshaker");
            while (true) {
                try {
                    arena.close();
                    break;
                } catch (IllegalStateException ex) {
                    Thread.onSpinWait();
                }
            }
            long delay = System.currentTimeMillis() - start.get();
            System.out.println("Segment closed - elapsed (ms): " + delay);
        }
    }

    interface AccessorFactory {
        AbstractSegmentAccessor make(int id, MemorySegment segment);
    }

    @DataProvider
    static Object[][] accessors() {
        return new Object[][] {
                { "SegmentAccessor", (AccessorFactory)SegmentAccessor::new },
                { "SegmentCopyAccessor", (AccessorFactory)SegmentCopyAccessor::new },
                { "SegmentMismatchAccessor", (AccessorFactory)SegmentMismatchAccessor::new },
                { "SegmentFillAccessor", (AccessorFactory)SegmentFillAccessor::new },
                { "BufferAccessor", (AccessorFactory)BufferAccessor::new },
                { "BufferHandleAccessor", (AccessorFactory)BufferHandleAccessor::new }
        };
    }
}<|MERGE_RESOLUTION|>--- conflicted
+++ resolved
@@ -68,11 +68,7 @@
     public void testHandshake(String testName, AccessorFactory accessorFactory) throws InterruptedException {
         for (int it = 0 ; it < ITERATIONS ; it++) {
             Arena arena = Arena.openShared();
-<<<<<<< HEAD
-            MemorySegment segment = MemorySegment.allocateNative(SEGMENT_SIZE, 1, arena.session());
-=======
             MemorySegment segment = MemorySegment.allocateNative(SEGMENT_SIZE, 1, arena.scope());
->>>>>>> 8cefa3d2
             System.out.println("ITERATION " + it);
             ExecutorService accessExecutor = Executors.newCachedThreadPool();
             start.set(System.currentTimeMillis());
