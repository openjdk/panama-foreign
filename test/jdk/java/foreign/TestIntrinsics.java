--- conflicted
+++ resolved
@@ -91,7 +91,6 @@
                         asVarArg(C_INT), asVarArg(C_FLOAT), asVarArg(C_LONGLONG));
                 MH_identity_va = abi.downcallHandle(ma, mt, fd);
             }
-<<<<<<< HEAD
             MH_invoke_high_arity = new MethodHandle[7];
             MethodType baseMT = methodType(void.class, int.class, double.class, long.class, float.class, byte.class,
                     short.class, char.class);
@@ -102,15 +101,6 @@
                 MethodType mt = baseMT.changeReturnType(baseMT.parameterType(i));
                 FunctionDescriptor fd = baseFD.changeReturnLayout(baseFD.argumentLayouts().get(i));
                 MH_invoke_high_arity[i] = abi.downcallHandle(ma, mt, fd);
-=======
-            {
-                LibraryLookup.Symbol ma = lookup.lookup("invoke_consumer").get();
-                MethodType mt = methodType(void.class, int.class, double.class, long.class, float.class, byte.class,
-                        short.class, char.class);
-                FunctionDescriptor fd = FunctionDescriptor.ofVoid(C_INT, C_DOUBLE, C_LONGLONG, C_FLOAT, C_CHAR,
-                        C_SHORT, C_SHORT);
-                MH_invoke_consumer = abi.downcallHandle(ma, mt, fd);
->>>>>>> 4184caf7
             }
         } catch (ReflectiveOperationException e) {
             throw new BootstrapMethodError(e);
