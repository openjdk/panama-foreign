/*
 *  Copyright (c) 2020, 2021, Oracle and/or its affiliates. All rights reserved.
 *  DO NOT ALTER OR REMOVE COPYRIGHT NOTICES OR THIS FILE HEADER.
 *
 *  This code is free software; you can redistribute it and/or modify it
 *  under the terms of the GNU General Public License version 2 only, as
 *  published by the Free Software Foundation.
 *
 *  This code is distributed in the hope that it will be useful, but WITHOUT
 *  ANY WARRANTY; without even the implied warranty of MERCHANTABILITY or
 *  FITNESS FOR A PARTICULAR PURPOSE.  See the GNU General Public License
 *  version 2 for more details (a copy is included in the LICENSE file that
 *  accompanied this code).
 *
 *  You should have received a copy of the GNU General Public License version
 *  2 along with this work; if not, write to the Free Software Foundation,
 *  Inc., 51 Franklin St, Fifth Floor, Boston, MA 02110-1301 USA.
 *
 *  Please contact Oracle, 500 Oracle Parkway, Redwood Shores, CA 94065 USA
 *  or visit www.oracle.com if you need additional information or have any
 *  questions.
 */

/*
 * @test
 * @requires os.arch=="amd64" | os.arch=="x86_64" | os.arch=="aarch64"
 * @run testng/othervm
 *   -Djdk.internal.foreign.ProgrammableInvoker.USE_SPEC=true
 *   -Djdk.internal.foreign.ProgrammableInvoker.USE_INTRINSICS=true
 *   --enable-native-access=ALL-UNNAMED
 *   -Xbatch
 *   TestIntrinsics
 */

import jdk.incubator.foreign.CLinker;
import jdk.incubator.foreign.FunctionDescriptor;

import java.lang.invoke.MethodHandle;
import java.lang.invoke.MethodType;
import java.util.ArrayList;
import java.util.List;

import jdk.incubator.foreign.MemoryAddress;
import jdk.incubator.foreign.MemoryLayout;
import jdk.incubator.foreign.SymbolLookup;
import org.testng.annotations.*;

import static java.lang.invoke.MethodType.methodType;
import static jdk.incubator.foreign.CLinker.*;
import static jdk.incubator.foreign.FunctionDescriptor.TRIVIAL_ATTRIBUTE_NAME;
import static org.testng.Assert.assertEquals;

public class TestIntrinsics {

    static final CLinker abi = CLinker.getInstance();
    static {
        System.loadLibrary("Intrinsics");
    }

<<<<<<< HEAD
    static SymbolLookup lookup = SymbolLookup.loaderLookup();
=======
    static final SymbolLookup LOOKUP = SymbolLookup.loaderLookup();
>>>>>>> 4bcfd54d

    private interface RunnableX {
        void run() throws Throwable;
    }

    @Test(dataProvider = "tests")
    public void testIntrinsics(RunnableX test) throws Throwable {
        for (int i = 0; i < 20_000; i++) {
            test.run();
        }
    }

    @DataProvider
    public Object[][] tests() {
        List<RunnableX> testsList = new ArrayList<>();

        interface AddTest {
            void add(MethodHandle target, Object expectedResult, Object... args);
        }

        AddTest tests = (mh, expectedResult, args) -> testsList.add(() -> {
            Object actual = mh.invokeWithArguments(args);
            assertEquals(actual, expectedResult);
        });

        interface AddIdentity {
            void add(String name, Class<?> carrier, MemoryLayout layout, Object arg);
        }

        AddIdentity addIdentity = (name, carrier, layout, arg) -> {
<<<<<<< HEAD
            MemoryAddress ma = lookup.lookup(name).get();
=======
            MemoryAddress ma = LOOKUP.lookup(name).get();
>>>>>>> 4bcfd54d
            MethodType mt = methodType(carrier, carrier);
            FunctionDescriptor fd = FunctionDescriptor.of(layout, layout);

            tests.add(abi.downcallHandle(ma, mt, fd), arg, arg);
            tests.add(abi.downcallHandle(ma, mt, fd.withAttribute(TRIVIAL_ATTRIBUTE_NAME, true)), arg, arg);
            tests.add(abi.downcallHandle(mt, fd), arg, ma, arg);
        };

        { // empty
<<<<<<< HEAD
            MemoryAddress ma = lookup.lookup("empty").get();
=======
            MemoryAddress ma = LOOKUP.lookup("empty").get();
>>>>>>> 4bcfd54d
            MethodType mt = methodType(void.class);
            FunctionDescriptor fd = FunctionDescriptor.ofVoid();
            tests.add(abi.downcallHandle(ma, mt, fd), null);
            tests.add(abi.downcallHandle(ma, mt, fd.withAttribute(TRIVIAL_ATTRIBUTE_NAME, true)), null);
        }

        addIdentity.add("identity_char",   byte.class,   C_CHAR,   (byte) 10);
        addIdentity.add("identity_short",  short.class,  C_SHORT, (short) 10);
        addIdentity.add("identity_int",    int.class,    C_INT,           10);
        addIdentity.add("identity_long",   long.class,   C_LONG_LONG,     10L);
        addIdentity.add("identity_float",  float.class,  C_FLOAT,         10F);
        addIdentity.add("identity_double", double.class, C_DOUBLE,        10D);

        { // identity_va
<<<<<<< HEAD
            MemoryAddress ma = lookup.lookup("identity_va").get();
=======
            MemoryAddress ma = LOOKUP.lookup("identity_va").get();
>>>>>>> 4bcfd54d
            MethodType mt = methodType(int.class, int.class, double.class, int.class, float.class, long.class);
            FunctionDescriptor fd = FunctionDescriptor.of(C_INT, C_INT, asVarArg(C_DOUBLE),
                    asVarArg(C_INT), asVarArg(C_FLOAT), asVarArg(C_LONG_LONG));
            tests.add(abi.downcallHandle(ma, mt, fd), 1, 1, 10D, 2, 3F, 4L);
            tests.add(abi.downcallHandle(ma, mt, fd.withAttribute(TRIVIAL_ATTRIBUTE_NAME, true)), 1, 1, 10D, 2, 3F, 4L);
        }

        { // high_arity
            MethodType baseMT = methodType(void.class, int.class, double.class, long.class, float.class, byte.class,
                    short.class, char.class);
            FunctionDescriptor baseFD = FunctionDescriptor.ofVoid(C_INT, C_DOUBLE, C_LONG_LONG, C_FLOAT, C_CHAR,
                    C_SHORT, C_SHORT);
            Object[] args = {1, 10D, 2L, 3F, (byte) 0, (short) 13, 'a'};
            for (int i = 0; i < args.length; i++) {
<<<<<<< HEAD
                MemoryAddress ma = lookup.lookup("invoke_high_arity" + i).get();
=======
                MemoryAddress ma = LOOKUP.lookup("invoke_high_arity" + i).get();
>>>>>>> 4bcfd54d
                MethodType mt = baseMT.changeReturnType(baseMT.parameterType(i));
                FunctionDescriptor fd = baseFD.withReturnLayout(baseFD.argumentLayouts().get(i));
                Object expected = args[i];
                tests.add(abi.downcallHandle(ma, mt, fd), expected, args);
                tests.add(abi.downcallHandle(ma, mt, fd.withAttribute(TRIVIAL_ATTRIBUTE_NAME, true)), expected, args);
            }
        }

        return testsList.stream().map(rx -> new Object[]{ rx }).toArray(Object[][]::new);
    }
}<|MERGE_RESOLUTION|>--- conflicted
+++ resolved
@@ -57,11 +57,7 @@
         System.loadLibrary("Intrinsics");
     }
 
-<<<<<<< HEAD
-    static SymbolLookup lookup = SymbolLookup.loaderLookup();
-=======
     static final SymbolLookup LOOKUP = SymbolLookup.loaderLookup();
->>>>>>> 4bcfd54d
 
     private interface RunnableX {
         void run() throws Throwable;
@@ -92,11 +88,7 @@
         }
 
         AddIdentity addIdentity = (name, carrier, layout, arg) -> {
-<<<<<<< HEAD
-            MemoryAddress ma = lookup.lookup(name).get();
-=======
             MemoryAddress ma = LOOKUP.lookup(name).get();
->>>>>>> 4bcfd54d
             MethodType mt = methodType(carrier, carrier);
             FunctionDescriptor fd = FunctionDescriptor.of(layout, layout);
 
@@ -106,11 +98,7 @@
         };
 
         { // empty
-<<<<<<< HEAD
-            MemoryAddress ma = lookup.lookup("empty").get();
-=======
             MemoryAddress ma = LOOKUP.lookup("empty").get();
->>>>>>> 4bcfd54d
             MethodType mt = methodType(void.class);
             FunctionDescriptor fd = FunctionDescriptor.ofVoid();
             tests.add(abi.downcallHandle(ma, mt, fd), null);
@@ -125,11 +113,7 @@
         addIdentity.add("identity_double", double.class, C_DOUBLE,        10D);
 
         { // identity_va
-<<<<<<< HEAD
-            MemoryAddress ma = lookup.lookup("identity_va").get();
-=======
             MemoryAddress ma = LOOKUP.lookup("identity_va").get();
->>>>>>> 4bcfd54d
             MethodType mt = methodType(int.class, int.class, double.class, int.class, float.class, long.class);
             FunctionDescriptor fd = FunctionDescriptor.of(C_INT, C_INT, asVarArg(C_DOUBLE),
                     asVarArg(C_INT), asVarArg(C_FLOAT), asVarArg(C_LONG_LONG));
@@ -144,11 +128,7 @@
                     C_SHORT, C_SHORT);
             Object[] args = {1, 10D, 2L, 3F, (byte) 0, (short) 13, 'a'};
             for (int i = 0; i < args.length; i++) {
-<<<<<<< HEAD
-                MemoryAddress ma = lookup.lookup("invoke_high_arity" + i).get();
-=======
                 MemoryAddress ma = LOOKUP.lookup("invoke_high_arity" + i).get();
->>>>>>> 4bcfd54d
                 MethodType mt = baseMT.changeReturnType(baseMT.parameterType(i));
                 FunctionDescriptor fd = baseFD.withReturnLayout(baseFD.argumentLayouts().get(i));
                 Object expected = args[i];
