/*
 *  Copyright (c) 2020, Oracle and/or its affiliates. All rights reserved.
 *  DO NOT ALTER OR REMOVE COPYRIGHT NOTICES OR THIS FILE HEADER.
 *
 *  This code is free software; you can redistribute it and/or modify it
 *  under the terms of the GNU General Public License version 2 only, as
 *  published by the Free Software Foundation.
 *
 *  This code is distributed in the hope that it will be useful, but WITHOUT
 *  ANY WARRANTY; without even the implied warranty of MERCHANTABILITY or
 *  FITNESS FOR A PARTICULAR PURPOSE.  See the GNU General Public License
 *  version 2 for more details (a copy is included in the LICENSE file that
 *  accompanied this code).
 *
 *  You should have received a copy of the GNU General Public License version
 *  2 along with this work; if not, write to the Free Software Foundation,
 *  Inc., 51 Franklin St, Fifth Floor, Boston, MA 02110-1301 USA.
 *
 *   Please contact Oracle, 500 Oracle Parkway, Redwood Shores, CA 94065 USA
 *  or visit www.oracle.com if you need additional information or have any
 *  questions.
 *
 */

/*
 * @test
 * @bug 8248421
 * @summary SystemCLinker should have a way to free memory allocated outside Java
 * @run testng/othervm --enable-native-access=ALL-UNNAMED TestFree
 */

import jdk.incubator.foreign.MemoryAddress;
import jdk.incubator.foreign.MemoryLayout;
import jdk.incubator.foreign.MemorySegment;
import jdk.incubator.foreign.ResourceScope;

import static org.testng.Assert.assertEquals;

public class TestFree extends NativeTestHelper {
    private static MemorySegment asArray(MemoryAddress addr, MemoryLayout layout, int numElements) {
<<<<<<< HEAD
        return MemorySegment.ofAddressNative(addr, numElements * layout.byteSize(), ResourceScope.globalScope());
=======
        return MemorySegment.ofAddress(addr, numElements * layout.byteSize(), ResourceScope.globalScope());
>>>>>>> ddb61725
    }

    public void test() throws Throwable {
        String str = "hello world";
        MemoryAddress addr = allocateMemory(str.length() + 1);
        MemorySegment seg = asArray(addr, C_CHAR, str.length() + 1);
        seg.copyFrom(MemorySegment.ofArray(str.getBytes()));
        seg.set(C_CHAR, str.length(), (byte)0);
        assertEquals(str, seg.getUtf8String(0));
        freeMemory(addr);
    }
}<|MERGE_RESOLUTION|>--- conflicted
+++ resolved
@@ -38,11 +38,7 @@
 
 public class TestFree extends NativeTestHelper {
     private static MemorySegment asArray(MemoryAddress addr, MemoryLayout layout, int numElements) {
-<<<<<<< HEAD
-        return MemorySegment.ofAddressNative(addr, numElements * layout.byteSize(), ResourceScope.globalScope());
-=======
         return MemorySegment.ofAddress(addr, numElements * layout.byteSize(), ResourceScope.globalScope());
->>>>>>> ddb61725
     }
 
     public void test() throws Throwable {
