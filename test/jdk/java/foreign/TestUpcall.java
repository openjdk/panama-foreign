/*
<<<<<<< HEAD
 * Copyright (c) 2020, 2022, Oracle and/or its affiliates. All rights reserved.
=======
 * Copyright (c) 2020, Oracle and/or its affiliates. All rights reserved.
>>>>>>> 67304076
 *  DO NOT ALTER OR REMOVE COPYRIGHT NOTICES OR THIS FILE HEADER.
 *
 *  This code is free software; you can redistribute it and/or modify it
 *  under the terms of the GNU General Public License version 2 only, as
 *  published by the Free Software Foundation.
 *
 *  This code is distributed in the hope that it will be useful, but WITHOUT
 *  ANY WARRANTY; without even the implied warranty of MERCHANTABILITY or
 *  FITNESS FOR A PARTICULAR PURPOSE.  See the GNU General Public License
 *  version 2 for more details (a copy is included in the LICENSE file that
 *  accompanied this code).
 *
 *  You should have received a copy of the GNU General Public License version
 *  2 along with this work; if not, write to the Free Software Foundation,
 *  Inc., 51 Franklin St, Fifth Floor, Boston, MA 02110-1301 USA.
 *
 *   Please contact Oracle, 500 Oracle Parkway, Redwood Shores, CA 94065 USA
 *  or visit www.oracle.com if you need additional information or have any
 *  questions.
 *
 */

/*
 * @test id=scope
 * @enablePreview
 * @requires ((os.arch == "amd64" | os.arch == "x86_64") & sun.arch.data.model == "64") | os.arch == "aarch64"
 * @build NativeTestHelper CallGeneratorHelper TestUpcall
 *
 * @run testng/othervm -XX:+IgnoreUnrecognizedVMOptions -XX:-VerifyDependencies
 *   --enable-native-access=ALL-UNNAMED -Dgenerator.sample.factor=17
 *   -DUPCALL_TEST_TYPE=SCOPE
 *   TestUpcall
 */

/*
 * @test id=async
<<<<<<< HEAD
 * @enablePreview
=======
>>>>>>> 67304076
 * @requires ((os.arch == "amd64" | os.arch == "x86_64") & sun.arch.data.model == "64") | os.arch == "aarch64"
 * @build NativeTestHelper CallGeneratorHelper TestUpcall
 *
 * @run testng/othervm -XX:+IgnoreUnrecognizedVMOptions -XX:-VerifyDependencies
 *   --enable-native-access=ALL-UNNAMED -Dgenerator.sample.factor=17
 *   -DUPCALL_TEST_TYPE=ASYNC
 *   TestUpcall
 */

/*
 * @test id=stack
<<<<<<< HEAD
 * @enablePreview
=======
>>>>>>> 67304076
 * @requires ((os.arch == "amd64" | os.arch == "x86_64") & sun.arch.data.model == "64") | os.arch == "aarch64"
 * @build NativeTestHelper CallGeneratorHelper TestUpcall
 *
 * @run testng/othervm -XX:+IgnoreUnrecognizedVMOptions -XX:-VerifyDependencies
 *   --enable-native-access=ALL-UNNAMED -Dgenerator.sample.factor=17
 *   -DUPCALL_TEST_TYPE=STACK
 *   TestUpcall
 */

<<<<<<< HEAD
import java.lang.foreign.CLinker;
import java.lang.foreign.FunctionDescriptor;
import java.lang.foreign.NativeSymbol;
import java.lang.foreign.MemoryLayout;
import java.lang.foreign.MemorySegment;
import java.lang.foreign.ResourceScope;
=======
import jdk.incubator.foreign.CLinker;
import jdk.incubator.foreign.FunctionDescriptor;
import jdk.incubator.foreign.NativeSymbol;
import jdk.incubator.foreign.SegmentAllocator;
import jdk.incubator.foreign.SymbolLookup;
import jdk.incubator.foreign.MemoryAddress;
import jdk.incubator.foreign.MemoryLayout;
import jdk.incubator.foreign.MemorySegment;
>>>>>>> 67304076

import org.testng.SkipException;
import org.testng.annotations.BeforeClass;
import org.testng.annotations.Test;

import java.lang.foreign.SegmentAllocator;
import java.lang.invoke.MethodHandle;
import java.lang.invoke.MethodHandles;
import java.lang.invoke.MethodType;
import java.util.ArrayList;
import java.util.HashMap;
import java.util.List;
import java.util.Map;
import java.util.concurrent.atomic.AtomicReference;
import java.util.function.Consumer;
import java.util.stream.Collectors;
import java.util.stream.Stream;

import static java.lang.invoke.MethodHandles.insertArguments;
import static org.testng.Assert.assertEquals;

public class TestUpcall extends CallGeneratorHelper {

    private enum TestType {
        SCOPE,
        ASYNC,
        STACK
    }

    private static final TestType UPCALL_TEST_TYPE = TestType.valueOf(System.getProperty("UPCALL_TEST_TYPE"));

    static {
        System.loadLibrary("TestUpcall");
        System.loadLibrary("TestUpcallStack");
        System.loadLibrary("AsyncInvokers");
    }
    static CLinker abi = CLinker.systemCLinker();

    static MethodHandle DUMMY;
    static MethodHandle PASS_AND_SAVE;

    static {
        try {
            DUMMY = MethodHandles.lookup().findStatic(TestUpcall.class, "dummy", MethodType.methodType(void.class));
            PASS_AND_SAVE = MethodHandles.lookup().findStatic(TestUpcall.class, "passAndSave",
                    MethodType.methodType(Object.class, Object[].class, AtomicReference.class, int.class));
        } catch (Throwable ex) {
            throw new IllegalStateException(ex);
        }
    }

    static NativeSymbol dummyStub;

    @BeforeClass
    void setup() {
        dummyStub = abi.upcallStub(DUMMY, FunctionDescriptor.ofVoid(), ResourceScope.newImplicitScope());
    }

    private static void checkSelected(TestType type) {
        if (UPCALL_TEST_TYPE != type)
            throw new SkipException("Skipping tests that were not selected");
    }

    @Test(dataProvider="functions", dataProviderClass=CallGeneratorHelper.class)
    public void testUpcalls(int count, String fName, Ret ret, List<ParamType> paramTypes, List<StructFieldType> fields) throws Throwable {
        checkSelected(TestType.SCOPE);

        List<Consumer<Object>> returnChecks = new ArrayList<>();
        List<Consumer<Object[]>> argChecks = new ArrayList<>();
        NativeSymbol addr = this.getClass().getClassLoader().findNative(fName).get();
        try (ResourceScope scope = ResourceScope.newConfinedScope()) {
            SegmentAllocator allocator = SegmentAllocator.newNativeArena(scope);
            MethodHandle mh = downcallHandle(abi, addr, allocator, function(ret, paramTypes, fields));
            Object[] args = makeArgs(scope, ret, paramTypes, fields, returnChecks, argChecks);
            Object[] callArgs = args;
            Object res = mh.invokeWithArguments(callArgs);
            argChecks.forEach(c -> c.accept(args));
            if (ret == Ret.NON_VOID) {
                returnChecks.forEach(c -> c.accept(res));
            }
        }
    }

    @Test(dataProvider="functions", dataProviderClass=CallGeneratorHelper.class)
    public void testUpcallsAsync(int count, String fName, Ret ret, List<ParamType> paramTypes, List<StructFieldType> fields) throws Throwable {
        checkSelected(TestType.ASYNC);

        List<Consumer<Object>> returnChecks = new ArrayList<>();
        List<Consumer<Object[]>> argChecks = new ArrayList<>();
        NativeSymbol addr = this.getClass().getClassLoader().findNative(fName).get();
        try (ResourceScope scope = ResourceScope.newSharedScope()) {
            SegmentAllocator allocator = SegmentAllocator.newNativeArena(scope);
            FunctionDescriptor descriptor = function(ret, paramTypes, fields);
            MethodHandle mh = downcallHandle(abi, addr, allocator, descriptor);
            Object[] args = makeArgs(ResourceScope.newImplicitScope(), ret, paramTypes, fields, returnChecks, argChecks);

            mh = mh.asSpreader(Object[].class, args.length);
            mh = MethodHandles.insertArguments(mh, 0, (Object) args);
            FunctionDescriptor callbackDesc = descriptor.returnLayout()
                    .map(FunctionDescriptor::of)
                    .orElse(FunctionDescriptor.ofVoid());
            NativeSymbol callback = abi.upcallStub(mh.asType(CLinker.upcallType(callbackDesc)), callbackDesc, scope);

            MethodHandle invoker = asyncInvoker(ret, ret == Ret.VOID ? null : paramTypes.get(0), fields);

            Object res = invoker.type().returnType() == MemorySegment.class
                    ? invoker.invoke(allocator, callback)
                    : invoker.invoke(callback);
            argChecks.forEach(c -> c.accept(args));
            if (ret == Ret.NON_VOID) {
                returnChecks.forEach(c -> c.accept(res));
            }
        }
    }

    @Test(dataProvider="functions", dataProviderClass=CallGeneratorHelper.class)
    public void testUpcallsStack(int count, String fName, Ret ret, List<ParamType> paramTypes, List<StructFieldType> fields) throws Throwable {
        checkSelected(TestType.STACK);

        List<Consumer<Object>> returnChecks = new ArrayList<>();
        List<Consumer<Object[]>> argChecks = new ArrayList<>();
<<<<<<< HEAD
        NativeSymbol addr = this.getClass().getClassLoader().findNative("s" + fName).get();
=======
        NativeSymbol addr = LOOKUP.lookup("s" + fName).get();
>>>>>>> 67304076
        try (ResourceScope scope = ResourceScope.newConfinedScope()) {
            SegmentAllocator allocator = SegmentAllocator.newNativeArena(scope);
            MethodHandle mh = downcallHandle(abi, addr, allocator, functionStack(ret, paramTypes, fields));
            Object[] args = makeArgsStack(scope, ret, paramTypes, fields, returnChecks, argChecks);
            Object[] callArgs = args;
            Object res = mh.invokeWithArguments(callArgs);
            argChecks.forEach(c -> c.accept(args));
            if (ret == Ret.NON_VOID) {
                returnChecks.forEach(c -> c.accept(res));
            }
        }
    }

    private static final Map<String, MethodHandle> INVOKERS = new HashMap<>();

    private MethodHandle asyncInvoker(Ret ret, ParamType returnType, List<StructFieldType> fields) {
        if (ret == Ret.VOID) {
            String name = "call_async_V";
            return INVOKERS.computeIfAbsent(name, symbol ->
                    abi.downcallHandle(
<<<<<<< HEAD
                            this.getClass().getClassLoader().findNative(symbol).orElseThrow(),
=======
                            LOOKUP.lookup(symbol).orElseThrow(),
>>>>>>> 67304076
                            FunctionDescriptor.ofVoid(C_POINTER)));
        }

        String name = "call_async_" + returnType.name().charAt(0)
                + (returnType == ParamType.STRUCT ? "_" + sigCode(fields) : "");

        return INVOKERS.computeIfAbsent(name, symbol -> {
            NativeSymbol invokerSymbol = this.getClass().getClassLoader().findNative(symbol).orElseThrow();
            MemoryLayout returnLayout = returnType.layout(fields);
            FunctionDescriptor desc = FunctionDescriptor.of(returnLayout, C_POINTER);

            return abi.downcallHandle(invokerSymbol, desc);
        });
    }

    static FunctionDescriptor functionStack(Ret ret, List<ParamType> params, List<StructFieldType> fields) {
        return function(ret, params, fields, STACK_PREFIX_LAYOUTS);
    }

    static FunctionDescriptor function(Ret ret, List<ParamType> params, List<StructFieldType> fields) {
        return function(ret, params, fields, List.of());
    }

    static FunctionDescriptor function(Ret ret, List<ParamType> params, List<StructFieldType> fields, List<MemoryLayout> prefix) {
        List<MemoryLayout> paramLayouts = params.stream().map(p -> p.layout(fields)).collect(Collectors.toList());
        paramLayouts.add(C_POINTER); // the callback
        MemoryLayout[] layouts = Stream.concat(prefix.stream(), paramLayouts.stream()).toArray(MemoryLayout[]::new);
        return ret == Ret.VOID ?
                FunctionDescriptor.ofVoid(layouts) :
                FunctionDescriptor.of(layouts[prefix.size()], layouts);
    }

    static Object[] makeArgsStack(ResourceScope scope, Ret ret, List<ParamType> params, List<StructFieldType> fields, List<Consumer<Object>> checks, List<Consumer<Object[]>> argChecks) throws ReflectiveOperationException {
        return makeArgs(scope, ret, params, fields, checks, argChecks, STACK_PREFIX_LAYOUTS);
    }

    static Object[] makeArgs(ResourceScope scope, Ret ret, List<ParamType> params, List<StructFieldType> fields, List<Consumer<Object>> checks, List<Consumer<Object[]>> argChecks) throws ReflectiveOperationException {
        return makeArgs(scope, ret, params, fields, checks, argChecks, List.of());
    }

    static Object[] makeArgs(ResourceScope scope, Ret ret, List<ParamType> params, List<StructFieldType> fields, List<Consumer<Object>> checks, List<Consumer<Object[]>> argChecks, List<MemoryLayout> prefix) throws ReflectiveOperationException {
        Object[] args = new Object[prefix.size() + params.size() + 1];
        int argNum = 0;
        for (MemoryLayout layout : prefix) {
            args[argNum++] = makeArg(layout, null, false);
        }
        for (int i = 0 ; i < params.size() ; i++) {
            args[argNum++] = makeArg(params.get(i).layout(fields), checks, i == 0);
        }
        args[argNum] = makeCallback(scope, ret, params, fields, checks, argChecks, prefix);
        return args;
    }

    static NativeSymbol makeCallback(ResourceScope scope, Ret ret, List<ParamType> params, List<StructFieldType> fields, List<Consumer<Object>> checks, List<Consumer<Object[]>> argChecks, List<MemoryLayout> prefix) {
        if (params.isEmpty()) {
            return dummyStub;
        }

        AtomicReference<Object[]> box = new AtomicReference<>();
        MethodHandle mh = insertArguments(PASS_AND_SAVE, 1, box, prefix.size());
        mh = mh.asCollector(Object[].class, prefix.size() + params.size());

        for(int i = 0; i < prefix.size(); i++) {
            mh = mh.asType(mh.type().changeParameterType(i, carrier(prefix.get(i), false)));
        }

        for (int i = 0; i < params.size(); i++) {
            ParamType pt = params.get(i);
            MemoryLayout layout = pt.layout(fields);
            Class<?> carrier = carrier(layout, false);
            mh = mh.asType(mh.type().changeParameterType(prefix.size() + i, carrier));

            final int finalI = prefix.size() + i;
            if (carrier == MemorySegment.class) {
                argChecks.add(o -> assertStructEquals((MemorySegment) box.get()[finalI], (MemorySegment) o[finalI], layout));
            } else {
                argChecks.add(o -> assertEquals(box.get()[finalI], o[finalI]));
            }
        }

        ParamType firstParam = params.get(0);
        MemoryLayout firstlayout = firstParam.layout(fields);
        Class<?> firstCarrier = carrier(firstlayout, true);

        if (firstCarrier == MemorySegment.class) {
            checks.add(o -> assertStructEquals((MemorySegment) box.get()[prefix.size()], (MemorySegment) o, firstlayout));
        } else {
            checks.add(o -> assertEquals(o, box.get()[prefix.size()]));
        }

        mh = mh.asType(mh.type().changeReturnType(ret == Ret.VOID ? void.class : firstCarrier));

        MemoryLayout[] paramLayouts = Stream.concat(prefix.stream(), params.stream().map(p -> p.layout(fields))).toArray(MemoryLayout[]::new);
        FunctionDescriptor func = ret != Ret.VOID
                ? FunctionDescriptor.of(firstlayout, paramLayouts)
                : FunctionDescriptor.ofVoid(paramLayouts);
        return abi.upcallStub(mh, func, scope);
    }

    static Object passAndSave(Object[] o, AtomicReference<Object[]> ref, int retArg) {
        for (int i = 0; i < o.length; i++) {
            if (o[i] instanceof MemorySegment) {
                MemorySegment ms = (MemorySegment) o[i];
                MemorySegment copy = MemorySegment.allocateNative(ms.byteSize(), ResourceScope.newImplicitScope());
                copy.copyFrom(ms);
                o[i] = copy;
            }
        }
        ref.set(o);
        return o[retArg];
    }

    static void dummy() {
        //do nothing
    }
}<|MERGE_RESOLUTION|>--- conflicted
+++ resolved
@@ -1,9 +1,5 @@
 /*
-<<<<<<< HEAD
  * Copyright (c) 2020, 2022, Oracle and/or its affiliates. All rights reserved.
-=======
- * Copyright (c) 2020, Oracle and/or its affiliates. All rights reserved.
->>>>>>> 67304076
  *  DO NOT ALTER OR REMOVE COPYRIGHT NOTICES OR THIS FILE HEADER.
  *
  *  This code is free software; you can redistribute it and/or modify it
@@ -28,7 +24,6 @@
 
 /*
  * @test id=scope
- * @enablePreview
  * @requires ((os.arch == "amd64" | os.arch == "x86_64") & sun.arch.data.model == "64") | os.arch == "aarch64"
  * @build NativeTestHelper CallGeneratorHelper TestUpcall
  *
@@ -40,10 +35,7 @@
 
 /*
  * @test id=async
-<<<<<<< HEAD
  * @enablePreview
-=======
->>>>>>> 67304076
  * @requires ((os.arch == "amd64" | os.arch == "x86_64") & sun.arch.data.model == "64") | os.arch == "aarch64"
  * @build NativeTestHelper CallGeneratorHelper TestUpcall
  *
@@ -55,10 +47,7 @@
 
 /*
  * @test id=stack
-<<<<<<< HEAD
  * @enablePreview
-=======
->>>>>>> 67304076
  * @requires ((os.arch == "amd64" | os.arch == "x86_64") & sun.arch.data.model == "64") | os.arch == "aarch64"
  * @build NativeTestHelper CallGeneratorHelper TestUpcall
  *
@@ -68,23 +57,12 @@
  *   TestUpcall
  */
 
-<<<<<<< HEAD
 import java.lang.foreign.CLinker;
 import java.lang.foreign.FunctionDescriptor;
 import java.lang.foreign.NativeSymbol;
 import java.lang.foreign.MemoryLayout;
 import java.lang.foreign.MemorySegment;
 import java.lang.foreign.ResourceScope;
-=======
-import jdk.incubator.foreign.CLinker;
-import jdk.incubator.foreign.FunctionDescriptor;
-import jdk.incubator.foreign.NativeSymbol;
-import jdk.incubator.foreign.SegmentAllocator;
-import jdk.incubator.foreign.SymbolLookup;
-import jdk.incubator.foreign.MemoryAddress;
-import jdk.incubator.foreign.MemoryLayout;
-import jdk.incubator.foreign.MemorySegment;
->>>>>>> 67304076
 
 import org.testng.SkipException;
 import org.testng.annotations.BeforeClass;
@@ -206,11 +184,7 @@
 
         List<Consumer<Object>> returnChecks = new ArrayList<>();
         List<Consumer<Object[]>> argChecks = new ArrayList<>();
-<<<<<<< HEAD
         NativeSymbol addr = this.getClass().getClassLoader().findNative("s" + fName).get();
-=======
-        NativeSymbol addr = LOOKUP.lookup("s" + fName).get();
->>>>>>> 67304076
         try (ResourceScope scope = ResourceScope.newConfinedScope()) {
             SegmentAllocator allocator = SegmentAllocator.newNativeArena(scope);
             MethodHandle mh = downcallHandle(abi, addr, allocator, functionStack(ret, paramTypes, fields));
@@ -231,11 +205,7 @@
             String name = "call_async_V";
             return INVOKERS.computeIfAbsent(name, symbol ->
                     abi.downcallHandle(
-<<<<<<< HEAD
                             this.getClass().getClassLoader().findNative(symbol).orElseThrow(),
-=======
-                            LOOKUP.lookup(symbol).orElseThrow(),
->>>>>>> 67304076
                             FunctionDescriptor.ofVoid(C_POINTER)));
         }
 
