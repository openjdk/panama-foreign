/*
 * Copyright (c) 2020, Oracle and/or its affiliates. All rights reserved.
 *  DO NOT ALTER OR REMOVE COPYRIGHT NOTICES OR THIS FILE HEADER.
 *
 *  This code is free software; you can redistribute it and/or modify it
 *  under the terms of the GNU General Public License version 2 only, as
 *  published by the Free Software Foundation.
 *
 *  This code is distributed in the hope that it will be useful, but WITHOUT
 *  ANY WARRANTY; without even the implied warranty of MERCHANTABILITY or
 *  FITNESS FOR A PARTICULAR PURPOSE.  See the GNU General Public License
 *  version 2 for more details (a copy is included in the LICENSE file that
 *  accompanied this code).
 *
 *  You should have received a copy of the GNU General Public License version
 *  2 along with this work; if not, write to the Free Software Foundation,
 *  Inc., 51 Franklin St, Fifth Floor, Boston, MA 02110-1301 USA.
 *
 *   Please contact Oracle, 500 Oracle Parkway, Redwood Shores, CA 94065 USA
 *  or visit www.oracle.com if you need additional information or have any
 *  questions.
 *
 */

/*
 * @test
 * @requires ((os.arch == "amd64" | os.arch == "x86_64") & sun.arch.data.model == "64") | os.arch == "aarch64"
 * @modules jdk.incubator.foreign/jdk.internal.foreign
 * @build NativeTestHelper CallGeneratorHelper TestUpcall
 *
<<<<<<< HEAD
 * @run testng/othervm/timeout=240
=======
 * @run testng/othervm/timeout=720
>>>>>>> 1a6aa790
 *   --enable-native-access=ALL-UNNAMED
 *   TestUpcall
 */

import jdk.incubator.foreign.CLinker;
import jdk.incubator.foreign.FunctionDescriptor;
import jdk.incubator.foreign.SymbolLookup;
import jdk.incubator.foreign.MemoryAddress;
import jdk.incubator.foreign.MemoryLayout;
import jdk.incubator.foreign.MemorySegment;

import jdk.incubator.foreign.ResourceScope;
import jdk.incubator.foreign.SegmentAllocator;
import org.testng.annotations.BeforeClass;
import org.testng.annotations.Test;

import java.lang.invoke.MethodHandle;
import java.lang.invoke.MethodHandles;
import java.lang.invoke.MethodType;
import java.util.ArrayList;
import java.util.List;
import java.util.concurrent.atomic.AtomicReference;
import java.util.function.Consumer;
import java.util.stream.Collectors;

import static java.lang.invoke.MethodHandles.insertArguments;
import static jdk.incubator.foreign.CLinker.C_POINTER;
import static org.testng.Assert.assertEquals;


public class TestUpcall extends CallGeneratorHelper {

    static {
        System.loadLibrary("TestUpcall");
    }
    static CLinker abi = CLinker.getInstance();

    static SymbolLookup lookup = SymbolLookup.loaderLookup();

    static MethodHandle DUMMY;
    static MethodHandle PASS_AND_SAVE;

    static {
        try {
            DUMMY = MethodHandles.lookup().findStatic(TestUpcall.class, "dummy", MethodType.methodType(void.class));
            PASS_AND_SAVE = MethodHandles.lookup().findStatic(TestUpcall.class, "passAndSave",
                    MethodType.methodType(Object.class, Object[].class, AtomicReference.class));
        } catch (Throwable ex) {
            throw new IllegalStateException(ex);
        }
    }

    static MemoryAddress dummyStub;

    @BeforeClass
    void setup() {
        dummyStub = abi.upcallStub(DUMMY, FunctionDescriptor.ofVoid(), ResourceScope.newImplicitScope());
    }

    @Test(dataProvider="functions", dataProviderClass=CallGeneratorHelper.class)
    public void testUpcalls(int count, String fName, Ret ret, List<ParamType> paramTypes, List<StructFieldType> fields) throws Throwable {
        List<Consumer<Object>> returnChecks = new ArrayList<>();
        List<Consumer<Object[]>> argChecks = new ArrayList<>();
        MemoryAddress addr = lookup.lookup(fName).get();
        MethodType mtype = methodType(ret, paramTypes, fields);
        try (NativeScope scope = new NativeScope()) {
            MethodHandle mh = abi.downcallHandle(addr, scope, mtype, function(ret, paramTypes, fields));
            Object[] args = makeArgs(scope.scope(), ret, paramTypes, fields, returnChecks, argChecks);
            Object[] callArgs = args;
            Object res = mh.invokeWithArguments(callArgs);
            argChecks.forEach(c -> c.accept(args));
            if (ret == Ret.NON_VOID) {
                returnChecks.forEach(c -> c.accept(res));
            }
        }
    }

    @Test(dataProvider="functions", dataProviderClass=CallGeneratorHelper.class)
    public void testUpcallsNoScope(int count, String fName, Ret ret, List<ParamType> paramTypes, List<StructFieldType> fields) throws Throwable {
        List<Consumer<Object>> returnChecks = new ArrayList<>();
        List<Consumer<Object[]>> argChecks = new ArrayList<>();
        MemoryAddress addr = lookup.lookup(fName).get();
        MethodType mtype = methodType(ret, paramTypes, fields);
        MethodHandle mh = abi.downcallHandle(addr, IMPLICIT_ALLOCATOR, mtype, function(ret, paramTypes, fields));
        Object[] args = makeArgs(ResourceScope.newImplicitScope(), ret, paramTypes, fields, returnChecks, argChecks);
        Object[] callArgs = args;
        if (count % 100 == 0) {
            System.gc();
        }
        Object res = mh.invokeWithArguments(callArgs);
        argChecks.forEach(c -> c.accept(args));
        if (ret == Ret.NON_VOID) {
            returnChecks.forEach(c -> c.accept(res));
        }
    }

    static MethodType methodType(Ret ret, List<ParamType> params, List<StructFieldType> fields) {
        MethodType mt = ret == Ret.VOID ?
                MethodType.methodType(void.class) : MethodType.methodType(paramCarrier(params.get(0).layout(fields)));
        for (ParamType p : params) {
            mt = mt.appendParameterTypes(paramCarrier(p.layout(fields)));
        }
        mt = mt.appendParameterTypes(MemoryAddress.class); //the callback
        return mt;
    }

    static FunctionDescriptor function(Ret ret, List<ParamType> params, List<StructFieldType> fields) {
        List<MemoryLayout> paramLayouts = params.stream().map(p -> p.layout(fields)).collect(Collectors.toList());
        paramLayouts.add(C_POINTER); // the callback
        MemoryLayout[] layouts = paramLayouts.toArray(new MemoryLayout[0]);
        return ret == Ret.VOID ?
                FunctionDescriptor.ofVoid(layouts) :
                FunctionDescriptor.of(layouts[0], layouts);
    }

    static Object[] makeArgs(ResourceScope scope, Ret ret, List<ParamType> params, List<StructFieldType> fields, List<Consumer<Object>> checks, List<Consumer<Object[]>> argChecks) throws ReflectiveOperationException {
        Object[] args = new Object[params.size() + 1];
        for (int i = 0 ; i < params.size() ; i++) {
            args[i] = makeArg(params.get(i).layout(fields), checks, i == 0);
        }
        args[params.size()] = makeCallback(scope, ret, params, fields, checks, argChecks);
        return args;
    }

    @SuppressWarnings("unchecked")
    static MemoryAddress makeCallback(ResourceScope scope, Ret ret, List<ParamType> params, List<StructFieldType> fields, List<Consumer<Object>> checks, List<Consumer<Object[]>> argChecks) {
        if (params.isEmpty()) {
            return dummyStub.address();
        }

        AtomicReference<Object[]> box = new AtomicReference<>();
        MethodHandle mh = insertArguments(PASS_AND_SAVE, 1, box);
        mh = mh.asCollector(Object[].class, params.size());

        for (int i = 0; i < params.size(); i++) {
            ParamType pt = params.get(i);
            MemoryLayout layout = pt.layout(fields);
            Class<?> carrier = paramCarrier(layout);
            mh = mh.asType(mh.type().changeParameterType(i, carrier));

            final int finalI = i;
            if (carrier == MemorySegment.class) {
                argChecks.add(o -> assertStructEquals((MemorySegment) box.get()[finalI], (MemorySegment) o[finalI], layout));
            } else {
                argChecks.add(o -> assertEquals(box.get()[finalI], o[finalI]));
            }
        }

        ParamType firstParam = params.get(0);
        MemoryLayout firstlayout = firstParam.layout(fields);
        Class<?> firstCarrier = paramCarrier(firstlayout);

        if (firstCarrier == MemorySegment.class) {
            checks.add(o -> assertStructEquals((MemorySegment) box.get()[0], (MemorySegment) o, firstlayout));
        } else {
            checks.add(o -> assertEquals(o, box.get()[0]));
        }

        mh = mh.asType(mh.type().changeReturnType(ret == Ret.VOID ? void.class : firstCarrier));

        MemoryLayout[] paramLayouts = params.stream().map(p -> p.layout(fields)).toArray(MemoryLayout[]::new);
        FunctionDescriptor func = ret != Ret.VOID
                ? FunctionDescriptor.of(firstlayout, paramLayouts)
                : FunctionDescriptor.ofVoid(paramLayouts);
        return abi.upcallStub(mh, func, scope);
    }

    static Object passAndSave(Object[] o, AtomicReference<Object[]> ref) {
        for (int i = 0; i < o.length; i++) {
            if (o[i] instanceof MemorySegment) {
                MemorySegment ms = (MemorySegment) o[i];
                MemorySegment copy = MemorySegment.allocateNative(ms.byteSize(), ResourceScope.newImplicitScope());
                copy.copyFrom(ms);
                o[i] = copy;
            }
        }
        ref.set(o);
        return o[0];
    }

    static void dummy() {
        //do nothing
    }
}<|MERGE_RESOLUTION|>--- conflicted
+++ resolved
@@ -28,11 +28,7 @@
  * @modules jdk.incubator.foreign/jdk.internal.foreign
  * @build NativeTestHelper CallGeneratorHelper TestUpcall
  *
-<<<<<<< HEAD
  * @run testng/othervm/timeout=240
-=======
- * @run testng/othervm/timeout=720
->>>>>>> 1a6aa790
  *   --enable-native-access=ALL-UNNAMED
  *   TestUpcall
  */
