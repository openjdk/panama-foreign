/*
 * Copyright (c) 2020, Oracle and/or its affiliates. All rights reserved.
 *  DO NOT ALTER OR REMOVE COPYRIGHT NOTICES OR THIS FILE HEADER.
 *
 *  This code is free software; you can redistribute it and/or modify it
 *  under the terms of the GNU General Public License version 2 only, as
 *  published by the Free Software Foundation.
 *
 *  This code is distributed in the hope that it will be useful, but WITHOUT
 *  ANY WARRANTY; without even the implied warranty of MERCHANTABILITY or
 *  FITNESS FOR A PARTICULAR PURPOSE.  See the GNU General Public License
 *  version 2 for more details (a copy is included in the LICENSE file that
 *  accompanied this code).
 *
 *  You should have received a copy of the GNU General Public License version
 *  2 along with this work; if not, write to the Free Software Foundation,
 *  Inc., 51 Franklin St, Fifth Floor, Boston, MA 02110-1301 USA.
 *
 *   Please contact Oracle, 500 Oracle Parkway, Redwood Shores, CA 94065 USA
 *  or visit www.oracle.com if you need additional information or have any
 *  questions.
 *
 */

/*
 * @test
 * @requires ((os.arch == "amd64" | os.arch == "x86_64") & sun.arch.data.model == "64") | os.arch == "aarch64"
 * @modules jdk.incubator.foreign/jdk.internal.foreign
 * @build NativeTestHelper CallGeneratorHelper TestUpcall
 *
<<<<<<< HEAD
 * @run testng/othervm
=======
 * @run testng/othervm/timeout=720
>>>>>>> d1b8b670
 *   --enable-native-access=ALL-UNNAMED
 *   TestUpcall
 */

import jdk.incubator.foreign.CLinker;
import jdk.incubator.foreign.FunctionDescriptor;
import jdk.incubator.foreign.SymbolLookup;
import jdk.incubator.foreign.MemoryAddress;
import jdk.incubator.foreign.MemoryLayout;
import jdk.incubator.foreign.MemorySegment;

import jdk.incubator.foreign.ResourceScope;
<<<<<<< HEAD
import jdk.incubator.foreign.SegmentAllocator;
=======
>>>>>>> d1b8b670
import org.testng.annotations.BeforeClass;
import org.testng.annotations.Test;

import java.lang.invoke.MethodHandle;
import java.lang.invoke.MethodHandles;
import java.lang.invoke.MethodType;
import java.util.ArrayList;
import java.util.List;
import java.util.concurrent.atomic.AtomicReference;
import java.util.function.Consumer;
import java.util.stream.Collectors;

import static java.lang.invoke.MethodHandles.insertArguments;
import static jdk.incubator.foreign.CLinker.C_POINTER;
import static org.testng.Assert.assertEquals;


public class TestUpcall extends CallGeneratorHelper {

    static {
        System.loadLibrary("TestUpcall");
    }
    static CLinker abi = CLinker.getInstance();

    static SymbolLookup lookup = SymbolLookup.loaderLookup();

    static MethodHandle DUMMY;
    static MethodHandle PASS_AND_SAVE;

    static {
        try {
            DUMMY = MethodHandles.lookup().findStatic(TestUpcall.class, "dummy", MethodType.methodType(void.class));
            PASS_AND_SAVE = MethodHandles.lookup().findStatic(TestUpcall.class, "passAndSave",
                    MethodType.methodType(Object.class, Object[].class, AtomicReference.class));
        } catch (Throwable ex) {
            throw new IllegalStateException(ex);
        }
    }

    static MemoryAddress dummyStub;

    @BeforeClass
    void setup() {
        dummyStub = abi.upcallStub(DUMMY, FunctionDescriptor.ofVoid(), ResourceScope.newImplicitScope());
    }

    @Test(dataProvider="functions", dataProviderClass=CallGeneratorHelper.class)
    public void testUpcalls(int count, String fName, Ret ret, List<ParamType> paramTypes, List<StructFieldType> fields) throws Throwable {
        List<Consumer<Object>> returnChecks = new ArrayList<>();
        List<Consumer<Object[]>> argChecks = new ArrayList<>();
<<<<<<< HEAD
        MemoryAddress addr = lib.lookup(fName).get();
=======
        MemoryAddress addr = lookup.lookup(fName).get();
>>>>>>> d1b8b670
        MethodType mtype = methodType(ret, paramTypes, fields);
        try (NativeScope scope = new NativeScope()) {
            MethodHandle mh = abi.downcallHandle(addr, scope, mtype, function(ret, paramTypes, fields));
            Object[] args = makeArgs(scope.scope(), ret, paramTypes, fields, returnChecks, argChecks);
            Object[] callArgs = args;
            Object res = mh.invokeWithArguments(callArgs);
            argChecks.forEach(c -> c.accept(args));
            if (ret == Ret.NON_VOID) {
                returnChecks.forEach(c -> c.accept(res));
            }
        }
    }

    @Test(dataProvider="functions", dataProviderClass=CallGeneratorHelper.class)
    public void testUpcallsNoScope(int count, String fName, Ret ret, List<ParamType> paramTypes, List<StructFieldType> fields) throws Throwable {
        List<Consumer<Object>> returnChecks = new ArrayList<>();
        List<Consumer<Object[]>> argChecks = new ArrayList<>();
<<<<<<< HEAD
        MemoryAddress addr = lib.lookup(fName).get();
=======
        MemoryAddress addr = lookup.lookup(fName).get();
>>>>>>> d1b8b670
        MethodType mtype = methodType(ret, paramTypes, fields);
        MethodHandle mh = abi.downcallHandle(addr, IMPLICIT_ALLOCATOR, mtype, function(ret, paramTypes, fields));
        Object[] args = makeArgs(ResourceScope.newImplicitScope(), ret, paramTypes, fields, returnChecks, argChecks);
        Object[] callArgs = args;
        if (count % 100 == 0) {
            System.gc();
        }
        Object res = mh.invokeWithArguments(callArgs);
        argChecks.forEach(c -> c.accept(args));
        if (ret == Ret.NON_VOID) {
            returnChecks.forEach(c -> c.accept(res));
        }
    }

    static MethodType methodType(Ret ret, List<ParamType> params, List<StructFieldType> fields) {
        MethodType mt = ret == Ret.VOID ?
                MethodType.methodType(void.class) : MethodType.methodType(paramCarrier(params.get(0).layout(fields)));
        for (ParamType p : params) {
            mt = mt.appendParameterTypes(paramCarrier(p.layout(fields)));
        }
        mt = mt.appendParameterTypes(MemoryAddress.class); //the callback
        return mt;
    }

    static FunctionDescriptor function(Ret ret, List<ParamType> params, List<StructFieldType> fields) {
        List<MemoryLayout> paramLayouts = params.stream().map(p -> p.layout(fields)).collect(Collectors.toList());
        paramLayouts.add(C_POINTER); // the callback
        MemoryLayout[] layouts = paramLayouts.toArray(new MemoryLayout[0]);
        return ret == Ret.VOID ?
                FunctionDescriptor.ofVoid(layouts) :
                FunctionDescriptor.of(layouts[0], layouts);
    }

    static Object[] makeArgs(ResourceScope scope, Ret ret, List<ParamType> params, List<StructFieldType> fields, List<Consumer<Object>> checks, List<Consumer<Object[]>> argChecks) throws ReflectiveOperationException {
        Object[] args = new Object[params.size() + 1];
        for (int i = 0 ; i < params.size() ; i++) {
            args[i] = makeArg(params.get(i).layout(fields), checks, i == 0);
        }
        args[params.size()] = makeCallback(scope, ret, params, fields, checks, argChecks);
        return args;
    }

    @SuppressWarnings("unchecked")
    static MemoryAddress makeCallback(ResourceScope scope, Ret ret, List<ParamType> params, List<StructFieldType> fields, List<Consumer<Object>> checks, List<Consumer<Object[]>> argChecks) {
        if (params.isEmpty()) {
            return dummyStub.address();
        }

        AtomicReference<Object[]> box = new AtomicReference<>();
        MethodHandle mh = insertArguments(PASS_AND_SAVE, 1, box);
        mh = mh.asCollector(Object[].class, params.size());

        for (int i = 0; i < params.size(); i++) {
            ParamType pt = params.get(i);
            MemoryLayout layout = pt.layout(fields);
            Class<?> carrier = paramCarrier(layout);
            mh = mh.asType(mh.type().changeParameterType(i, carrier));

            final int finalI = i;
            if (carrier == MemorySegment.class) {
                argChecks.add(o -> assertStructEquals((MemorySegment) box.get()[finalI], (MemorySegment) o[finalI], layout));
            } else {
                argChecks.add(o -> assertEquals(box.get()[finalI], o[finalI]));
            }
        }

        ParamType firstParam = params.get(0);
        MemoryLayout firstlayout = firstParam.layout(fields);
        Class<?> firstCarrier = paramCarrier(firstlayout);

        if (firstCarrier == MemorySegment.class) {
            checks.add(o -> assertStructEquals((MemorySegment) box.get()[0], (MemorySegment) o, firstlayout));
        } else {
            checks.add(o -> assertEquals(o, box.get()[0]));
        }

        mh = mh.asType(mh.type().changeReturnType(ret == Ret.VOID ? void.class : firstCarrier));

        MemoryLayout[] paramLayouts = params.stream().map(p -> p.layout(fields)).toArray(MemoryLayout[]::new);
        FunctionDescriptor func = ret != Ret.VOID
                ? FunctionDescriptor.of(firstlayout, paramLayouts)
                : FunctionDescriptor.ofVoid(paramLayouts);
        return abi.upcallStub(mh, func, scope);
    }

    static Object passAndSave(Object[] o, AtomicReference<Object[]> ref) {
        for (int i = 0; i < o.length; i++) {
            if (o[i] instanceof MemorySegment) {
                MemorySegment ms = (MemorySegment) o[i];
                MemorySegment copy = MemorySegment.allocateNative(ms.byteSize(), ResourceScope.newImplicitScope());
                copy.copyFrom(ms);
                o[i] = copy;
            }
        }
        ref.set(o);
        return o[0];
    }

    static void dummy() {
        //do nothing
    }
}<|MERGE_RESOLUTION|>--- conflicted
+++ resolved
@@ -28,11 +28,7 @@
  * @modules jdk.incubator.foreign/jdk.internal.foreign
  * @build NativeTestHelper CallGeneratorHelper TestUpcall
  *
-<<<<<<< HEAD
- * @run testng/othervm
-=======
  * @run testng/othervm/timeout=720
->>>>>>> d1b8b670
  *   --enable-native-access=ALL-UNNAMED
  *   TestUpcall
  */
@@ -45,10 +41,7 @@
 import jdk.incubator.foreign.MemorySegment;
 
 import jdk.incubator.foreign.ResourceScope;
-<<<<<<< HEAD
 import jdk.incubator.foreign.SegmentAllocator;
-=======
->>>>>>> d1b8b670
 import org.testng.annotations.BeforeClass;
 import org.testng.annotations.Test;
 
@@ -99,11 +92,7 @@
     public void testUpcalls(int count, String fName, Ret ret, List<ParamType> paramTypes, List<StructFieldType> fields) throws Throwable {
         List<Consumer<Object>> returnChecks = new ArrayList<>();
         List<Consumer<Object[]>> argChecks = new ArrayList<>();
-<<<<<<< HEAD
-        MemoryAddress addr = lib.lookup(fName).get();
-=======
         MemoryAddress addr = lookup.lookup(fName).get();
->>>>>>> d1b8b670
         MethodType mtype = methodType(ret, paramTypes, fields);
         try (NativeScope scope = new NativeScope()) {
             MethodHandle mh = abi.downcallHandle(addr, scope, mtype, function(ret, paramTypes, fields));
@@ -121,11 +110,7 @@
     public void testUpcallsNoScope(int count, String fName, Ret ret, List<ParamType> paramTypes, List<StructFieldType> fields) throws Throwable {
         List<Consumer<Object>> returnChecks = new ArrayList<>();
         List<Consumer<Object[]>> argChecks = new ArrayList<>();
-<<<<<<< HEAD
-        MemoryAddress addr = lib.lookup(fName).get();
-=======
         MemoryAddress addr = lookup.lookup(fName).get();
->>>>>>> d1b8b670
         MethodType mtype = methodType(ret, paramTypes, fields);
         MethodHandle mh = abi.downcallHandle(addr, IMPLICIT_ALLOCATOR, mtype, function(ret, paramTypes, fields));
         Object[] args = makeArgs(ResourceScope.newImplicitScope(), ret, paramTypes, fields, returnChecks, argChecks);
