--- conflicted
+++ resolved
@@ -37,17 +37,15 @@
 import jdk.incubator.foreign.Addressable;
 import jdk.incubator.foreign.CLinker;
 import jdk.incubator.foreign.FunctionDescriptor;
-<<<<<<< HEAD
+import jdk.incubator.foreign.NativeSymbol;
 import jdk.incubator.foreign.SegmentAllocator;
-=======
-import jdk.incubator.foreign.NativeSymbol;
->>>>>>> 3882cde6
 import jdk.incubator.foreign.SymbolLookup;
 import jdk.incubator.foreign.MemoryAddress;
 import jdk.incubator.foreign.MemoryLayout;
 import jdk.incubator.foreign.MemorySegment;
 
 import jdk.incubator.foreign.ResourceScope;
+import org.testng.SkipException;
 import org.testng.annotations.BeforeClass;
 import org.testng.annotations.Test;
 
@@ -115,18 +113,11 @@
 
         List<Consumer<Object>> returnChecks = new ArrayList<>();
         List<Consumer<Object[]>> argChecks = new ArrayList<>();
-<<<<<<< HEAD
-        MemoryAddress addr = LOOKUP.lookup(fName).get();
+        NativeSymbol addr = LOOKUP.lookup(fName).get();
         try (ResourceScope scope = ResourceScope.newConfinedScope()) {
             SegmentAllocator allocator = SegmentAllocator.newNativeArena(scope);
             MethodHandle mh = downcallHandle(abi, addr, allocator, function(ret, paramTypes, fields));
             Object[] args = makeArgs(scope, ret, paramTypes, fields, returnChecks, argChecks);
-=======
-        NativeSymbol addr = LOOKUP.lookup(fName).get();
-        try (NativeScope scope = new NativeScope()) {
-            MethodHandle mh = downcallHandle(abi, addr, scope, function(ret, paramTypes, fields));
-            Object[] args = makeArgs(scope.scope(), ret, paramTypes, fields, returnChecks, argChecks);
->>>>>>> 3882cde6
             Object[] callArgs = args;
             Object res = mh.invokeWithArguments(callArgs);
             argChecks.forEach(c -> c.accept(args));
@@ -137,39 +128,13 @@
     }
 
     @Test(dataProvider="functions", dataProviderClass=CallGeneratorHelper.class)
-<<<<<<< HEAD
-=======
-    public void testUpcallsNoScope(int count, String fName, Ret ret, List<ParamType> paramTypes, List<StructFieldType> fields) throws Throwable {
-        checkSelected(TestType.NO_SCOPE);
-
-        List<Consumer<Object>> returnChecks = new ArrayList<>();
-        List<Consumer<Object[]>> argChecks = new ArrayList<>();
-        NativeSymbol addr = LOOKUP.lookup(fName).get();
-        MethodHandle mh = downcallHandle(abi, addr, CONFINED_ALLOCATOR, function(ret, paramTypes, fields));
-        Object[] args = makeArgs(ResourceScope.newSharedScope(), ret, paramTypes, fields, returnChecks, argChecks);
-        Object[] callArgs = args;
-        Object res = mh.invokeWithArguments(callArgs);
-        argChecks.forEach(c -> c.accept(args));
-        if (ret == Ret.NON_VOID) {
-            returnChecks.forEach(c -> c.accept(res));
-        }
-    }
-
-
-    @Test(dataProvider="functions", dataProviderClass=CallGeneratorHelper.class)
->>>>>>> 3882cde6
     public void testUpcallsAsync(int count, String fName, Ret ret, List<ParamType> paramTypes, List<StructFieldType> fields) throws Throwable {
         checkSelected(TestType.ASYNC);
         List<Consumer<Object>> returnChecks = new ArrayList<>();
         List<Consumer<Object[]>> argChecks = new ArrayList<>();
-<<<<<<< HEAD
-        MemoryAddress addr = LOOKUP.lookup(fName).get();
+        NativeSymbol addr = LOOKUP.lookup(fName).get();
         try (ResourceScope scope = ResourceScope.newSharedScope()) {
             SegmentAllocator allocator = SegmentAllocator.newNativeArena(scope);
-=======
-        NativeSymbol addr = LOOKUP.lookup(fName).get();
-        try (NativeScope scope = new NativeScope()) {
->>>>>>> 3882cde6
             FunctionDescriptor descriptor = function(ret, paramTypes, fields);
             MethodHandle mh = reverse(downcallHandle(abi, addr, allocator, descriptor));
             Object[] args = makeArgs(ResourceScope.newImplicitScope(), ret, paramTypes, fields, returnChecks, argChecks);
@@ -179,11 +144,7 @@
             FunctionDescriptor callbackDesc = descriptor.returnLayout()
                     .map(FunctionDescriptor::of)
                     .orElse(FunctionDescriptor.ofVoid());
-<<<<<<< HEAD
-            CLinker.UpcallStub callback = abi.upcallStub(mh, callbackDesc, scope);
-=======
-            NativeSymbol callback = abi.upcallStub(mh, callbackDesc, scope.scope());
->>>>>>> 3882cde6
+            NativeSymbol callback = abi.upcallStub(mh, callbackDesc, scope);
 
             MethodHandle invoker = asyncInvoker(ret, ret == Ret.VOID ? null : paramTypes.get(0), fields);
 
