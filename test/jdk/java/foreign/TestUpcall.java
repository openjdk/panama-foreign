--- conflicted
+++ resolved
@@ -1,5 +1,5 @@
 /*
- * Copyright (c) 2020, 2021, Oracle and/or its affiliates. All rights reserved.
+ * Copyright (c) 2020, Oracle and/or its affiliates. All rights reserved.
  *  DO NOT ALTER OR REMOVE COPYRIGHT NOTICES OR THIS FILE HEADER.
  *
  *  This code is free software; you can redistribute it and/or modify it
@@ -35,21 +35,6 @@
  */
 
 /*
-<<<<<<< HEAD
- * @test id=no_scope
- * @requires ((os.arch == "amd64" | os.arch == "x86_64") & sun.arch.data.model == "64") | os.arch == "aarch64"
- * @modules jdk.incubator.foreign/jdk.internal.foreign
- * @build NativeTestHelper CallGeneratorHelper TestUpcall
- *
- * @run testng/othervm -XX:+IgnoreUnrecognizedVMOptions -XX:-VerifyDependencies
- *   --enable-native-access=ALL-UNNAMED -Dgenerator.sample.factor=17
- *   -DUPCALL_TEST_TYPE=NO_SCOPE
- *   TestUpcall
- */
-
-/*
-=======
->>>>>>> 43478b9b
  * @test id=async
  * @requires ((os.arch == "amd64" | os.arch == "x86_64") & sun.arch.data.model == "64") | os.arch == "aarch64"
  * @modules jdk.incubator.foreign/jdk.internal.foreign
@@ -61,8 +46,6 @@
  *   TestUpcall
  */
 
-<<<<<<< HEAD
-=======
 /*
  * @test id=stack
  * @requires ((os.arch == "amd64" | os.arch == "x86_64") & sun.arch.data.model == "64") | os.arch == "aarch64"
@@ -75,12 +58,12 @@
  *   TestUpcall
  */
 
->>>>>>> 43478b9b
 import jdk.incubator.foreign.CLinker;
 import jdk.incubator.foreign.FunctionDescriptor;
 import jdk.incubator.foreign.NativeSymbol;
 import jdk.incubator.foreign.SegmentAllocator;
 import jdk.incubator.foreign.SymbolLookup;
+import jdk.incubator.foreign.MemoryAddress;
 import jdk.incubator.foreign.MemoryLayout;
 import jdk.incubator.foreign.MemorySegment;
 
