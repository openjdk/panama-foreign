/*
 * Copyright (c) 2020, Oracle and/or its affiliates. All rights reserved.
 *  DO NOT ALTER OR REMOVE COPYRIGHT NOTICES OR THIS FILE HEADER.
 *
 *  This code is free software; you can redistribute it and/or modify it
 *  under the terms of the GNU General Public License version 2 only, as
 *  published by the Free Software Foundation.
 *
 *  This code is distributed in the hope that it will be useful, but WITHOUT
 *  ANY WARRANTY; without even the implied warranty of MERCHANTABILITY or
 *  FITNESS FOR A PARTICULAR PURPOSE.  See the GNU General Public License
 *  version 2 for more details (a copy is included in the LICENSE file that
 *  accompanied this code).
 *
 *  You should have received a copy of the GNU General Public License version
 *  2 along with this work; if not, write to the Free Software Foundation,
 *  Inc., 51 Franklin St, Fifth Floor, Boston, MA 02110-1301 USA.
 *
 *   Please contact Oracle, 500 Oracle Parkway, Redwood Shores, CA 94065 USA
 *  or visit www.oracle.com if you need additional information or have any
 *  questions.
 *
 */

/*
<<<<<<< HEAD
 * @test id=scope
=======
 * @test id=async
>>>>>>> ddb61725
 * @requires ((os.arch == "amd64" | os.arch == "x86_64") & sun.arch.data.model == "64") | os.arch == "aarch64"
 * @modules jdk.incubator.foreign/jdk.internal.foreign
 * @build NativeTestHelper CallGeneratorHelper TestUpcall
 *
 * @run testng/othervm -XX:+IgnoreUnrecognizedVMOptions -XX:-VerifyDependencies
 *   --enable-native-access=ALL-UNNAMED -Dgenerator.sample.factor=17
<<<<<<< HEAD
 *   -DUPCALL_TEST_TYPE=SCOPE
 *   TestUpcall
 */

/*
 * @test id=async
 * @requires ((os.arch == "amd64" | os.arch == "x86_64") & sun.arch.data.model == "64") | os.arch == "aarch64"
 * @modules jdk.incubator.foreign/jdk.internal.foreign
 * @build NativeTestHelper CallGeneratorHelper TestUpcall
 *
 * @run testng/othervm -XX:+IgnoreUnrecognizedVMOptions -XX:-VerifyDependencies
 *   --enable-native-access=ALL-UNNAMED -Dgenerator.sample.factor=17
 *   -DUPCALL_TEST_TYPE=ASYNC
 *   TestUpcall
 */

/*
 * @test id=stack
 * @requires ((os.arch == "amd64" | os.arch == "x86_64") & sun.arch.data.model == "64") | os.arch == "aarch64"
 * @modules jdk.incubator.foreign/jdk.internal.foreign
 * @build NativeTestHelper CallGeneratorHelper TestUpcall
 *
 * @run testng/othervm -XX:+IgnoreUnrecognizedVMOptions -XX:-VerifyDependencies
 *   --enable-native-access=ALL-UNNAMED -Dgenerator.sample.factor=17
 *   -DUPCALL_TEST_TYPE=STACK
 *   TestUpcall
 */

=======
 *   -DUPCALL_TEST_TYPE=ASYNC
 *   TestUpcall
 */

>>>>>>> ddb61725
import jdk.incubator.foreign.Addressable;
import jdk.incubator.foreign.CLinker;
import jdk.incubator.foreign.FunctionDescriptor;
import jdk.incubator.foreign.NativeSymbol;
import jdk.incubator.foreign.SegmentAllocator;
import jdk.incubator.foreign.SymbolLookup;
import jdk.incubator.foreign.MemoryAddress;
import jdk.incubator.foreign.MemoryLayout;
import jdk.incubator.foreign.MemorySegment;

import jdk.incubator.foreign.ResourceScope;
import org.testng.SkipException;
import org.testng.annotations.BeforeClass;
import org.testng.annotations.Test;

import java.lang.invoke.MethodHandle;
import java.lang.invoke.MethodHandles;
import java.lang.invoke.MethodType;
import java.util.ArrayList;
import java.util.HashMap;
import java.util.List;
import java.util.Map;
import java.util.concurrent.atomic.AtomicReference;
import java.util.function.Consumer;
import java.util.stream.Collectors;
import java.util.stream.Stream;

import static java.lang.invoke.MethodHandles.insertArguments;
import static org.testng.Assert.assertEquals;

public class TestUpcall extends CallGeneratorHelper {

    private enum TestType {
        SCOPE,
<<<<<<< HEAD
        ASYNC,
        STACK
=======
        NO_SCOPE,
        ASYNC
>>>>>>> ddb61725
    }

    private static final TestType UPCALL_TEST_TYPE = TestType.valueOf(System.getProperty("UPCALL_TEST_TYPE"));

    static {
        System.loadLibrary("TestUpcall");
<<<<<<< HEAD
        System.loadLibrary("TestUpcallStack");
=======
>>>>>>> ddb61725
        System.loadLibrary("AsyncInvokers");
    }
    static CLinker abi = CLinker.systemCLinker();

    static final SymbolLookup LOOKUP = SymbolLookup.loaderLookup();

    static MethodHandle DUMMY;
    static MethodHandle PASS_AND_SAVE;

    static {
        try {
            DUMMY = MethodHandles.lookup().findStatic(TestUpcall.class, "dummy", MethodType.methodType(void.class));
            PASS_AND_SAVE = MethodHandles.lookup().findStatic(TestUpcall.class, "passAndSave",
                    MethodType.methodType(Object.class, Object[].class, AtomicReference.class, int.class));
        } catch (Throwable ex) {
            throw new IllegalStateException(ex);
        }
    }

    static NativeSymbol dummyStub;

    @BeforeClass
    void setup() {
        dummyStub = abi.upcallStub(DUMMY, FunctionDescriptor.ofVoid(), ResourceScope.newImplicitScope());
    }

    private static void checkSelected(TestType type) {
        if (UPCALL_TEST_TYPE != type)
<<<<<<< HEAD
            throw new SkipException("Skipping tests that were not selected");
=======
            return;//throw new SkipException("Skipping tests that were not selected");
>>>>>>> ddb61725
    }

    @Test(dataProvider="functions", dataProviderClass=CallGeneratorHelper.class)
    public void testUpcalls(int count, String fName, Ret ret, List<ParamType> paramTypes, List<StructFieldType> fields) throws Throwable {
        checkSelected(TestType.SCOPE);

        List<Consumer<Object>> returnChecks = new ArrayList<>();
        List<Consumer<Object[]>> argChecks = new ArrayList<>();
        NativeSymbol addr = LOOKUP.lookup(fName).get();
        try (ResourceScope scope = ResourceScope.newConfinedScope()) {
            SegmentAllocator allocator = SegmentAllocator.newNativeArena(scope);
            MethodHandle mh = downcallHandle(abi, addr, allocator, function(ret, paramTypes, fields));
            Object[] args = makeArgs(scope, ret, paramTypes, fields, returnChecks, argChecks);
            Object[] callArgs = args;
            Object res = mh.invokeWithArguments(callArgs);
            argChecks.forEach(c -> c.accept(args));
            if (ret == Ret.NON_VOID) {
                returnChecks.forEach(c -> c.accept(res));
            }
        }
    }

    @Test(dataProvider="functions", dataProviderClass=CallGeneratorHelper.class)
    public void testUpcallsAsync(int count, String fName, Ret ret, List<ParamType> paramTypes, List<StructFieldType> fields) throws Throwable {
        checkSelected(TestType.ASYNC);
<<<<<<< HEAD

        List<Consumer<Object>> returnChecks = new ArrayList<>();
        List<Consumer<Object[]>> argChecks = new ArrayList<>();
        NativeSymbol addr = LOOKUP.lookup(fName).get();
        try (ResourceScope scope = ResourceScope.newSharedScope()) {
            SegmentAllocator allocator = SegmentAllocator.newNativeArena(scope);
            FunctionDescriptor descriptor = function(ret, paramTypes, fields);
            MethodHandle mh = reverse(downcallHandle(abi, addr, allocator, descriptor));
            Object[] args = makeArgs(ResourceScope.newImplicitScope(), ret, paramTypes, fields, returnChecks, argChecks);

            mh = mh.asSpreader(Object[].class, args.length);
            mh = MethodHandles.insertArguments(mh, 0, (Object) args);
            FunctionDescriptor callbackDesc = descriptor.returnLayout()
                    .map(FunctionDescriptor::of)
                    .orElse(FunctionDescriptor.ofVoid());
            NativeSymbol callback = abi.upcallStub(mh, callbackDesc, scope);

            MethodHandle invoker = asyncInvoker(ret, ret == Ret.VOID ? null : paramTypes.get(0), fields);

            Object res = invoker.type().returnType() == MemorySegment.class
                    ? invoker.invoke(allocator, callback)
                    : invoker.invoke(callback);
            argChecks.forEach(c -> c.accept(args));
            if (ret == Ret.NON_VOID) {
                returnChecks.forEach(c -> c.accept(res));
            }
        }
    }

    @Test(dataProvider="functions", dataProviderClass=CallGeneratorHelper.class)
    public void testUpcallsStack(int count, String fName, Ret ret, List<ParamType> paramTypes, List<StructFieldType> fields) throws Throwable {
        checkSelected(TestType.STACK);

        List<Consumer<Object>> returnChecks = new ArrayList<>();
        List<Consumer<Object[]>> argChecks = new ArrayList<>();
        NativeSymbol addr = LOOKUP.lookup("s" + fName).get();
        try (ResourceScope scope = ResourceScope.newConfinedScope()) {
            SegmentAllocator allocator = SegmentAllocator.newNativeArena(scope);
            MethodHandle mh = downcallHandle(abi, addr, allocator, functionStack(ret, paramTypes, fields));
            Object[] args = makeArgsStack(scope, ret, paramTypes, fields, returnChecks, argChecks);
            Object[] callArgs = args;
            Object res = mh.invokeWithArguments(callArgs);
=======
        List<Consumer<Object>> returnChecks = new ArrayList<>();
        List<Consumer<Object[]>> argChecks = new ArrayList<>();
        NativeSymbol addr = LOOKUP.lookup(fName).get();
        try (ResourceScope scope = ResourceScope.newSharedScope()) {
            SegmentAllocator allocator = SegmentAllocator.newNativeArena(scope);
            FunctionDescriptor descriptor = function(ret, paramTypes, fields);
            MethodHandle mh = downcallHandle(abi, addr, allocator, descriptor);
            Object[] args = makeArgs(ResourceScope.newImplicitScope(), ret, paramTypes, fields, returnChecks, argChecks);

            mh = mh.asSpreader(Object[].class, args.length);
            mh = MethodHandles.insertArguments(mh, 0, (Object) args);
            FunctionDescriptor callbackDesc = descriptor.returnLayout()
                    .map(FunctionDescriptor::of)
                    .orElse(FunctionDescriptor.ofVoid());
            NativeSymbol callback = abi.upcallStub(mh.asType(CLinker.upcallType(callbackDesc)), callbackDesc, scope);

            MethodHandle invoker = asyncInvoker(ret, ret == Ret.VOID ? null : paramTypes.get(0), fields);

            Object res = invoker.type().returnType() == MemorySegment.class
                    ? invoker.invoke(allocator, callback)
                    : invoker.invoke(callback);
>>>>>>> ddb61725
            argChecks.forEach(c -> c.accept(args));
            if (ret == Ret.NON_VOID) {
                returnChecks.forEach(c -> c.accept(res));
            }
        }
    }

    private static final Map<String, MethodHandle> INVOKERS = new HashMap<>();

    private MethodHandle asyncInvoker(Ret ret, ParamType returnType, List<StructFieldType> fields) {
        if (ret == Ret.VOID) {
            String name = "call_async_V";
            return INVOKERS.computeIfAbsent(name, symbol ->
<<<<<<< HEAD
                    abi.downcallHandle(
                            LOOKUP.lookup(symbol).orElseThrow(),
                            FunctionDescriptor.ofVoid(C_POINTER)));
=======
                abi.downcallHandle(
                    LOOKUP.lookup(symbol).orElseThrow(),
                        FunctionDescriptor.ofVoid(C_POINTER)));
>>>>>>> ddb61725
        }

        String name = "call_async_" + returnType.name().charAt(0)
                + (returnType == ParamType.STRUCT ? "_" + sigCode(fields) : "");

        return INVOKERS.computeIfAbsent(name, symbol -> {
            NativeSymbol invokerSymbol = LOOKUP.lookup(symbol).orElseThrow();
            MemoryLayout returnLayout = returnType.layout(fields);
            FunctionDescriptor desc = FunctionDescriptor.of(returnLayout, C_POINTER);

            return abi.downcallHandle(invokerSymbol, desc);
        });
<<<<<<< HEAD
    }

    static FunctionDescriptor functionStack(Ret ret, List<ParamType> params, List<StructFieldType> fields) {
        return function(ret, params, fields, STACK_PREFIX_LAYOUTS);
=======
>>>>>>> ddb61725
    }

    static FunctionDescriptor function(Ret ret, List<ParamType> params, List<StructFieldType> fields) {
        return function(ret, params, fields, List.of());
    }

    static FunctionDescriptor function(Ret ret, List<ParamType> params, List<StructFieldType> fields, List<MemoryLayout> prefix) {
        List<MemoryLayout> paramLayouts = params.stream().map(p -> p.layout(fields)).collect(Collectors.toList());
        paramLayouts.add(C_POINTER); // the callback
        MemoryLayout[] layouts = Stream.concat(prefix.stream(), paramLayouts.stream()).toArray(MemoryLayout[]::new);
        return ret == Ret.VOID ?
                FunctionDescriptor.ofVoid(layouts) :
                FunctionDescriptor.of(layouts[prefix.size()], layouts);
    }

    static Object[] makeArgsStack(ResourceScope scope, Ret ret, List<ParamType> params, List<StructFieldType> fields, List<Consumer<Object>> checks, List<Consumer<Object[]>> argChecks) throws ReflectiveOperationException {
        return makeArgs(scope, ret, params, fields, checks, argChecks, STACK_PREFIX_LAYOUTS);
    }

    static Object[] makeArgs(ResourceScope scope, Ret ret, List<ParamType> params, List<StructFieldType> fields, List<Consumer<Object>> checks, List<Consumer<Object[]>> argChecks) throws ReflectiveOperationException {
        return makeArgs(scope, ret, params, fields, checks, argChecks, List.of());
    }

    static Object[] makeArgs(ResourceScope scope, Ret ret, List<ParamType> params, List<StructFieldType> fields, List<Consumer<Object>> checks, List<Consumer<Object[]>> argChecks, List<MemoryLayout> prefix) throws ReflectiveOperationException {
        Object[] args = new Object[prefix.size() + params.size() + 1];
        int argNum = 0;
        for (MemoryLayout layout : prefix) {
            args[argNum++] = makeArg(layout, null, false);
        }
        for (int i = 0 ; i < params.size() ; i++) {
            args[argNum++] = makeArg(params.get(i).layout(fields), checks, i == 0);
        }
        args[argNum] = makeCallback(scope, ret, params, fields, checks, argChecks, prefix);
        return args;
    }

<<<<<<< HEAD
    static NativeSymbol makeCallback(ResourceScope scope, Ret ret, List<ParamType> params, List<StructFieldType> fields, List<Consumer<Object>> checks, List<Consumer<Object[]>> argChecks, List<MemoryLayout> prefix) {
=======
    @SuppressWarnings("unchecked")
    static NativeSymbol makeCallback(ResourceScope scope, Ret ret, List<ParamType> params, List<StructFieldType> fields, List<Consumer<Object>> checks, List<Consumer<Object[]>> argChecks) {
>>>>>>> ddb61725
        if (params.isEmpty()) {
            return dummyStub;
        }

        AtomicReference<Object[]> box = new AtomicReference<>();
        MethodHandle mh = insertArguments(PASS_AND_SAVE, 1, box, prefix.size());
        mh = mh.asCollector(Object[].class, prefix.size() + params.size());

        for(int i = 0; i < prefix.size(); i++) {
            mh = mh.asType(mh.type().changeParameterType(i, carrier(prefix.get(i), false)));
        }

        for (int i = 0; i < params.size(); i++) {
            ParamType pt = params.get(i);
            MemoryLayout layout = pt.layout(fields);
            Class<?> carrier = carrier(layout, false);
<<<<<<< HEAD
            mh = mh.asType(mh.type().changeParameterType(prefix.size() + i, carrier));
=======
            mh = mh.asType(mh.type().changeParameterType(i, carrier));
>>>>>>> ddb61725

            final int finalI = prefix.size() + i;
            if (carrier == MemorySegment.class) {
                argChecks.add(o -> assertStructEquals((MemorySegment) box.get()[finalI], (MemorySegment) o[finalI], layout));
            } else {
                argChecks.add(o -> assertEquals(box.get()[finalI], o[finalI]));
            }
        }

        ParamType firstParam = params.get(0);
        MemoryLayout firstlayout = firstParam.layout(fields);
        Class<?> firstCarrier = carrier(firstlayout, true);

        if (firstCarrier == MemorySegment.class) {
            checks.add(o -> assertStructEquals((MemorySegment) box.get()[prefix.size()], (MemorySegment) o, firstlayout));
        } else {
            checks.add(o -> assertEquals(o, box.get()[prefix.size()]));
        }

        mh = mh.asType(mh.type().changeReturnType(ret == Ret.VOID ? void.class : firstCarrier));

        MemoryLayout[] paramLayouts = Stream.concat(prefix.stream(), params.stream().map(p -> p.layout(fields))).toArray(MemoryLayout[]::new);
        FunctionDescriptor func = ret != Ret.VOID
                ? FunctionDescriptor.of(firstlayout, paramLayouts)
                : FunctionDescriptor.ofVoid(paramLayouts);
        return abi.upcallStub(mh, func, scope);
    }

    static Object passAndSave(Object[] o, AtomicReference<Object[]> ref, int retArg) {
        for (int i = 0; i < o.length; i++) {
            if (o[i] instanceof MemorySegment) {
                MemorySegment ms = (MemorySegment) o[i];
                MemorySegment copy = MemorySegment.allocateNative(ms.byteSize(), ResourceScope.newImplicitScope());
                copy.copyFrom(ms);
                o[i] = copy;
            }
        }
        ref.set(o);
        return o[retArg];
    }

    static void dummy() {
        //do nothing
    }

    static MethodHandle reverse(MethodHandle handle) {
        MethodType type = handle.type();
        if (type.returnType().equals(MemoryAddress.class)) {
            type = type.changeReturnType(Addressable.class);
        }
        for (int i = 0 ; i < type.parameterCount() ; i++) {
            if (type.parameterType(i).equals(Addressable.class)) {
                type.changeParameterType(i, MemoryAddress.class);
            }
        }
        return handle.asType(type);
    }
}<|MERGE_RESOLUTION|>--- conflicted
+++ resolved
@@ -23,18 +23,13 @@
  */
 
 /*
-<<<<<<< HEAD
  * @test id=scope
-=======
- * @test id=async
->>>>>>> ddb61725
  * @requires ((os.arch == "amd64" | os.arch == "x86_64") & sun.arch.data.model == "64") | os.arch == "aarch64"
  * @modules jdk.incubator.foreign/jdk.internal.foreign
  * @build NativeTestHelper CallGeneratorHelper TestUpcall
  *
  * @run testng/othervm -XX:+IgnoreUnrecognizedVMOptions -XX:-VerifyDependencies
  *   --enable-native-access=ALL-UNNAMED -Dgenerator.sample.factor=17
-<<<<<<< HEAD
  *   -DUPCALL_TEST_TYPE=SCOPE
  *   TestUpcall
  */
@@ -63,13 +58,6 @@
  *   TestUpcall
  */
 
-=======
- *   -DUPCALL_TEST_TYPE=ASYNC
- *   TestUpcall
- */
-
->>>>>>> ddb61725
-import jdk.incubator.foreign.Addressable;
 import jdk.incubator.foreign.CLinker;
 import jdk.incubator.foreign.FunctionDescriptor;
 import jdk.incubator.foreign.NativeSymbol;
@@ -103,23 +91,15 @@
 
     private enum TestType {
         SCOPE,
-<<<<<<< HEAD
         ASYNC,
         STACK
-=======
-        NO_SCOPE,
-        ASYNC
->>>>>>> ddb61725
     }
 
     private static final TestType UPCALL_TEST_TYPE = TestType.valueOf(System.getProperty("UPCALL_TEST_TYPE"));
 
     static {
         System.loadLibrary("TestUpcall");
-<<<<<<< HEAD
         System.loadLibrary("TestUpcallStack");
-=======
->>>>>>> ddb61725
         System.loadLibrary("AsyncInvokers");
     }
     static CLinker abi = CLinker.systemCLinker();
@@ -148,11 +128,7 @@
 
     private static void checkSelected(TestType type) {
         if (UPCALL_TEST_TYPE != type)
-<<<<<<< HEAD
             throw new SkipException("Skipping tests that were not selected");
-=======
-            return;//throw new SkipException("Skipping tests that were not selected");
->>>>>>> ddb61725
     }
 
     @Test(dataProvider="functions", dataProviderClass=CallGeneratorHelper.class)
@@ -178,7 +154,6 @@
     @Test(dataProvider="functions", dataProviderClass=CallGeneratorHelper.class)
     public void testUpcallsAsync(int count, String fName, Ret ret, List<ParamType> paramTypes, List<StructFieldType> fields) throws Throwable {
         checkSelected(TestType.ASYNC);
-<<<<<<< HEAD
 
         List<Consumer<Object>> returnChecks = new ArrayList<>();
         List<Consumer<Object[]>> argChecks = new ArrayList<>();
@@ -186,7 +161,7 @@
         try (ResourceScope scope = ResourceScope.newSharedScope()) {
             SegmentAllocator allocator = SegmentAllocator.newNativeArena(scope);
             FunctionDescriptor descriptor = function(ret, paramTypes, fields);
-            MethodHandle mh = reverse(downcallHandle(abi, addr, allocator, descriptor));
+            MethodHandle mh = downcallHandle(abi, addr, allocator, descriptor);
             Object[] args = makeArgs(ResourceScope.newImplicitScope(), ret, paramTypes, fields, returnChecks, argChecks);
 
             mh = mh.asSpreader(Object[].class, args.length);
@@ -194,7 +169,7 @@
             FunctionDescriptor callbackDesc = descriptor.returnLayout()
                     .map(FunctionDescriptor::of)
                     .orElse(FunctionDescriptor.ofVoid());
-            NativeSymbol callback = abi.upcallStub(mh, callbackDesc, scope);
+            NativeSymbol callback = abi.upcallStub(mh.asType(CLinker.upcallType(callbackDesc)), callbackDesc, scope);
 
             MethodHandle invoker = asyncInvoker(ret, ret == Ret.VOID ? null : paramTypes.get(0), fields);
 
@@ -221,29 +196,6 @@
             Object[] args = makeArgsStack(scope, ret, paramTypes, fields, returnChecks, argChecks);
             Object[] callArgs = args;
             Object res = mh.invokeWithArguments(callArgs);
-=======
-        List<Consumer<Object>> returnChecks = new ArrayList<>();
-        List<Consumer<Object[]>> argChecks = new ArrayList<>();
-        NativeSymbol addr = LOOKUP.lookup(fName).get();
-        try (ResourceScope scope = ResourceScope.newSharedScope()) {
-            SegmentAllocator allocator = SegmentAllocator.newNativeArena(scope);
-            FunctionDescriptor descriptor = function(ret, paramTypes, fields);
-            MethodHandle mh = downcallHandle(abi, addr, allocator, descriptor);
-            Object[] args = makeArgs(ResourceScope.newImplicitScope(), ret, paramTypes, fields, returnChecks, argChecks);
-
-            mh = mh.asSpreader(Object[].class, args.length);
-            mh = MethodHandles.insertArguments(mh, 0, (Object) args);
-            FunctionDescriptor callbackDesc = descriptor.returnLayout()
-                    .map(FunctionDescriptor::of)
-                    .orElse(FunctionDescriptor.ofVoid());
-            NativeSymbol callback = abi.upcallStub(mh.asType(CLinker.upcallType(callbackDesc)), callbackDesc, scope);
-
-            MethodHandle invoker = asyncInvoker(ret, ret == Ret.VOID ? null : paramTypes.get(0), fields);
-
-            Object res = invoker.type().returnType() == MemorySegment.class
-                    ? invoker.invoke(allocator, callback)
-                    : invoker.invoke(callback);
->>>>>>> ddb61725
             argChecks.forEach(c -> c.accept(args));
             if (ret == Ret.NON_VOID) {
                 returnChecks.forEach(c -> c.accept(res));
@@ -257,15 +209,9 @@
         if (ret == Ret.VOID) {
             String name = "call_async_V";
             return INVOKERS.computeIfAbsent(name, symbol ->
-<<<<<<< HEAD
                     abi.downcallHandle(
                             LOOKUP.lookup(symbol).orElseThrow(),
                             FunctionDescriptor.ofVoid(C_POINTER)));
-=======
-                abi.downcallHandle(
-                    LOOKUP.lookup(symbol).orElseThrow(),
-                        FunctionDescriptor.ofVoid(C_POINTER)));
->>>>>>> ddb61725
         }
 
         String name = "call_async_" + returnType.name().charAt(0)
@@ -278,13 +224,10 @@
 
             return abi.downcallHandle(invokerSymbol, desc);
         });
-<<<<<<< HEAD
     }
 
     static FunctionDescriptor functionStack(Ret ret, List<ParamType> params, List<StructFieldType> fields) {
         return function(ret, params, fields, STACK_PREFIX_LAYOUTS);
-=======
->>>>>>> ddb61725
     }
 
     static FunctionDescriptor function(Ret ret, List<ParamType> params, List<StructFieldType> fields) {
@@ -321,12 +264,7 @@
         return args;
     }
 
-<<<<<<< HEAD
     static NativeSymbol makeCallback(ResourceScope scope, Ret ret, List<ParamType> params, List<StructFieldType> fields, List<Consumer<Object>> checks, List<Consumer<Object[]>> argChecks, List<MemoryLayout> prefix) {
-=======
-    @SuppressWarnings("unchecked")
-    static NativeSymbol makeCallback(ResourceScope scope, Ret ret, List<ParamType> params, List<StructFieldType> fields, List<Consumer<Object>> checks, List<Consumer<Object[]>> argChecks) {
->>>>>>> ddb61725
         if (params.isEmpty()) {
             return dummyStub;
         }
@@ -343,11 +281,7 @@
             ParamType pt = params.get(i);
             MemoryLayout layout = pt.layout(fields);
             Class<?> carrier = carrier(layout, false);
-<<<<<<< HEAD
             mh = mh.asType(mh.type().changeParameterType(prefix.size() + i, carrier));
-=======
-            mh = mh.asType(mh.type().changeParameterType(i, carrier));
->>>>>>> ddb61725
 
             final int finalI = prefix.size() + i;
             if (carrier == MemorySegment.class) {
@@ -392,17 +326,4 @@
     static void dummy() {
         //do nothing
     }
-
-    static MethodHandle reverse(MethodHandle handle) {
-        MethodType type = handle.type();
-        if (type.returnType().equals(MemoryAddress.class)) {
-            type = type.changeReturnType(Addressable.class);
-        }
-        for (int i = 0 ; i < type.parameterCount() ; i++) {
-            if (type.parameterType(i).equals(Addressable.class)) {
-                type.changeParameterType(i, MemoryAddress.class);
-            }
-        }
-        return handle.asType(type);
-    }
 }