/*
 * Copyright (c) 2018, 2019, Oracle and/or its affiliates. All rights reserved.
 * DO NOT ALTER OR REMOVE COPYRIGHT NOTICES OR THIS FILE HEADER.
 *
 * This code is free software; you can redistribute it and/or modify it
 * under the terms of the GNU General Public License version 2 only, as
 * published by the Free Software Foundation.
 *
 * This code is distributed in the hope that it will be useful, but WITHOUT
 * ANY WARRANTY; without even the implied warranty of MERCHANTABILITY or
 * FITNESS FOR A PARTICULAR PURPOSE.  See the GNU General Public License
 * version 2 for more details (a copy is included in the LICENSE file that
 * accompanied this code).
 *
 * You should have received a copy of the GNU General Public License version
 * 2 along with this work; if not, write to the Free Software Foundation,
 * Inc., 51 Franklin St, Fifth Floor, Boston, MA 02110-1301 USA.
 *
 * Please contact Oracle, 500 Oracle Parkway, Redwood Shores, CA 94065 USA
 * or visit www.oracle.com if you need additional information or have
 * questions.
 */

package benchmark.jdk.incubator.vector;

// -- This file was mechanically generated: Do not edit! -- //

import java.util.concurrent.TimeUnit;
import java.util.function.IntFunction;

import org.openjdk.jmh.annotations.*;
import org.openjdk.jmh.infra.Blackhole;

@BenchmarkMode(Mode.Throughput)
@OutputTimeUnit(TimeUnit.MILLISECONDS)
@State(Scope.Benchmark)
@Warmup(iterations = 3, time = 1)
@Measurement(iterations = 5, time = 1)
@Fork(value = 1, jvmArgsPrepend = {"--add-modules=jdk.incubator.vector"})
public class ByteScalar extends AbstractVectorBenchmark {
    static final int INVOC_COUNT = 1; // To align with vector benchmarks.

    @Param("1024")
    int size;

    byte[] fill(IntFunction<Byte> f) {
        byte[] array = new byte[size];
        for (int i = 0; i < array.length; i++) {
            array[i] = f.apply(i);
        }
        return array;
    }

    byte[] as, bs, cs, rs;
    boolean[] ms, rms;
    int[] ss;

    @Setup
    public void init() {
        as = fill(i -> (byte)(2*i));
        bs = fill(i -> (byte)(i+1));
        cs = fill(i -> (byte)(i+5));
        rs = fill(i -> (byte)0);
        ms = fillMask(size, i -> (i % 2) == 0);
        rms = fillMask(size, i -> false);

        ss = fillInt(size, i -> RANDOM.nextInt(Math.max(i,1)));
    }

    final IntFunction<byte[]> fa = vl -> as;
    final IntFunction<byte[]> fb = vl -> bs;
    final IntFunction<byte[]> fc = vl -> cs;
    final IntFunction<byte[]> fr = vl -> rs;
    final IntFunction<boolean[]> fm = vl -> ms;
    final IntFunction<boolean[]> fmr = vl -> rms;
    final IntFunction<int[]> fs = vl -> ss;


    @Benchmark
    public void add(Blackhole bh) {
        byte[] as = fa.apply(size);
        byte[] bs = fb.apply(size);
        byte[] rs = fr.apply(size);

        for (int ic = 0; ic < INVOC_COUNT; ic++) {
            for (int i = 0; i < as.length; i++) {
                byte a = as[i];
                byte b = bs[i];
                rs[i] = (byte)(a + b);
            }
        }

        bh.consume(rs);
    }

    @Benchmark
    public void addMasked(Blackhole bh) {
        byte[] as = fa.apply(size);
        byte[] bs = fb.apply(size);
        byte[] rs = fr.apply(size);
        boolean[] ms = fm.apply(size);

        for (int ic = 0; ic < INVOC_COUNT; ic++) {
            for (int i = 0; i < as.length; i++) {
                byte a = as[i];
                byte b = bs[i];
                if (ms[i % ms.length]) {
                    rs[i] = (byte)(a + b);
                } else {
                    rs[i] = a;
                }
            }
        }
        bh.consume(rs);
    }

    @Benchmark
    public void sub(Blackhole bh) {
        byte[] as = fa.apply(size);
        byte[] bs = fb.apply(size);
        byte[] rs = fr.apply(size);

        for (int ic = 0; ic < INVOC_COUNT; ic++) {
            for (int i = 0; i < as.length; i++) {
                byte a = as[i];
                byte b = bs[i];
                rs[i] = (byte)(a - b);
            }
        }

        bh.consume(rs);
    }

    @Benchmark
    public void subMasked(Blackhole bh) {
        byte[] as = fa.apply(size);
        byte[] bs = fb.apply(size);
        byte[] rs = fr.apply(size);
        boolean[] ms = fm.apply(size);

        for (int ic = 0; ic < INVOC_COUNT; ic++) {
            for (int i = 0; i < as.length; i++) {
                byte a = as[i];
                byte b = bs[i];
                if (ms[i % ms.length]) {
                    rs[i] = (byte)(a - b);
                } else {
                    rs[i] = a;
                }
            }
        }
        bh.consume(rs);
    }



    @Benchmark
    public void mul(Blackhole bh) {
        byte[] as = fa.apply(size);
        byte[] bs = fb.apply(size);
        byte[] rs = fr.apply(size);

        for (int ic = 0; ic < INVOC_COUNT; ic++) {
            for (int i = 0; i < as.length; i++) {
                byte a = as[i];
                byte b = bs[i];
                rs[i] = (byte)(a * b);
            }
        }

        bh.consume(rs);
    }

    @Benchmark
    public void mulMasked(Blackhole bh) {
        byte[] as = fa.apply(size);
        byte[] bs = fb.apply(size);
        byte[] rs = fr.apply(size);
        boolean[] ms = fm.apply(size);

        for (int ic = 0; ic < INVOC_COUNT; ic++) {
            for (int i = 0; i < as.length; i++) {
                byte a = as[i];
                byte b = bs[i];
                if (ms[i % ms.length]) {
                    rs[i] = (byte)(a * b);
                } else {
                    rs[i] = a;
                }
            }
        }
        bh.consume(rs);
    }


    @Benchmark
    public void and(Blackhole bh) {
        byte[] as = fa.apply(size);
        byte[] bs = fb.apply(size);
        byte[] rs = fr.apply(size);

        for (int ic = 0; ic < INVOC_COUNT; ic++) {
            for (int i = 0; i < as.length; i++) {
                byte a = as[i];
                byte b = bs[i];
                rs[i] = (byte)(a & b);
            }
        }

        bh.consume(rs);
    }



    @Benchmark
    public void andMasked(Blackhole bh) {
        byte[] as = fa.apply(size);
        byte[] bs = fb.apply(size);
        byte[] rs = fr.apply(size);
        boolean[] ms = fm.apply(size);

        for (int ic = 0; ic < INVOC_COUNT; ic++) {
            for (int i = 0; i < as.length; i++) {
                byte a = as[i];
                byte b = bs[i];
                if (ms[i % ms.length]) {
                    rs[i] = (byte)(a & b);
                } else {
                    rs[i] = a;
                }
            }
        }
        bh.consume(rs);
    }



    @Benchmark
    public void lanewise_ANDC2(Blackhole bh) {
        byte[] as = fa.apply(size);
        byte[] bs = fb.apply(size);
        byte[] rs = fr.apply(size);

        for (int ic = 0; ic < INVOC_COUNT; ic++) {
            for (int i = 0; i < as.length; i++) {
                byte a = as[i];
                byte b = bs[i];
                rs[i] = (byte)(a & ~b);
            }
        }

        bh.consume(rs);
    }



    @Benchmark
    public void lanewise_ANDC2Masked(Blackhole bh) {
        byte[] as = fa.apply(size);
        byte[] bs = fb.apply(size);
        byte[] rs = fr.apply(size);
        boolean[] ms = fm.apply(size);

        for (int ic = 0; ic < INVOC_COUNT; ic++) {
            for (int i = 0; i < as.length; i++) {
                byte a = as[i];
                byte b = bs[i];
                if (ms[i % ms.length]) {
                    rs[i] = (byte)(a & ~b);
                } else {
                    rs[i] = a;
                }
            }
        }
        bh.consume(rs);
    }



    @Benchmark
    public void or(Blackhole bh) {
        byte[] as = fa.apply(size);
        byte[] bs = fb.apply(size);
        byte[] rs = fr.apply(size);

        for (int ic = 0; ic < INVOC_COUNT; ic++) {
            for (int i = 0; i < as.length; i++) {
                byte a = as[i];
                byte b = bs[i];
                rs[i] = (byte)(a | b);
            }
        }

        bh.consume(rs);
    }



    @Benchmark
    public void orMasked(Blackhole bh) {
        byte[] as = fa.apply(size);
        byte[] bs = fb.apply(size);
        byte[] rs = fr.apply(size);
        boolean[] ms = fm.apply(size);

        for (int ic = 0; ic < INVOC_COUNT; ic++) {
            for (int i = 0; i < as.length; i++) {
                byte a = as[i];
                byte b = bs[i];
                if (ms[i % ms.length]) {
                    rs[i] = (byte)(a | b);
                } else {
                    rs[i] = a;
                }
            }
        }
        bh.consume(rs);
    }



    @Benchmark
    public void xor(Blackhole bh) {
        byte[] as = fa.apply(size);
        byte[] bs = fb.apply(size);
        byte[] rs = fr.apply(size);

        for (int ic = 0; ic < INVOC_COUNT; ic++) {
            for (int i = 0; i < as.length; i++) {
                byte a = as[i];
                byte b = bs[i];
                rs[i] = (byte)(a ^ b);
            }
        }

        bh.consume(rs);
    }



    @Benchmark
    public void xorMasked(Blackhole bh) {
        byte[] as = fa.apply(size);
        byte[] bs = fb.apply(size);
        byte[] rs = fr.apply(size);
        boolean[] ms = fm.apply(size);

        for (int ic = 0; ic < INVOC_COUNT; ic++) {
            for (int i = 0; i < as.length; i++) {
                byte a = as[i];
                byte b = bs[i];
                if (ms[i % ms.length]) {
                    rs[i] = (byte)(a ^ b);
                } else {
                    rs[i] = a;
                }
            }
        }
        bh.consume(rs);
    }


    @Benchmark
    public void lanewise_FIRST_NONZERO(Blackhole bh) {
        byte[] as = fa.apply(size);
        byte[] bs = fb.apply(size);
        byte[] rs = fr.apply(size);

        for (int ic = 0; ic < INVOC_COUNT; ic++) {
            for (int i = 0; i < as.length; i++) {
                byte a = as[i];
                byte b = bs[i];
                rs[i] = (byte)((a)!=0?a:b);
            }
        }

        bh.consume(rs);
    }

    @Benchmark
    public void lanewise_FIRST_NONZEROMasked(Blackhole bh) {
        byte[] as = fa.apply(size);
        byte[] bs = fb.apply(size);
        byte[] rs = fr.apply(size);
        boolean[] ms = fm.apply(size);

        for (int ic = 0; ic < INVOC_COUNT; ic++) {
            for (int i = 0; i < as.length; i++) {
                byte a = as[i];
                byte b = bs[i];
                if (ms[i % ms.length]) {
                    rs[i] = (byte)((a)!=0?a:b);
                } else {
                    rs[i] = a;
                }
            }
        }
        bh.consume(rs);
    }




    @Benchmark
    public void shiftLeft(Blackhole bh) {
        byte[] as = fa.apply(size);
        byte[] bs = fb.apply(size);
        byte[] rs = fr.apply(size);

        for (int ic = 0; ic < INVOC_COUNT; ic++) {
            for (int i = 0; i < as.length; i++) {
                byte a = as[i];
                byte b = bs[i];
                rs[i] = (byte)((a << (b & 0x7)));
            }
        }

        bh.consume(rs);
    }



    @Benchmark
    public void shiftLeftMasked(Blackhole bh) {
        byte[] as = fa.apply(size);
        byte[] bs = fb.apply(size);
        byte[] rs = fr.apply(size);
        boolean[] ms = fm.apply(size);

        for (int ic = 0; ic < INVOC_COUNT; ic++) {
            for (int i = 0; i < as.length; i++) {
                byte a = as[i];
                byte b = bs[i];
                if (ms[i % ms.length]) {
                    rs[i] = (byte)((a << (b & 0x7)));
                } else {
                    rs[i] = a;
                }
            }
        }
        bh.consume(rs);
    }







    @Benchmark
    public void shiftRight(Blackhole bh) {
        byte[] as = fa.apply(size);
        byte[] bs = fb.apply(size);
        byte[] rs = fr.apply(size);

        for (int ic = 0; ic < INVOC_COUNT; ic++) {
            for (int i = 0; i < as.length; i++) {
                byte a = as[i];
                byte b = bs[i];
                rs[i] = (byte)(((a & 0xFF) >>> (b & 0x7)));
            }
        }

        bh.consume(rs);
    }



    @Benchmark
    public void shiftRightMasked(Blackhole bh) {
        byte[] as = fa.apply(size);
        byte[] bs = fb.apply(size);
        byte[] rs = fr.apply(size);
        boolean[] ms = fm.apply(size);

        for (int ic = 0; ic < INVOC_COUNT; ic++) {
            for (int i = 0; i < as.length; i++) {
                byte a = as[i];
                byte b = bs[i];
                if (ms[i % ms.length]) {
                    rs[i] = (byte)(((a & 0xFF) >>> (b & 0x7)));
                } else {
                    rs[i] = a;
                }
            }
        }
        bh.consume(rs);
    }







    @Benchmark
    public void shiftArithmeticRight(Blackhole bh) {
        byte[] as = fa.apply(size);
        byte[] bs = fb.apply(size);
        byte[] rs = fr.apply(size);

        for (int ic = 0; ic < INVOC_COUNT; ic++) {
            for (int i = 0; i < as.length; i++) {
                byte a = as[i];
                byte b = bs[i];
                rs[i] = (byte)((a >> (b & 0x7)));
            }
        }

        bh.consume(rs);
    }



    @Benchmark
    public void shiftArithmeticRightMasked(Blackhole bh) {
        byte[] as = fa.apply(size);
        byte[] bs = fb.apply(size);
        byte[] rs = fr.apply(size);
        boolean[] ms = fm.apply(size);

        for (int ic = 0; ic < INVOC_COUNT; ic++) {
            for (int i = 0; i < as.length; i++) {
                byte a = as[i];
                byte b = bs[i];
                if (ms[i % ms.length]) {
                    rs[i] = (byte)((a >> (b & 0x7)));
                } else {
                    rs[i] = a;
                }
            }
        }
        bh.consume(rs);
    }







    @Benchmark
    public void shiftLeftShift(Blackhole bh) {
        byte[] as = fa.apply(size);
        byte[] bs = fb.apply(size);
        byte[] rs = fr.apply(size);

        for (int ic = 0; ic < INVOC_COUNT; ic++) {
            for (int i = 0; i < as.length; i++) {
                byte a = as[i];
                byte b = bs[i];
                rs[i] = (byte)((a << (b & 7)));
            }
        }

        bh.consume(rs);
    }



    @Benchmark
    public void shiftLeftMaskedShift(Blackhole bh) {
        byte[] as = fa.apply(size);
        byte[] bs = fb.apply(size);
        byte[] rs = fr.apply(size);
        boolean[] ms = fm.apply(size);

        for (int ic = 0; ic < INVOC_COUNT; ic++) {
            for (int i = 0; i < as.length; i++) {
                byte a = as[i];
                byte b = bs[i];
                boolean m = ms[i % ms.length];
                rs[i] = (m ? (byte)((a << (b & 7))) : a);
            }
        }

        bh.consume(rs);
    }







    @Benchmark
    public void shiftRightShift(Blackhole bh) {
        byte[] as = fa.apply(size);
        byte[] bs = fb.apply(size);
        byte[] rs = fr.apply(size);

        for (int ic = 0; ic < INVOC_COUNT; ic++) {
            for (int i = 0; i < as.length; i++) {
                byte a = as[i];
                byte b = bs[i];
                rs[i] = (byte)(((a & 0xFF) >>> (b & 7)));
            }
        }

        bh.consume(rs);
    }



    @Benchmark
    public void shiftRightMaskedShift(Blackhole bh) {
        byte[] as = fa.apply(size);
        byte[] bs = fb.apply(size);
        byte[] rs = fr.apply(size);
        boolean[] ms = fm.apply(size);

        for (int ic = 0; ic < INVOC_COUNT; ic++) {
            for (int i = 0; i < as.length; i++) {
                byte a = as[i];
                byte b = bs[i];
                boolean m = ms[i % ms.length];
                rs[i] = (m ? (byte)(((a & 0xFF) >>> (b & 7))) : a);
            }
        }

        bh.consume(rs);
    }







    @Benchmark
    public void shiftArithmeticRightShift(Blackhole bh) {
        byte[] as = fa.apply(size);
        byte[] bs = fb.apply(size);
        byte[] rs = fr.apply(size);

        for (int ic = 0; ic < INVOC_COUNT; ic++) {
            for (int i = 0; i < as.length; i++) {
                byte a = as[i];
                byte b = bs[i];
                rs[i] = (byte)((a >> (b & 7)));
            }
        }

        bh.consume(rs);
    }



    @Benchmark
    public void shiftArithmeticRightMaskedShift(Blackhole bh) {
        byte[] as = fa.apply(size);
        byte[] bs = fb.apply(size);
        byte[] rs = fr.apply(size);
        boolean[] ms = fm.apply(size);

        for (int ic = 0; ic < INVOC_COUNT; ic++) {
            for (int i = 0; i < as.length; i++) {
                byte a = as[i];
                byte b = bs[i];
                boolean m = ms[i % ms.length];
                rs[i] = (m ? (byte)((a >> (b & 7))) : a);
            }
        }

        bh.consume(rs);
    }




    @Benchmark
    public void max(Blackhole bh) {
        byte[] as = fa.apply(size);
        byte[] bs = fb.apply(size);
        byte[] rs = fr.apply(size);

        for (int ic = 0; ic < INVOC_COUNT; ic++) {
            for (int i = 0; i < as.length; i++) {
                byte a = as[i];
                byte b = bs[i];
                rs[i] = (byte)(Math.max(a, b));
            }
        }

        bh.consume(rs);
    }

    @Benchmark
    public void maxMasked(Blackhole bh) {
        byte[] as = fa.apply(size);
        byte[] bs = fb.apply(size);
        byte[] rs = fr.apply(size);
        boolean[] ms = fm.apply(size);

        for (int ic = 0; ic < INVOC_COUNT; ic++) {
            for (int i = 0; i < as.length; i++) {
                byte a = as[i];
                byte b = bs[i];
                if (ms[i % ms.length]) {
                    rs[i] = (byte)(Math.max(a, b));
                } else {
                    rs[i] = a;
                }
            }
        }
        bh.consume(rs);
    }

    @Benchmark
    public void min(Blackhole bh) {
        byte[] as = fa.apply(size);
        byte[] bs = fb.apply(size);
        byte[] rs = fr.apply(size);

        for (int ic = 0; ic < INVOC_COUNT; ic++) {
            for (int i = 0; i < as.length; i++) {
                byte a = as[i];
                byte b = bs[i];
                rs[i] = (byte)(Math.min(a, b));
            }
        }

        bh.consume(rs);
    }

    @Benchmark
    public void minMasked(Blackhole bh) {
        byte[] as = fa.apply(size);
        byte[] bs = fb.apply(size);
        byte[] rs = fr.apply(size);
        boolean[] ms = fm.apply(size);

        for (int ic = 0; ic < INVOC_COUNT; ic++) {
            for (int i = 0; i < as.length; i++) {
                byte a = as[i];
                byte b = bs[i];
                if (ms[i % ms.length]) {
                    rs[i] = (byte)(Math.min(a, b));
                } else {
                    rs[i] = a;
                }
            }
        }
        bh.consume(rs);
    }


    @Benchmark
    public void andLanes(Blackhole bh) {
        byte[] as = fa.apply(size);
        byte r = -1;
        for (int ic = 0; ic < INVOC_COUNT; ic++) {
            r = -1;
            for (int i = 0; i < as.length; i++) {
                r &= as[i];
            }
        }
        bh.consume(r);
    }



    @Benchmark
    public void andLanesMasked(Blackhole bh) {
        byte[] as = fa.apply(size);
        boolean[] ms = fm.apply(size);
        byte r = -1;
        for (int ic = 0; ic < INVOC_COUNT; ic++) {
            r = -1;
            for (int i = 0; i < as.length; i++) {
                if (ms[i % ms.length])
                    r &= as[i];
            }
        }
        bh.consume(r);
    }



    @Benchmark
    public void orLanes(Blackhole bh) {
        byte[] as = fa.apply(size);
        byte r = 0;
        for (int ic = 0; ic < INVOC_COUNT; ic++) {
            r = 0;
            for (int i = 0; i < as.length; i++) {
                r |= as[i];
            }
        }
        bh.consume(r);
    }



    @Benchmark
    public void orLanesMasked(Blackhole bh) {
        byte[] as = fa.apply(size);
        boolean[] ms = fm.apply(size);
        byte r = 0;
        for (int ic = 0; ic < INVOC_COUNT; ic++) {
            r = 0;
            for (int i = 0; i < as.length; i++) {
                if (ms[i % ms.length])
                    r |= as[i];
            }
        }
        bh.consume(r);
    }



    @Benchmark
    public void xorLanes(Blackhole bh) {
        byte[] as = fa.apply(size);
        byte r = 0;
        for (int ic = 0; ic < INVOC_COUNT; ic++) {
            r = 0;
            for (int i = 0; i < as.length; i++) {
                r ^= as[i];
            }
        }
        bh.consume(r);
    }



    @Benchmark
    public void xorLanesMasked(Blackhole bh) {
        byte[] as = fa.apply(size);
        boolean[] ms = fm.apply(size);
        byte r = 0;
        for (int ic = 0; ic < INVOC_COUNT; ic++) {
            r = 0;
            for (int i = 0; i < as.length; i++) {
                if (ms[i % ms.length])
                    r ^= as[i];
            }
        }
        bh.consume(r);
    }


    @Benchmark
    public void addLanes(Blackhole bh) {
        byte[] as = fa.apply(size);
        byte r = 0;
        for (int ic = 0; ic < INVOC_COUNT; ic++) {
            r = 0;
            for (int i = 0; i < as.length; i++) {
                r += as[i];
            }
        }
        bh.consume(r);
    }

    @Benchmark
    public void addLanesMasked(Blackhole bh) {
        byte[] as = fa.apply(size);
        boolean[] ms = fm.apply(size);
        byte r = 0;
        for (int ic = 0; ic < INVOC_COUNT; ic++) {
            r = 0;
            for (int i = 0; i < as.length; i++) {
                if (ms[i % ms.length])
                    r += as[i];
            }
        }
        bh.consume(r);
    }

    @Benchmark
    public void mulLanes(Blackhole bh) {
        byte[] as = fa.apply(size);
        byte r = 1;
        for (int ic = 0; ic < INVOC_COUNT; ic++) {
            r = 1;
            for (int i = 0; i < as.length; i++) {
                r *= as[i];
            }
        }
        bh.consume(r);
    }

    @Benchmark
    public void mulLanesMasked(Blackhole bh) {
        byte[] as = fa.apply(size);
        boolean[] ms = fm.apply(size);
        byte r = 1;
        for (int ic = 0; ic < INVOC_COUNT; ic++) {
            r = 1;
            for (int i = 0; i < as.length; i++) {
                if (ms[i % ms.length])
                    r *= as[i];
            }
        }
        bh.consume(r);
    }

    @Benchmark
    public void minLanes(Blackhole bh) {
        byte[] as = fa.apply(size);
        byte r = Byte.MAX_VALUE;
        for (int ic = 0; ic < INVOC_COUNT; ic++) {
            r = Byte.MAX_VALUE;
            for (int i = 0; i < as.length; i++) {
                r = (byte)Math.min(r, as[i]);
            }
        }
        bh.consume(r);
    }

    @Benchmark
    public void minLanesMasked(Blackhole bh) {
        byte[] as = fa.apply(size);
        boolean[] ms = fm.apply(size);
        byte r = Byte.MAX_VALUE;
        for (int ic = 0; ic < INVOC_COUNT; ic++) {
            r = Byte.MAX_VALUE;
            for (int i = 0; i < as.length; i++) {
                if (ms[i % ms.length])
                    r = (byte)Math.min(r, as[i]);
            }
        }
        bh.consume(r);
    }

    @Benchmark
    public void maxLanes(Blackhole bh) {
        byte[] as = fa.apply(size);
        byte r = Byte.MIN_VALUE;
        for (int ic = 0; ic < INVOC_COUNT; ic++) {
            r = Byte.MIN_VALUE;
            for (int i = 0; i < as.length; i++) {
                r = (byte)Math.max(r, as[i]);
            }
        }
        bh.consume(r);
    }

    @Benchmark
    public void maxLanesMasked(Blackhole bh) {
        byte[] as = fa.apply(size);
        boolean[] ms = fm.apply(size);
        byte r = Byte.MIN_VALUE;
        for (int ic = 0; ic < INVOC_COUNT; ic++) {
            r = Byte.MIN_VALUE;
            for (int i = 0; i < as.length; i++) {
                if (ms[i % ms.length])
                    r = (byte)Math.max(r, as[i]);
            }
        }
        bh.consume(r);
    }


    @Benchmark
    public void anyTrue(Blackhole bh) {
        boolean[] ms = fm.apply(size);
        boolean r = false;
        for (int ic = 0; ic < INVOC_COUNT; ic++) {
            r = false;
            for (int i = 0; i < ms.length; i++) {
                r |= ms[i];
            }
        }
        bh.consume(r);
    }



    @Benchmark
    public void allTrue(Blackhole bh) {
        boolean[] ms = fm.apply(size);
        boolean r = true;
        for (int ic = 0; ic < INVOC_COUNT; ic++) {
            r = true;
            for (int i = 0; i < ms.length; i++) {
                r &= ms[i];
            }
        }
        bh.consume(r);
    }


    @Benchmark
    public void lessThan(Blackhole bh) {
        byte[] as = fa.apply(size);
        byte[] bs = fb.apply(size);

        boolean r = false;
        for (int ic = 0; ic < INVOC_COUNT; ic++) {
            r = false;
            for (int i = 0; i < as.length; i++) {
                boolean m = (as[i] < bs[i]);
                r |= m; // accumulate so JIT can't eliminate the computation
            }
        }

        bh.consume(r);
    }

    @Benchmark
    public void greaterThan(Blackhole bh) {
        byte[] as = fa.apply(size);
        byte[] bs = fb.apply(size);

        boolean r = false;
        for (int ic = 0; ic < INVOC_COUNT; ic++) {
            r = false;
            for (int i = 0; i < as.length; i++) {
                boolean m = (as[i] > bs[i]);
                r |= m; // accumulate so JIT can't eliminate the computation
            }
        }

        bh.consume(r);
    }

    @Benchmark
    public void equal(Blackhole bh) {
        byte[] as = fa.apply(size);
        byte[] bs = fb.apply(size);

        boolean r = false;
        for (int ic = 0; ic < INVOC_COUNT; ic++) {
            r = false;
            for (int i = 0; i < as.length; i++) {
                boolean m = (as[i] == bs[i]);
                r |= m; // accumulate so JIT can't eliminate the computation
            }
        }

        bh.consume(r);
    }

    @Benchmark
    public void notEqual(Blackhole bh) {
        byte[] as = fa.apply(size);
        byte[] bs = fb.apply(size);

        boolean r = false;
        for (int ic = 0; ic < INVOC_COUNT; ic++) {
            r = false;
            for (int i = 0; i < as.length; i++) {
                boolean m = (as[i] != bs[i]);
                r |= m; // accumulate so JIT can't eliminate the computation
            }
        }

        bh.consume(r);
    }

    @Benchmark
    public void lessThanEq(Blackhole bh) {
        byte[] as = fa.apply(size);
        byte[] bs = fb.apply(size);

        boolean r = false;
        for (int ic = 0; ic < INVOC_COUNT; ic++) {
            r = false;
            for (int i = 0; i < as.length; i++) {
                boolean m = (as[i] <= bs[i]);
                r |= m; // accumulate so JIT can't eliminate the computation
            }
        }

        bh.consume(r);
    }

    @Benchmark
    public void greaterThanEq(Blackhole bh) {
        byte[] as = fa.apply(size);
        byte[] bs = fb.apply(size);

        boolean r = false;
        for (int ic = 0; ic < INVOC_COUNT; ic++) {
            r = false;
            for (int i = 0; i < as.length; i++) {
                boolean m = (as[i] >= bs[i]);
                r |= m; // accumulate so JIT can't eliminate the computation
            }
        }

        bh.consume(r);
    }

    @Benchmark
    public void blend(Blackhole bh) {
        byte[] as = fa.apply(size);
        byte[] bs = fb.apply(size);
        byte[] rs = fr.apply(size);
        boolean[] ms = fm.apply(size);

        for (int ic = 0; ic < INVOC_COUNT; ic++) {
            for (int i = 0; i < as.length; i++) {
                byte a = as[i];
                byte b = bs[i];
                boolean m = ms[i % ms.length];
                rs[i] = (m ? b : a);
            }
        }

        bh.consume(rs);
    }
    void rearrangeShared(int window, Blackhole bh) {
        byte[] as = fa.apply(size);
        int[] order = fs.apply(size);
        byte[] rs = fr.apply(size);

        for (int ic = 0; ic < INVOC_COUNT; ic++) {
            for (int i = 0; i < as.length; i += window) {
                for (int j = 0; j < window; j++) {
                    byte a = as[i+j];
                    int pos = order[j];
                    rs[i + pos] = a;
                }
            }
        }

        bh.consume(rs);
    }

    @Benchmark
    public void rearrange064(Blackhole bh) {
        int window = 64 / Byte.SIZE;
        rearrangeShared(window, bh);
    }

    @Benchmark
    public void rearrange128(Blackhole bh) {
        int window = 128 / Byte.SIZE;
        rearrangeShared(window, bh);
    }

    @Benchmark
    public void rearrange256(Blackhole bh) {
        int window = 256 / Byte.SIZE;
        rearrangeShared(window, bh);
    }

    @Benchmark
    public void rearrange512(Blackhole bh) {
        int window = 512 / Byte.SIZE;
        rearrangeShared(window, bh);
    }






















    @Benchmark
    public void lanewise_BITWISE_BLEND(Blackhole bh) {
        byte[] as = fa.apply(size);
        byte[] bs = fb.apply(size);
        byte[] cs = fc.apply(size);
        byte[] rs = fr.apply(size);

        for (int ic = 0; ic < INVOC_COUNT; ic++) {
            for (int i = 0; i < as.length; i++) {
                byte a = as[i];
                byte b = bs[i];
                byte c = cs[i];
                rs[i] = (byte)((a&~(c))|(b&c));
            }
        }

        bh.consume(rs);
    }




    @Benchmark
    public void lanewise_BITWISE_BLENDMasked(Blackhole bh) {
        byte[] as = fa.apply(size);
        byte[] bs = fb.apply(size);
        byte[] cs = fc.apply(size);
        byte[] rs = fr.apply(size);
        boolean[] ms = fm.apply(size);

        for (int ic = 0; ic < INVOC_COUNT; ic++) {
            for (int i = 0; i < as.length; i++) {
                byte a = as[i];
                byte b = bs[i];
                byte c = cs[i];
                if (ms[i % ms.length]) {
                    rs[i] = (byte)((a&~(c))|(b&c));
                } else {
                    rs[i] = a;
                }
            }
        }
        bh.consume(rs);
    }


    @Benchmark
    public void neg(Blackhole bh) {
        byte[] as = fa.apply(size);
        byte[] rs = fr.apply(size);

        for (int ic = 0; ic < INVOC_COUNT; ic++) {
            for (int i = 0; i < as.length; i++) {
                byte a = as[i];
                rs[i] = (byte)(-((byte)a));
            }
        }

        bh.consume(rs);
    }

    @Benchmark
    public void negMasked(Blackhole bh) {
        byte[] as = fa.apply(size);
        byte[] rs = fr.apply(size);
        boolean[] ms = fm.apply(size);

        for (int ic = 0; ic < INVOC_COUNT; ic++) {
            for (int i = 0; i < as.length; i++) {
                byte a = as[i];
                boolean m = ms[i % ms.length];
                rs[i] = (m ? (byte)(-((byte)a)) : a);
            }
        }

        bh.consume(rs);
    }

    @Benchmark
    public void abs(Blackhole bh) {
        byte[] as = fa.apply(size);
        byte[] rs = fr.apply(size);

        for (int ic = 0; ic < INVOC_COUNT; ic++) {
            for (int i = 0; i < as.length; i++) {
                byte a = as[i];
                rs[i] = (byte)(Math.abs((byte)a));
            }
        }

        bh.consume(rs);
    }

    @Benchmark
    public void absMasked(Blackhole bh) {
        byte[] as = fa.apply(size);
        byte[] rs = fr.apply(size);
        boolean[] ms = fm.apply(size);

        for (int ic = 0; ic < INVOC_COUNT; ic++) {
            for (int i = 0; i < as.length; i++) {
                byte a = as[i];
                boolean m = ms[i % ms.length];
                rs[i] = (m ? (byte)(Math.abs((byte)a)) : a);
            }
        }

        bh.consume(rs);
    }


    @Benchmark
    public void not(Blackhole bh) {
        byte[] as = fa.apply(size);
        byte[] rs = fr.apply(size);

        for (int ic = 0; ic < INVOC_COUNT; ic++) {
            for (int i = 0; i < as.length; i++) {
                byte a = as[i];
                rs[i] = (byte)(~((byte)a));
            }
        }

        bh.consume(rs);
    }



    @Benchmark
    public void notMasked(Blackhole bh) {
        byte[] as = fa.apply(size);
        byte[] rs = fr.apply(size);
        boolean[] ms = fm.apply(size);

        for (int ic = 0; ic < INVOC_COUNT; ic++) {
            for (int i = 0; i < as.length; i++) {
                byte a = as[i];
                boolean m = ms[i % ms.length];
                rs[i] = (m ? (byte)(~((byte)a)) : a);
            }
        }

        bh.consume(rs);
    }



    @Benchmark
<<<<<<< HEAD
    public void lanewise_ZOMO(Blackhole bh) {
        byte[] as = fa.apply(size);
=======
    public void gatherBase0(Blackhole bh) {
        byte[] as = fa.apply(size);
        int[] is    = fs.apply(size);
>>>>>>> c3aabcdb
        byte[] rs = fr.apply(size);

        for (int ic = 0; ic < INVOC_COUNT; ic++) {
            for (int i = 0; i < as.length; i++) {
<<<<<<< HEAD
                byte a = as[i];
                rs[i] = (byte)((a==0?0:-1));
=======
                int ix = 0 + is[i];
                rs[i] = as[ix];
>>>>>>> c3aabcdb
            }
        }

        bh.consume(rs);
    }


<<<<<<< HEAD

    @Benchmark
    public void lanewise_ZOMOMasked(Blackhole bh) {
        byte[] as = fa.apply(size);
        byte[] rs = fr.apply(size);
        boolean[] ms = fm.apply(size);

        for (int ic = 0; ic < INVOC_COUNT; ic++) {
            for (int i = 0; i < as.length; i++) {
                byte a = as[i];
                boolean m = ms[i % ms.length];
                rs[i] = (m ? (byte)((a==0?0:-1)) : a);
=======
    void gather(int window, Blackhole bh) {
        byte[] as = fa.apply(size);
        int[] is    = fs.apply(size);
        byte[] rs = fr.apply(size);

        for (int ic = 0; ic < INVOC_COUNT; ic++) {
            for (int i = 0; i < as.length; i += window) {
                for (int j = 0; j < window; j++) {
                    int ix = i + is[i + j];
                    rs[i + j] = as[ix];
                }
            }
        }

        bh.consume(rs);
    }

    @Benchmark
    public void gather064(Blackhole bh) {
        int window = 64 / Byte.SIZE;
        gather(window, bh);
    }

    @Benchmark
    public void gather128(Blackhole bh) {
        int window = 128 / Byte.SIZE;
        gather(window, bh);
    }

    @Benchmark
    public void gather256(Blackhole bh) {
        int window = 256 / Byte.SIZE;
        gather(window, bh);
    }

    @Benchmark
    public void gather512(Blackhole bh) {
        int window = 512 / Byte.SIZE;
        gather(window, bh);
    }

    @Benchmark
    public void scatterBase0(Blackhole bh) {
        byte[] as = fa.apply(size);
        int[] is    = fs.apply(size);
        byte[] rs = fr.apply(size);

        for (int ic = 0; ic < INVOC_COUNT; ic++) {
            for (int i = 0; i < as.length; i++) {
                int ix = 0 + is[i];
                rs[ix] = as[i];
>>>>>>> c3aabcdb
            }
        }

        bh.consume(rs);
    }

<<<<<<< HEAD


=======
    void scatter(int window, Blackhole bh) {
        byte[] as = fa.apply(size);
        int[] is    = fs.apply(size);
        byte[] rs = fr.apply(size);

        for (int ic = 0; ic < INVOC_COUNT; ic++) {
            for (int i = 0; i < as.length; i += window) {
                for (int j = 0; j < window; j++) {
                    int ix = i + is[i + j];
                    rs[ix] = as[i + j];
                }
            }
        }

        bh.consume(rs);
    }

    @Benchmark
    public void scatter064(Blackhole bh) {
        int window = 64 / Byte.SIZE;
        scatter(window, bh);
    }

    @Benchmark
    public void scatter128(Blackhole bh) {
        int window = 128 / Byte.SIZE;
        scatter(window, bh);
    }
>>>>>>> c3aabcdb

    @Benchmark
    public void scatter256(Blackhole bh) {
        int window = 256 / Byte.SIZE;
        scatter(window, bh);
    }

    @Benchmark
    public void scatter512(Blackhole bh) {
        int window = 512 / Byte.SIZE;
        scatter(window, bh);
    }
}
<|MERGE_RESOLUTION|>--- conflicted
+++ resolved
@@ -401,138 +401,6 @@
 
 
 
-    @Benchmark
-    public void shiftLeft(Blackhole bh) {
-        byte[] as = fa.apply(size);
-        byte[] bs = fb.apply(size);
-        byte[] rs = fr.apply(size);
-
-        for (int ic = 0; ic < INVOC_COUNT; ic++) {
-            for (int i = 0; i < as.length; i++) {
-                byte a = as[i];
-                byte b = bs[i];
-                rs[i] = (byte)((a << (b & 0x7)));
-            }
-        }
-
-        bh.consume(rs);
-    }
-
-
-
-    @Benchmark
-    public void shiftLeftMasked(Blackhole bh) {
-        byte[] as = fa.apply(size);
-        byte[] bs = fb.apply(size);
-        byte[] rs = fr.apply(size);
-        boolean[] ms = fm.apply(size);
-
-        for (int ic = 0; ic < INVOC_COUNT; ic++) {
-            for (int i = 0; i < as.length; i++) {
-                byte a = as[i];
-                byte b = bs[i];
-                if (ms[i % ms.length]) {
-                    rs[i] = (byte)((a << (b & 0x7)));
-                } else {
-                    rs[i] = a;
-                }
-            }
-        }
-        bh.consume(rs);
-    }
-
-
-
-
-
-
-
-    @Benchmark
-    public void shiftRight(Blackhole bh) {
-        byte[] as = fa.apply(size);
-        byte[] bs = fb.apply(size);
-        byte[] rs = fr.apply(size);
-
-        for (int ic = 0; ic < INVOC_COUNT; ic++) {
-            for (int i = 0; i < as.length; i++) {
-                byte a = as[i];
-                byte b = bs[i];
-                rs[i] = (byte)(((a & 0xFF) >>> (b & 0x7)));
-            }
-        }
-
-        bh.consume(rs);
-    }
-
-
-
-    @Benchmark
-    public void shiftRightMasked(Blackhole bh) {
-        byte[] as = fa.apply(size);
-        byte[] bs = fb.apply(size);
-        byte[] rs = fr.apply(size);
-        boolean[] ms = fm.apply(size);
-
-        for (int ic = 0; ic < INVOC_COUNT; ic++) {
-            for (int i = 0; i < as.length; i++) {
-                byte a = as[i];
-                byte b = bs[i];
-                if (ms[i % ms.length]) {
-                    rs[i] = (byte)(((a & 0xFF) >>> (b & 0x7)));
-                } else {
-                    rs[i] = a;
-                }
-            }
-        }
-        bh.consume(rs);
-    }
-
-
-
-
-
-
-
-    @Benchmark
-    public void shiftArithmeticRight(Blackhole bh) {
-        byte[] as = fa.apply(size);
-        byte[] bs = fb.apply(size);
-        byte[] rs = fr.apply(size);
-
-        for (int ic = 0; ic < INVOC_COUNT; ic++) {
-            for (int i = 0; i < as.length; i++) {
-                byte a = as[i];
-                byte b = bs[i];
-                rs[i] = (byte)((a >> (b & 0x7)));
-            }
-        }
-
-        bh.consume(rs);
-    }
-
-
-
-    @Benchmark
-    public void shiftArithmeticRightMasked(Blackhole bh) {
-        byte[] as = fa.apply(size);
-        byte[] bs = fb.apply(size);
-        byte[] rs = fr.apply(size);
-        boolean[] ms = fm.apply(size);
-
-        for (int ic = 0; ic < INVOC_COUNT; ic++) {
-            for (int i = 0; i < as.length; i++) {
-                byte a = as[i];
-                byte b = bs[i];
-                if (ms[i % ms.length]) {
-                    rs[i] = (byte)((a >> (b & 0x7)));
-                } else {
-                    rs[i] = a;
-                }
-            }
-        }
-        bh.consume(rs);
-    }
-
 
 
 
@@ -686,27 +554,6 @@
     }
 
     @Benchmark
-    public void maxMasked(Blackhole bh) {
-        byte[] as = fa.apply(size);
-        byte[] bs = fb.apply(size);
-        byte[] rs = fr.apply(size);
-        boolean[] ms = fm.apply(size);
-
-        for (int ic = 0; ic < INVOC_COUNT; ic++) {
-            for (int i = 0; i < as.length; i++) {
-                byte a = as[i];
-                byte b = bs[i];
-                if (ms[i % ms.length]) {
-                    rs[i] = (byte)(Math.max(a, b));
-                } else {
-                    rs[i] = a;
-                }
-            }
-        }
-        bh.consume(rs);
-    }
-
-    @Benchmark
     public void min(Blackhole bh) {
         byte[] as = fa.apply(size);
         byte[] bs = fb.apply(size);
@@ -720,27 +567,6 @@
             }
         }
 
-        bh.consume(rs);
-    }
-
-    @Benchmark
-    public void minMasked(Blackhole bh) {
-        byte[] as = fa.apply(size);
-        byte[] bs = fb.apply(size);
-        byte[] rs = fr.apply(size);
-        boolean[] ms = fm.apply(size);
-
-        for (int ic = 0; ic < INVOC_COUNT; ic++) {
-            for (int i = 0; i < as.length; i++) {
-                byte a = as[i];
-                byte b = bs[i];
-                if (ms[i % ms.length]) {
-                    rs[i] = (byte)(Math.min(a, b));
-                } else {
-                    rs[i] = a;
-                }
-            }
-        }
         bh.consume(rs);
     }
 
@@ -1313,46 +1139,58 @@
 
 
     @Benchmark
-<<<<<<< HEAD
     public void lanewise_ZOMO(Blackhole bh) {
         byte[] as = fa.apply(size);
-=======
+        byte[] rs = fr.apply(size);
+
+        for (int ic = 0; ic < INVOC_COUNT; ic++) {
+            for (int i = 0; i < as.length; i++) {
+                byte a = as[i];
+                rs[i] = (byte)((a==0?0:-1));
+            }
+        }
+
+        bh.consume(rs);
+    }
+
+
+
+    @Benchmark
+    public void lanewise_ZOMOMasked(Blackhole bh) {
+        byte[] as = fa.apply(size);
+        byte[] rs = fr.apply(size);
+        boolean[] ms = fm.apply(size);
+
+        for (int ic = 0; ic < INVOC_COUNT; ic++) {
+            for (int i = 0; i < as.length; i++) {
+                byte a = as[i];
+                boolean m = ms[i % ms.length];
+                rs[i] = (m ? (byte)((a==0?0:-1)) : a);
+            }
+        }
+
+        bh.consume(rs);
+    }
+
+
+
+    @Benchmark
     public void gatherBase0(Blackhole bh) {
         byte[] as = fa.apply(size);
         int[] is    = fs.apply(size);
->>>>>>> c3aabcdb
-        byte[] rs = fr.apply(size);
-
-        for (int ic = 0; ic < INVOC_COUNT; ic++) {
-            for (int i = 0; i < as.length; i++) {
-<<<<<<< HEAD
-                byte a = as[i];
-                rs[i] = (byte)((a==0?0:-1));
-=======
+        byte[] rs = fr.apply(size);
+
+        for (int ic = 0; ic < INVOC_COUNT; ic++) {
+            for (int i = 0; i < as.length; i++) {
                 int ix = 0 + is[i];
                 rs[i] = as[ix];
->>>>>>> c3aabcdb
-            }
-        }
-
-        bh.consume(rs);
-    }
-
-
-<<<<<<< HEAD
-
-    @Benchmark
-    public void lanewise_ZOMOMasked(Blackhole bh) {
-        byte[] as = fa.apply(size);
-        byte[] rs = fr.apply(size);
-        boolean[] ms = fm.apply(size);
-
-        for (int ic = 0; ic < INVOC_COUNT; ic++) {
-            for (int i = 0; i < as.length; i++) {
-                byte a = as[i];
-                boolean m = ms[i % ms.length];
-                rs[i] = (m ? (byte)((a==0?0:-1)) : a);
-=======
+            }
+        }
+
+        bh.consume(rs);
+    }
+
+
     void gather(int window, Blackhole bh) {
         byte[] as = fa.apply(size);
         int[] is    = fs.apply(size);
@@ -1404,17 +1242,12 @@
             for (int i = 0; i < as.length; i++) {
                 int ix = 0 + is[i];
                 rs[ix] = as[i];
->>>>>>> c3aabcdb
-            }
-        }
-
-        bh.consume(rs);
-    }
-
-<<<<<<< HEAD
-
-
-=======
+            }
+        }
+
+        bh.consume(rs);
+    }
+
     void scatter(int window, Blackhole bh) {
         byte[] as = fa.apply(size);
         int[] is    = fs.apply(size);
@@ -1443,7 +1276,6 @@
         int window = 128 / Byte.SIZE;
         scatter(window, bh);
     }
->>>>>>> c3aabcdb
 
     @Benchmark
     public void scatter256(Blackhole bh) {
