--- conflicted
+++ resolved
@@ -60,11 +60,7 @@
     Arena arena = Arena.openConfined();
 
     SegmentAllocator segmentAllocator;
-<<<<<<< HEAD
-    SegmentAllocator arenaAllocator = new RingAllocator(arena.session());
-=======
     SegmentAllocator arenaAllocator = new RingAllocator(arena.scope());
->>>>>>> 8cefa3d2
 
     @Param({"5", "20", "100"})
     public int size;
@@ -85,11 +81,7 @@
     @Setup
     public void setup() {
         str = makeString(size);
-<<<<<<< HEAD
-        segmentAllocator = SegmentAllocator.prefixAllocator(MemorySegment.allocateNative(size + 1, arena.session()));
-=======
         segmentAllocator = SegmentAllocator.prefixAllocator(MemorySegment.allocateNative(size + 1, arena.scope()));
->>>>>>> 8cefa3d2
     }
 
     @TearDown
@@ -156,11 +148,7 @@
         SegmentAllocator current;
         long rem;
 
-<<<<<<< HEAD
-        public RingAllocator(MemorySession session) {
-=======
         public RingAllocator(SegmentScope session) {
->>>>>>> 8cefa3d2
             this.segment = MemorySegment.allocateNative(1024, session);
             reset();
         }
@@ -171,12 +159,8 @@
                 reset();
             }
             MemorySegment res = current.allocate(byteSize, byteAlignment);
-<<<<<<< HEAD
-            rem = segment.byteSize() - segment.segmentOffset(res);
-=======
             long lastOffset = segment.segmentOffset(res) + res.byteSize();
             rem = segment.byteSize() - lastOffset;
->>>>>>> 8cefa3d2
             return res;
         }
 
