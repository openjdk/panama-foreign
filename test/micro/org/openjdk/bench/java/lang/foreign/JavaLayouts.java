--- conflicted
+++ resolved
@@ -44,11 +44,6 @@
     static final VarHandle VH_LONG = arrayVarHandle(JAVA_LONG);
 
     private static VarHandle arrayVarHandle(ValueLayout layout) {
-<<<<<<< HEAD
-        return MethodHandles.collectCoordinates(layout.varHandle(),
-            1, MethodHandles.insertArguments(layout.scaleHandle(), 0, 0L));
-=======
         return MethodHandles.insertCoordinates(layout.arrayElementVarHandle(), 1, 0L);
->>>>>>> 25af5aea
     }
 }