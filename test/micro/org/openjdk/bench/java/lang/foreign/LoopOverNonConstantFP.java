/*
 * Copyright (c) 2020, 2022, Oracle and/or its affiliates. All rights reserved.
 * DO NOT ALTER OR REMOVE COPYRIGHT NOTICES OR THIS FILE HEADER.
 *
 * This code is free software; you can redistribute it and/or modify it
 * under the terms of the GNU General Public License version 2 only, as
 * published by the Free Software Foundation.
 *
 * This code is distributed in the hope that it will be useful, but WITHOUT
 * ANY WARRANTY; without even the implied warranty of MERCHANTABILITY or
 * FITNESS FOR A PARTICULAR PURPOSE.  See the GNU General Public License
 * version 2 for more details (a copy is included in the LICENSE file that
 * accompanied this code).
 *
 * You should have received a copy of the GNU General Public License version
 * 2 along with this work; if not, write to the Free Software Foundation,
 * Inc., 51 Franklin St, Fifth Floor, Boston, MA 02110-1301 USA.
 *
 * Please contact Oracle, 500 Oracle Parkway, Redwood Shores, CA 94065 USA
 * or visit www.oracle.com if you need additional information or have any
 * questions.
 */
package org.openjdk.bench.java.lang.foreign;

import java.lang.foreign.Arena;
import java.lang.foreign.MemorySegment;

import org.openjdk.jmh.annotations.Benchmark;
import org.openjdk.jmh.annotations.BenchmarkMode;
import org.openjdk.jmh.annotations.Fork;
import org.openjdk.jmh.annotations.Measurement;
import org.openjdk.jmh.annotations.Mode;
import org.openjdk.jmh.annotations.OutputTimeUnit;
import org.openjdk.jmh.annotations.Setup;
import org.openjdk.jmh.annotations.State;
import org.openjdk.jmh.annotations.TearDown;
import org.openjdk.jmh.annotations.Warmup;
import sun.misc.Unsafe;

import java.nio.ByteBuffer;
import java.nio.ByteOrder;
import java.util.concurrent.TimeUnit;

import static java.lang.foreign.ValueLayout.JAVA_DOUBLE;

@BenchmarkMode(Mode.AverageTime)
@Warmup(iterations = 5, time = 500, timeUnit = TimeUnit.MILLISECONDS)
@Measurement(iterations = 10, time = 500, timeUnit = TimeUnit.MILLISECONDS)
@State(org.openjdk.jmh.annotations.Scope.Thread)
@OutputTimeUnit(TimeUnit.MILLISECONDS)
@Fork(value = 3, jvmArgsAppend = "--enable-preview")
public class LoopOverNonConstantFP {

    static final Unsafe unsafe = Utils.unsafe;

    static final int ELEM_SIZE = 1_000_000;
    static final int CARRIER_SIZE = (int)JAVA_DOUBLE.byteSize();
    static final int ALLOC_SIZE = ELEM_SIZE * CARRIER_SIZE;

    Arena arena;
    MemorySegment segmentIn, segmentOut;
    long unsafe_addrIn, unsafe_addrOut;
    ByteBuffer byteBufferIn, byteBufferOut;

    @Setup
    public void setup() {
        unsafe_addrIn = unsafe.allocateMemory(ALLOC_SIZE);
        unsafe_addrOut = unsafe.allocateMemory(ALLOC_SIZE);
        for (int i = 0; i < ELEM_SIZE; i++) {
            unsafe.putDouble(unsafe_addrIn + (i * CARRIER_SIZE), i);
        }
        for (int i = 0; i < ELEM_SIZE; i++) {
            unsafe.putDouble(unsafe_addrOut + (i * CARRIER_SIZE), i);
        }
        arena = Arena.openConfined();
<<<<<<< HEAD
        segmentIn = MemorySegment.allocateNative(ALLOC_SIZE, arena.session());
        segmentOut = MemorySegment.allocateNative(ALLOC_SIZE, arena.session());
=======
        segmentIn = MemorySegment.allocateNative(ALLOC_SIZE, arena.scope());
        segmentOut = MemorySegment.allocateNative(ALLOC_SIZE, arena.scope());
>>>>>>> 8cefa3d2
        for (int i = 0; i < ELEM_SIZE; i++) {
            segmentIn.setAtIndex(JAVA_DOUBLE, i, i);
        }
        for (int i = 0; i < ELEM_SIZE; i++) {
            segmentOut.setAtIndex(JAVA_DOUBLE, i, i);
        }
        byteBufferIn = ByteBuffer.allocateDirect(ALLOC_SIZE).order(ByteOrder.nativeOrder());
        byteBufferOut = ByteBuffer.allocateDirect(ALLOC_SIZE).order(ByteOrder.nativeOrder());
        for (int i = 0; i < ELEM_SIZE; i++) {
            byteBufferIn.putDouble(i * CARRIER_SIZE , i);
        }
        for (int i = 0; i < ELEM_SIZE; i++) {
            byteBufferOut.putDouble(i * CARRIER_SIZE , i);
        }
    }

    @TearDown
    public void tearDown() {
        arena.close();
        unsafe.invokeCleaner(byteBufferIn);
        unsafe.invokeCleaner(byteBufferOut);
        unsafe.freeMemory(unsafe_addrIn);
        unsafe.freeMemory(unsafe_addrOut);
    }

    @Benchmark
    public void unsafe_loop() {
        for (int i = 0; i < ELEM_SIZE; i ++) {
            unsafe.putDouble(unsafe_addrOut + (i * CARRIER_SIZE),
                    unsafe.getDouble(unsafe_addrIn + (i * CARRIER_SIZE)) +
                    unsafe.getDouble(unsafe_addrOut + (i * CARRIER_SIZE)));
        }
    }

    @Benchmark
    public void segment_loop() {
        for (int i = 0; i < ELEM_SIZE; i ++) {
            segmentOut.setAtIndex(JAVA_DOUBLE, i,
                    segmentIn.getAtIndex(JAVA_DOUBLE, i) +
                    segmentOut.getAtIndex(JAVA_DOUBLE, i));
        }
    }

    @Benchmark
    public void BB_loop() {
        for (int i = 0; i < ELEM_SIZE; i++) {
            byteBufferOut.putDouble(i * CARRIER_SIZE,
                    byteBufferIn.getDouble(i * CARRIER_SIZE) +
                    byteBufferOut.getDouble(i * CARRIER_SIZE));
        }
    }
}<|MERGE_RESOLUTION|>--- conflicted
+++ resolved
@@ -73,13 +73,8 @@
             unsafe.putDouble(unsafe_addrOut + (i * CARRIER_SIZE), i);
         }
         arena = Arena.openConfined();
-<<<<<<< HEAD
-        segmentIn = MemorySegment.allocateNative(ALLOC_SIZE, arena.session());
-        segmentOut = MemorySegment.allocateNative(ALLOC_SIZE, arena.session());
-=======
         segmentIn = MemorySegment.allocateNative(ALLOC_SIZE, arena.scope());
         segmentOut = MemorySegment.allocateNative(ALLOC_SIZE, arena.scope());
->>>>>>> 8cefa3d2
         for (int i = 0; i < ELEM_SIZE; i++) {
             segmentIn.setAtIndex(JAVA_DOUBLE, i, i);
         }
