--- conflicted
+++ resolved
@@ -24,10 +24,7 @@
 package org.openjdk.bench.java.lang.foreign;
 
 import java.lang.foreign.*;
-<<<<<<< HEAD
-=======
 import java.lang.foreign.SegmentScope;
->>>>>>> 8cefa3d2
 import java.lang.invoke.VarHandle;
 import org.openjdk.jmh.annotations.*;
 import org.openjdk.jmh.runner.Runner;
@@ -70,13 +67,8 @@
             this.outputArray = new double[SIZE];
             this.inputAddress = U.allocateMemory(8 * SIZE);
             this.outputAddress = U.allocateMemory(8 * SIZE);
-<<<<<<< HEAD
-            this.inputSegment = MemorySegment.ofAddress(inputAddress, 8*SIZE, MemorySession.global());
-            this.outputSegment = MemorySegment.ofAddress(outputAddress, 8*SIZE, MemorySession.global());
-=======
             this.inputSegment = MemorySegment.ofAddress(inputAddress, 8*SIZE, SegmentScope.global());
             this.outputSegment = MemorySegment.ofAddress(outputAddress, 8*SIZE, SegmentScope.global());
->>>>>>> 8cefa3d2
         }
     }
 
