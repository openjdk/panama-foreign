/*
 * Copyright (c) 2020, 2022, Oracle and/or its affiliates. All rights reserved.
 * DO NOT ALTER OR REMOVE COPYRIGHT NOTICES OR THIS FILE HEADER.
 *
 * This code is free software; you can redistribute it and/or modify it
 * under the terms of the GNU General Public License version 2 only, as
 * published by the Free Software Foundation.
 *
 * This code is distributed in the hope that it will be useful, but WITHOUT
 * ANY WARRANTY; without even the implied warranty of MERCHANTABILITY or
 * FITNESS FOR A PARTICULAR PURPOSE.  See the GNU General Public License
 * version 2 for more details (a copy is included in the LICENSE file that
 * accompanied this code).
 *
 * You should have received a copy of the GNU General Public License version
 * 2 along with this work; if not, write to the Free Software Foundation,
 * Inc., 51 Franklin St, Fifth Floor, Boston, MA 02110-1301 USA.
 *
 * Please contact Oracle, 500 Oracle Parkway, Redwood Shores, CA 94065 USA
 * or visit www.oracle.com if you need additional information or have any
 * questions.
 */
package org.openjdk.bench.java.lang.foreign;

import java.lang.foreign.MemoryAddress;
import java.lang.foreign.MemoryLayout;
import java.lang.foreign.MemorySegment;
import java.lang.foreign.MemorySession;
import org.openjdk.jmh.annotations.Benchmark;
import org.openjdk.jmh.annotations.BenchmarkMode;
import org.openjdk.jmh.annotations.Fork;
import org.openjdk.jmh.annotations.Measurement;
import org.openjdk.jmh.annotations.Mode;
import org.openjdk.jmh.annotations.OutputTimeUnit;
import org.openjdk.jmh.annotations.Setup;
import org.openjdk.jmh.annotations.State;
import org.openjdk.jmh.annotations.TearDown;
import org.openjdk.jmh.annotations.Warmup;
import sun.misc.Unsafe;

import java.lang.foreign.ValueLayout;
import java.lang.invoke.VarHandle;
import java.nio.ByteBuffer;
import java.nio.ByteOrder;
import java.util.concurrent.TimeUnit;

import static java.lang.foreign.MemoryLayout.PathElement.sequenceElement;
import static java.lang.foreign.ValueLayout.JAVA_INT;

@BenchmarkMode(Mode.AverageTime)
@Warmup(iterations = 5, time = 500, timeUnit = TimeUnit.MILLISECONDS)
@Measurement(iterations = 10, time = 500, timeUnit = TimeUnit.MILLISECONDS)
@State(org.openjdk.jmh.annotations.Scope.Thread)
@OutputTimeUnit(TimeUnit.MILLISECONDS)
@Fork(value = 3, jvmArgsAppend = { "--enable-preview", "--enable-native-access=ALL-UNNAMED" })
public class LoopOverNonConstant {

    static final Unsafe unsafe = Utils.unsafe;

    static final int ELEM_SIZE = 1_000_000;
    static final int CARRIER_SIZE = (int)JAVA_INT.byteSize();
    static final int ALLOC_SIZE = ELEM_SIZE * CARRIER_SIZE;

<<<<<<< HEAD
    static final VarHandle VH_int = MemoryLayout.sequenceLayout(JAVA_INT).varHandle(sequenceElement());
=======
    static final VarHandle VH_int = JAVA_INT.arrayElementVarHandle();

>>>>>>> 14b6c7b4
    static final ValueLayout.OfInt JAVA_INT_ALIGNED = JAVA_INT.withBitAlignment(32);
    static final VarHandle VH_int_aligned = JAVA_INT_ALIGNED.arrayElementVarHandle();

    MemorySession session;
    MemorySegment segment;
    long unsafe_addr;

    ByteBuffer byteBuffer;

    @Setup
    public void setup() {
        unsafe_addr = unsafe.allocateMemory(ALLOC_SIZE);
        for (int i = 0; i < ELEM_SIZE; i++) {
            unsafe.putInt(unsafe_addr + (i * CARRIER_SIZE) , i);
        }
        session = MemorySession.openConfined();
        segment = MemorySegment.allocateNative(ALLOC_SIZE, session);
        for (int i = 0; i < ELEM_SIZE; i++) {
            VH_int.set(segment, (long) i, i);
        }
        byteBuffer = ByteBuffer.allocateDirect(ALLOC_SIZE).order(ByteOrder.nativeOrder());
        for (int i = 0; i < ELEM_SIZE; i++) {
            byteBuffer.putInt(i * CARRIER_SIZE , i);
        }
    }

    @TearDown
    public void tearDown() {
        session.close();
        unsafe.invokeCleaner(byteBuffer);
        unsafe.freeMemory(unsafe_addr);
    }

    @Benchmark
    @OutputTimeUnit(TimeUnit.NANOSECONDS)
    public int unsafe_get() {
        return unsafe.getInt(unsafe_addr);
    }

    @Benchmark
    @OutputTimeUnit(TimeUnit.NANOSECONDS)
    public int segment_get() {
        return (int) VH_int.get(segment, 0L);
    }

    @Benchmark
    @OutputTimeUnit(TimeUnit.NANOSECONDS)
    public int BB_get() {
        return byteBuffer.getInt(0);
    }

    @Benchmark
    public int unsafe_loop() {
        int res = 0;
        for (int i = 0; i < ELEM_SIZE; i ++) {
            res += unsafe.getInt(unsafe_addr + (i * CARRIER_SIZE));
        }
        return res;
    }

    @Benchmark
    public int segment_loop() {
        int sum = 0;
        for (int i = 0; i < ELEM_SIZE; i++) {
            sum += (int) VH_int.get(segment, (long) i);
        }
        return sum;
    }

    @Benchmark
    public int segment_loop_aligned() {
        int sum = 0;
        for (int i = 0; i < ELEM_SIZE; i++) {
            sum += (int) VH_int_aligned.get(segment, (long) i);
        }
        return sum;
    }

    @Benchmark
    public int segment_loop_instance() {
        int sum = 0;
        for (int i = 0; i < ELEM_SIZE; i++) {
            sum += segment.get(JAVA_INT, i * CARRIER_SIZE);

        }
        return sum;
    }

    @Benchmark
    public int segment_loop_instance_index() {
        int sum = 0;
        for (int i = 0; i < ELEM_SIZE; i++) {
            sum += segment.getAtIndex(JAVA_INT, i);

        }
        return sum;
    }

    @Benchmark
    public int segment_loop_instance_aligned() {
        int res = 0;
        for (int i = 0; i < ELEM_SIZE; i ++) {
            res += segment.get(JAVA_INT_ALIGNED, i * CARRIER_SIZE);
        }
        return res;
    }

    @Benchmark
    public int segment_loop_instance_address() {
        int sum = 0;
        for (int i = 0; i < ELEM_SIZE; i++) {
            sum += segment.address().get(JAVA_INT, i * CARRIER_SIZE);
        }
        return sum;
    }

    @Benchmark
    public int segment_loop_instance_address_index() {
        int sum = 0;
        for (int i = 0; i < ELEM_SIZE; i++) {
            sum += segment.address().getAtIndex(JAVA_INT, i);
        }
        return sum;
    }

    @Benchmark
    public int segment_loop_slice() {
        int sum = 0;
        MemorySegment base = segment.asSlice(0, segment.byteSize());
        for (int i = 0; i < ELEM_SIZE; i++) {
            sum += (int) VH_int.get(base, (long) i);
        }
        return sum;
    }

    @Benchmark
    public int segment_loop_readonly() {
        int sum = 0;
        MemorySegment base = segment.asReadOnly();
        for (int i = 0; i < ELEM_SIZE; i++) {
            sum += (int) VH_int.get(base, (long) i);
        }
        return sum;
    }

    @Benchmark
    public int BB_loop() {
        int sum = 0;
        ByteBuffer bb = byteBuffer;
        for (int i = 0; i < ELEM_SIZE; i++) {
            sum += bb.getInt(i * CARRIER_SIZE);
        }
        return sum;
    }

}<|MERGE_RESOLUTION|>--- conflicted
+++ resolved
@@ -61,12 +61,8 @@
     static final int CARRIER_SIZE = (int)JAVA_INT.byteSize();
     static final int ALLOC_SIZE = ELEM_SIZE * CARRIER_SIZE;
 
-<<<<<<< HEAD
-    static final VarHandle VH_int = MemoryLayout.sequenceLayout(JAVA_INT).varHandle(sequenceElement());
-=======
     static final VarHandle VH_int = JAVA_INT.arrayElementVarHandle();
 
->>>>>>> 14b6c7b4
     static final ValueLayout.OfInt JAVA_INT_ALIGNED = JAVA_INT.withBitAlignment(32);
     static final VarHandle VH_int_aligned = JAVA_INT_ALIGNED.arrayElementVarHandle();
 
