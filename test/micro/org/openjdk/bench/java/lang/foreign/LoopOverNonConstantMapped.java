--- conflicted
+++ resolved
@@ -80,12 +80,8 @@
         }
     }
 
-<<<<<<< HEAD
-    static final VarHandle VH_int = MemoryLayout.sequenceLayout(JAVA_INT).varHandle(sequenceElement());
+    static final VarHandle VH_int = JAVA_INT.arrayElementVarHandle();
     MemorySession session;
-=======
-    static final VarHandle VH_int = JAVA_INT.arrayElementVarHandle();
->>>>>>> 14b6c7b4
     MemorySegment segment;
     long unsafe_addr;
 
