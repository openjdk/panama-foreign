--- conflicted
+++ resolved
@@ -95,12 +95,8 @@
             }
             ((MappedByteBuffer)byteBuffer).force();
         }
-<<<<<<< HEAD
         FileChannel fileChannel = FileChannel.open(tempPath, StandardOpenOption.READ, StandardOpenOption.WRITE);
-        segment = fileChannel.map(FileChannel.MapMode.READ_WRITE, 0L, ALLOC_SIZE, session = MemorySession.openConfined());
-=======
-        segment = MemorySegment.mapFile(tempPath, 0L, ALLOC_SIZE, FileChannel.MapMode.READ_WRITE, MemorySession.openConfined());
->>>>>>> b1020d11
+        segment = fileChannel.map(FileChannel.MapMode.READ_WRITE, 0L, ALLOC_SIZE, MemorySession.openConfined());
         unsafe_addr = segment.address().toRawLongValue();
     }
 
