/*
 *  Copyright (c) 2020, 2022, Oracle and/or its affiliates. All rights reserved.
 *  DO NOT ALTER OR REMOVE COPYRIGHT NOTICES OR THIS FILE HEADER.
 *
 *  This code is free software; you can redistribute it and/or modify it
 *  under the terms of the GNU General Public License version 2 only, as
 *  published by the Free Software Foundation.
 *
 *  This code is distributed in the hope that it will be useful, but WITHOUT
 *  ANY WARRANTY; without even the implied warranty of MERCHANTABILITY or
 *  FITNESS FOR A PARTICULAR PURPOSE.  See the GNU General Public License
 *  version 2 for more details (a copy is included in the LICENSE file that
 *  accompanied this code).
 *
 *  You should have received a copy of the GNU General Public License version
 *  2 along with this work; if not, write to the Free Software Foundation,
 *  Inc., 51 Franklin St, Fifth Floor, Boston, MA 02110-1301 USA.
 *
 *   Please contact Oracle, 500 Oracle Parkway, Redwood Shores, CA 94065 USA
 *  or visit www.oracle.com if you need additional information or have any
 *  questions.
 *
 */

package org.openjdk.bench.java.lang.foreign;

import org.openjdk.jmh.annotations.Benchmark;
import org.openjdk.jmh.annotations.BenchmarkMode;
import org.openjdk.jmh.annotations.CompilerControl;
import org.openjdk.jmh.annotations.Fork;
import org.openjdk.jmh.annotations.Measurement;
import org.openjdk.jmh.annotations.Mode;
import org.openjdk.jmh.annotations.OutputTimeUnit;
import org.openjdk.jmh.annotations.Setup;
import org.openjdk.jmh.annotations.State;
import org.openjdk.jmh.annotations.TearDown;
import org.openjdk.jmh.annotations.Warmup;
import sun.misc.Unsafe;

import java.lang.foreign.Arena;
import java.lang.foreign.MemorySegment;
import java.nio.ByteBuffer;
import java.nio.IntBuffer;
import java.util.concurrent.TimeUnit;

import static java.lang.foreign.ValueLayout.JAVA_BYTE;
import static java.lang.foreign.ValueLayout.JAVA_INT;
import static java.lang.foreign.ValueLayout.JAVA_INT_UNALIGNED;

@BenchmarkMode(Mode.AverageTime)
@Warmup(iterations = 5, time = 500, timeUnit = TimeUnit.MILLISECONDS)
@Measurement(iterations = 10, time = 500, timeUnit = TimeUnit.MILLISECONDS)
@State(org.openjdk.jmh.annotations.Scope.Thread)
@OutputTimeUnit(TimeUnit.MILLISECONDS)
@Fork(value = 3, jvmArgsAppend = "--enable-preview")
public class BulkOps {

    static final Unsafe unsafe = Utils.unsafe;

    static final int ELEM_SIZE = 1_000_000;
    static final int CARRIER_SIZE = (int)JAVA_INT.byteSize();
    static final int ALLOC_SIZE = ELEM_SIZE * CARRIER_SIZE;

<<<<<<< HEAD
    final Arena arena = Arena.openConfined();

    final long unsafe_addr = unsafe.allocateMemory(ALLOC_SIZE);
    final MemorySegment segment = MemorySegment.allocateNative(ALLOC_SIZE, arena.session());
=======
    final Arena arena = Arena.openShared();

    final long unsafe_addr = unsafe.allocateMemory(ALLOC_SIZE);
    final MemorySegment segment = MemorySegment.allocateNative(ALLOC_SIZE, arena.scope());
>>>>>>> 8cefa3d2
    final IntBuffer buffer = IntBuffer.allocate(ELEM_SIZE);

    final int[] ints = new int[ELEM_SIZE];
    final MemorySegment bytesSegment = MemorySegment.ofArray(ints);
    final int UNSAFE_INT_OFFSET = unsafe.arrayBaseOffset(int[].class);

    // large(ish) segments/buffers with same content, 0, for mismatch, non-multiple-of-8 sized
    static final int SIZE_WITH_TAIL = (1024 * 1024) + 7;
<<<<<<< HEAD
    final MemorySegment mismatchSegmentLarge1 = MemorySegment.allocateNative(SIZE_WITH_TAIL, arena.session());
    final MemorySegment mismatchSegmentLarge2 = MemorySegment.allocateNative(SIZE_WITH_TAIL, arena.session());;
=======
    final MemorySegment mismatchSegmentLarge1 = MemorySegment.allocateNative(SIZE_WITH_TAIL, arena.scope());
    final MemorySegment mismatchSegmentLarge2 = MemorySegment.allocateNative(SIZE_WITH_TAIL, arena.scope());;
>>>>>>> 8cefa3d2
    final ByteBuffer mismatchBufferLarge1 = ByteBuffer.allocateDirect(SIZE_WITH_TAIL);
    final ByteBuffer mismatchBufferLarge2 = ByteBuffer.allocateDirect(SIZE_WITH_TAIL);

    // mismatch at first byte
<<<<<<< HEAD
    final MemorySegment mismatchSegmentSmall1 = MemorySegment.allocateNative(7, arena.session());;
    final MemorySegment mismatchSegmentSmall2 = MemorySegment.allocateNative(7, arena.session());;
=======
    final MemorySegment mismatchSegmentSmall1 = MemorySegment.allocateNative(7, arena.scope());;
    final MemorySegment mismatchSegmentSmall2 = MemorySegment.allocateNative(7, arena.scope());;
>>>>>>> 8cefa3d2
    final ByteBuffer mismatchBufferSmall1 = ByteBuffer.allocateDirect(7);
    final ByteBuffer mismatchBufferSmall2 = ByteBuffer.allocateDirect(7);

    @Setup
    public void setup() {
        mismatchSegmentSmall1.fill((byte) 0xFF);
        mismatchBufferSmall1.put((byte) 0xFF).clear();
        // verify expected mismatch indices
        long si = mismatchSegmentLarge1.mismatch(mismatchSegmentLarge2);
        if (si != -1)
            throw new AssertionError("Unexpected mismatch index:" + si);
        int bi = mismatchBufferLarge1.mismatch(mismatchBufferLarge2);
        if (bi != -1)
            throw new AssertionError("Unexpected mismatch index:" + bi);
        si = mismatchSegmentSmall1.mismatch(mismatchSegmentSmall2);
        if (si != 0)
            throw new AssertionError("Unexpected mismatch index:" + si);
        bi = mismatchBufferSmall1.mismatch(mismatchBufferSmall2);
        if (bi != 0)
            throw new AssertionError("Unexpected mismatch index:" + bi);

        for (int i = 0; i < ints.length ; i++) {
            ints[i] = i;
        }
    }

    @TearDown
    public void tearDown() {
        arena.close();
    }

    @Benchmark
    @OutputTimeUnit(TimeUnit.NANOSECONDS)
    public void unsafe_fill() {
        unsafe.setMemory(unsafe_addr, ALLOC_SIZE, (byte)42);
    }

    @Benchmark
    @OutputTimeUnit(TimeUnit.NANOSECONDS)
    public void segment_fill() {
        segment.fill((byte)42);
    }

    @Benchmark
    @OutputTimeUnit(TimeUnit.NANOSECONDS)
    public void unsafe_copy() {
        unsafe.copyMemory(ints, UNSAFE_INT_OFFSET, null, unsafe_addr, ALLOC_SIZE);
    }

    @Benchmark
    @OutputTimeUnit(TimeUnit.NANOSECONDS)
    public void segment_copy() {
        segment.copyFrom(bytesSegment);
    }

    @Benchmark
    @OutputTimeUnit(TimeUnit.NANOSECONDS)
    public void segment_copy_static() {
        MemorySegment.copy(ints, 0, segment, JAVA_INT_UNALIGNED, 0, ints.length);
    }

    @Benchmark
    @OutputTimeUnit(TimeUnit.NANOSECONDS)
    public void segment_copy_static_small() {
        MemorySegment.copy(ints, 0, segment, JAVA_INT_UNALIGNED, 0, 10);
    }

    @Benchmark
    @CompilerControl(CompilerControl.Mode.DONT_INLINE)
    @OutputTimeUnit(TimeUnit.NANOSECONDS)
    public void segment_copy_static_small_dontinline() {
        MemorySegment.copy(ints, 0, segment, JAVA_INT_UNALIGNED, 0, 10);
    }

    @Benchmark
    @OutputTimeUnit(TimeUnit.NANOSECONDS)
    public void unsafe_copy_small() {
        unsafe.copyMemory(ints, UNSAFE_INT_OFFSET, null, unsafe_addr, 10 * CARRIER_SIZE);
    }

    @Benchmark
    @OutputTimeUnit(TimeUnit.NANOSECONDS)
    public void buffer_copy_small() {
        buffer.put(0, ints, 0, 10);
    }

    @Benchmark
    @OutputTimeUnit(TimeUnit.NANOSECONDS)
    public void buffer_copy() {
        buffer.put(0, ints, 0, ints.length);
    }

    @Benchmark
    @CompilerControl(CompilerControl.Mode.DONT_INLINE)
    @OutputTimeUnit(TimeUnit.NANOSECONDS)
    public void segment_copy_static_dontinline() {
        MemorySegment.copy(ints, 0, segment, JAVA_INT_UNALIGNED, 0, ints.length);
    }

    @Benchmark
    @OutputTimeUnit(TimeUnit.NANOSECONDS)
    public long mismatch_large_segment() {
        return mismatchSegmentLarge1.mismatch(mismatchSegmentLarge2);
    }

    @Benchmark
    @OutputTimeUnit(TimeUnit.NANOSECONDS)
    public int mismatch_large_bytebuffer() {
        return mismatchBufferLarge1.mismatch(mismatchBufferLarge2);
    }

    @Benchmark
    @OutputTimeUnit(TimeUnit.NANOSECONDS)
    public long mismatch_small_segment() {
        return mismatchSegmentSmall1.mismatch(mismatchSegmentSmall2);
    }

    @Benchmark
    @OutputTimeUnit(TimeUnit.NANOSECONDS)
    public int mismatch_small_bytebuffer() {
        return mismatchBufferSmall1.mismatch(mismatchBufferSmall2);
    }
}<|MERGE_RESOLUTION|>--- conflicted
+++ resolved
@@ -61,17 +61,10 @@
     static final int CARRIER_SIZE = (int)JAVA_INT.byteSize();
     static final int ALLOC_SIZE = ELEM_SIZE * CARRIER_SIZE;
 
-<<<<<<< HEAD
-    final Arena arena = Arena.openConfined();
-
-    final long unsafe_addr = unsafe.allocateMemory(ALLOC_SIZE);
-    final MemorySegment segment = MemorySegment.allocateNative(ALLOC_SIZE, arena.session());
-=======
     final Arena arena = Arena.openShared();
 
     final long unsafe_addr = unsafe.allocateMemory(ALLOC_SIZE);
     final MemorySegment segment = MemorySegment.allocateNative(ALLOC_SIZE, arena.scope());
->>>>>>> 8cefa3d2
     final IntBuffer buffer = IntBuffer.allocate(ELEM_SIZE);
 
     final int[] ints = new int[ELEM_SIZE];
@@ -80,24 +73,14 @@
 
     // large(ish) segments/buffers with same content, 0, for mismatch, non-multiple-of-8 sized
     static final int SIZE_WITH_TAIL = (1024 * 1024) + 7;
-<<<<<<< HEAD
-    final MemorySegment mismatchSegmentLarge1 = MemorySegment.allocateNative(SIZE_WITH_TAIL, arena.session());
-    final MemorySegment mismatchSegmentLarge2 = MemorySegment.allocateNative(SIZE_WITH_TAIL, arena.session());;
-=======
     final MemorySegment mismatchSegmentLarge1 = MemorySegment.allocateNative(SIZE_WITH_TAIL, arena.scope());
     final MemorySegment mismatchSegmentLarge2 = MemorySegment.allocateNative(SIZE_WITH_TAIL, arena.scope());;
->>>>>>> 8cefa3d2
     final ByteBuffer mismatchBufferLarge1 = ByteBuffer.allocateDirect(SIZE_WITH_TAIL);
     final ByteBuffer mismatchBufferLarge2 = ByteBuffer.allocateDirect(SIZE_WITH_TAIL);
 
     // mismatch at first byte
-<<<<<<< HEAD
-    final MemorySegment mismatchSegmentSmall1 = MemorySegment.allocateNative(7, arena.session());;
-    final MemorySegment mismatchSegmentSmall2 = MemorySegment.allocateNative(7, arena.session());;
-=======
     final MemorySegment mismatchSegmentSmall1 = MemorySegment.allocateNative(7, arena.scope());;
     final MemorySegment mismatchSegmentSmall2 = MemorySegment.allocateNative(7, arena.scope());;
->>>>>>> 8cefa3d2
     final ByteBuffer mismatchBufferSmall1 = ByteBuffer.allocateDirect(7);
     final ByteBuffer mismatchBufferSmall2 = ByteBuffer.allocateDirect(7);
 
