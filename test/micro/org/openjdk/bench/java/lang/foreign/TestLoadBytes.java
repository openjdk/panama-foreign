/*
 * Copyright (c) 2021, 2022, Oracle and/or its affiliates. All rights reserved.
 * DO NOT ALTER OR REMOVE COPYRIGHT NOTICES OR THIS FILE HEADER.
 *
 * This code is free software; you can redistribute it and/or modify it
 * under the terms of the GNU General Public License version 2 only, as
 * published by the Free Software Foundation.
 *
 * This code is distributed in the hope that it will be useful, but WITHOUT
 * ANY WARRANTY; without even the implied warranty of MERCHANTABILITY or
 * FITNESS FOR A PARTICULAR PURPOSE.  See the GNU General Public License
 * version 2 for more details (a copy is included in the LICENSE file that
 * accompanied this code).
 *
 * You should have received a copy of the GNU General Public License version
 * 2 along with this work; if not, write to the Free Software Foundation,
 * Inc., 51 Franklin St, Fifth Floor, Boston, MA 02110-1301 USA.
 *
 * Please contact Oracle, 500 Oracle Parkway, Redwood Shores, CA 94065 USA
 * or visit www.oracle.com if you need additional information or have any
 * questions.
 */

package org.openjdk.bench.java.lang.foreign;

import java.lang.foreign.MemorySegment;

import org.openjdk.jmh.annotations.Benchmark;
import org.openjdk.jmh.annotations.BenchmarkMode;
import org.openjdk.jmh.annotations.CompilerControl;
import org.openjdk.jmh.annotations.Fork;
import org.openjdk.jmh.annotations.Measurement;
import org.openjdk.jmh.annotations.Mode;
import org.openjdk.jmh.annotations.OutputTimeUnit;
import org.openjdk.jmh.annotations.Param;
import org.openjdk.jmh.annotations.Setup;
import org.openjdk.jmh.annotations.State;
import org.openjdk.jmh.annotations.Warmup;

import java.lang.foreign.SegmentScope;
import java.nio.ByteBuffer;
import java.util.concurrent.TimeUnit;

import static java.lang.foreign.ValueLayout.JAVA_BYTE;

@BenchmarkMode(Mode.AverageTime)
@Warmup(iterations = 5, time = 500, timeUnit = TimeUnit.MILLISECONDS)
@Measurement(iterations = 10, time = 500, timeUnit = TimeUnit.MILLISECONDS)
@State(org.openjdk.jmh.annotations.Scope.Thread)
@OutputTimeUnit(TimeUnit.NANOSECONDS)
@Fork(value = 1, jvmArgsAppend = {
        "-Dforeign.restricted=permit",
        "--enable-native-access", "ALL-UNNAMED",
        "--enable-preview"})
public class TestLoadBytes {
    @Param("1024")
    private int size;

    private byte[] srcArray;
    private ByteBuffer srcBufferNative;
    private MemorySegment srcSegmentImplicit;

    @Setup
    public void setup() {
        srcArray = new byte[size];
        for (int i = 0; i < srcArray.length; i++) {
            srcArray[i] = (byte) i;
        }

        srcBufferNative = ByteBuffer.allocateDirect(size);
<<<<<<< HEAD
        srcSegmentImplicit = MemorySegment.allocateNative(size, MemorySession.implicit());
=======
        srcSegmentImplicit = MemorySegment.allocateNative(size, SegmentScope.auto());
>>>>>>> 8cefa3d2
    }

    @Benchmark
    public int arrayScalar() {
        int size = 0;
        for (int i = 0; i < srcArray.length; i ++) {
            var v = srcArray[i];
            size += v;
        }
        return size;
    }

    @Benchmark
    public int arrayScalarConst() {
        int size = 0;
        for (int i = 0; i < 1024; i ++) {
            var v = srcArray[i];
            size += v;
        }
        return size;
    }

    @Benchmark
    public int bufferNativeScalar() {
        int size = 0;
        for (int i = 0; i < srcArray.length; i++) {
            var v = srcBufferNative.get(i);
            size += v;
        }
        return size;
    }

    @Benchmark
    public int bufferNativeScalarConst() {
        int size = 0;
        for (int i = 0; i < 1024; i++) {
            var v = srcBufferNative.get(i);
            size += v;
        }
        return size;
    }

    @Benchmark
    public int segmentNativeScalar() {
        int size = 0;
        for (int i = 0; i < srcArray.length; i++) {
            var v = srcSegmentImplicit.get(JAVA_BYTE, i);
            size += v;
        }
        return size;
    }

    @Benchmark
    public int segmentNativeScalarConst() {
        int size = 0;
        for (int i = 0; i < 1024; i++) {
            var v = srcSegmentImplicit.get(JAVA_BYTE, i);
            size += v;
        }
        return size;
    }
}<|MERGE_RESOLUTION|>--- conflicted
+++ resolved
@@ -68,11 +68,7 @@
         }
 
         srcBufferNative = ByteBuffer.allocateDirect(size);
-<<<<<<< HEAD
-        srcSegmentImplicit = MemorySegment.allocateNative(size, MemorySession.implicit());
-=======
         srcSegmentImplicit = MemorySegment.allocateNative(size, SegmentScope.auto());
->>>>>>> 8cefa3d2
     }
 
     @Benchmark
