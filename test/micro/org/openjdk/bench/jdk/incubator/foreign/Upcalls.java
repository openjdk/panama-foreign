/*
 * Copyright (c) 2020, Oracle and/or its affiliates. All rights reserved.
 * DO NOT ALTER OR REMOVE COPYRIGHT NOTICES OR THIS FILE HEADER.
 *
 * This code is free software; you can redistribute it and/or modify it
 * under the terms of the GNU General Public License version 2 only, as
 * published by the Free Software Foundation.
 *
 * This code is distributed in the hope that it will be useful, but WITHOUT
 * ANY WARRANTY; without even the implied warranty of MERCHANTABILITY or
 * FITNESS FOR A PARTICULAR PURPOSE.  See the GNU General Public License
 * version 2 for more details (a copy is included in the LICENSE file that
 * accompanied this code).
 *
 * You should have received a copy of the GNU General Public License version
 * 2 along with this work; if not, write to the Free Software Foundation,
 * Inc., 51 Franklin St, Fifth Floor, Boston, MA 02110-1301 USA.
 *
 * Please contact Oracle, 500 Oracle Parkway, Redwood Shores, CA 94065 USA
 * or visit www.oracle.com if you need additional information or have any
 * questions.
 */
package org.openjdk.bench.jdk.incubator.foreign;

import jdk.incubator.foreign.FunctionDescriptor;
import jdk.incubator.foreign.MemoryAddress;
import jdk.incubator.foreign.CLinker;
import jdk.incubator.foreign.ResourceScope;
import jdk.incubator.foreign.SymbolLookup;
import org.openjdk.jmh.annotations.Benchmark;
import org.openjdk.jmh.annotations.BenchmarkMode;
import org.openjdk.jmh.annotations.Fork;
import org.openjdk.jmh.annotations.Measurement;
import org.openjdk.jmh.annotations.Mode;
import org.openjdk.jmh.annotations.OutputTimeUnit;
import org.openjdk.jmh.annotations.State;
import org.openjdk.jmh.annotations.Warmup;

import java.lang.invoke.MethodHandle;
import java.lang.invoke.MethodType;
import java.util.concurrent.TimeUnit;

import static java.lang.invoke.MethodHandles.lookup;
import static jdk.incubator.foreign.CLinker.C_DOUBLE;
import static jdk.incubator.foreign.CLinker.C_INT;
import static jdk.incubator.foreign.CLinker.C_LONG_LONG;
import static jdk.incubator.foreign.CLinker.C_POINTER;

@BenchmarkMode(Mode.AverageTime)
@Warmup(iterations = 5, time = 500, timeUnit = TimeUnit.MILLISECONDS)
@Measurement(iterations = 10, time = 500, timeUnit = TimeUnit.MILLISECONDS)
@State(org.openjdk.jmh.annotations.Scope.Thread)
@OutputTimeUnit(TimeUnit.NANOSECONDS)
@Fork(value = 3, jvmArgsAppend = { "--add-modules=jdk.incubator.foreign", "--enable-native-access=ALL-UNNAMED" })
public class Upcalls {

    static final CLinker abi = CLinker.getInstance();
    static final MethodHandle blank;
    static final MethodHandle identity;
    static final MethodHandle args5;
    static final MethodHandle args10;

    static final MemoryAddress cb_blank;
    static final MemoryAddress cb_identity;
    static final MemoryAddress cb_args5;
    static final MemoryAddress cb_args10;

    static final long cb_blank_jni;
    static final long cb_identity_jni;
    static final long cb_args5_jni;
    static final long cb_args10_jni;

    static {
        System.loadLibrary("UpcallsJNI");

        String className = "org/openjdk/bench/jdk/incubator/foreign/Upcalls";
        cb_blank_jni = makeCB(className, "blank", "()V");
        cb_identity_jni = makeCB(className, "identity", "(I)I");
        cb_args5_jni = makeCB(className, "args5", "(JDJDJ)V");
        cb_args10_jni = makeCB(className, "args10", "(JDJDJDJDJD)V");

        try {
            System.loadLibrary("Upcalls");
            {
                String name = "blank";
                MethodType mt = MethodType.methodType(void.class);
                FunctionDescriptor fd = FunctionDescriptor.ofVoid();

                blank = linkFunc(name, mt, fd);
                cb_blank = makeCB(name, mt, fd);
            }
            {
                String name = "identity";
                MethodType mt = MethodType.methodType(int.class, int.class);
                FunctionDescriptor fd = FunctionDescriptor.of(C_INT, C_INT);

                identity = linkFunc(name, mt, fd);
                cb_identity = makeCB(name, mt, fd);
            }
            {
                String name = "args5";
                MethodType mt = MethodType.methodType(void.class,
                        long.class, double.class, long.class, double.class, long.class);
                FunctionDescriptor fd = FunctionDescriptor.ofVoid(
                        C_LONG_LONG, C_DOUBLE, C_LONG_LONG, C_DOUBLE, C_LONG_LONG);

                args5 = linkFunc(name, mt, fd);
                cb_args5 = makeCB(name, mt, fd);
            }
            {
                String name = "args10";
                MethodType mt = MethodType.methodType(void.class,
                        long.class, double.class, long.class, double.class, long.class,
                        double.class, long.class, double.class, long.class, double.class);
                FunctionDescriptor fd = FunctionDescriptor.ofVoid(
                        C_LONG_LONG, C_DOUBLE, C_LONG_LONG, C_DOUBLE, C_LONG_LONG,
                        C_DOUBLE, C_LONG_LONG, C_DOUBLE, C_LONG_LONG, C_DOUBLE);

                args10 = linkFunc(name, mt, fd);
                cb_args10 = makeCB(name, mt, fd);
            }
        } catch (ReflectiveOperationException e) {
            throw new BootstrapMethodError(e);
        }
    }

    static MethodHandle linkFunc(String name, MethodType baseType, FunctionDescriptor baseDesc) {
        return abi.downcallHandle(
<<<<<<< HEAD
            SymbolLookup.loaderLookup(Upcalls.class.getClassLoader()).lookup(name).orElseThrow(),
=======
            SymbolLookup.loaderLookup().lookup(name).orElseThrow(),
>>>>>>> 9d22e434
            baseType.insertParameterTypes(baseType.parameterCount(), MemoryAddress.class),
            baseDesc.withAppendedArgumentLayouts(C_POINTER)
        );
    }

    static MemoryAddress makeCB(String name, MethodType mt, FunctionDescriptor fd) throws ReflectiveOperationException {
        return abi.upcallStub(
            lookup().findStatic(Upcalls.class, name, mt),
            fd, ResourceScope.globalScope()
        ).address();
    }

    static native void blank(long cb);
    static native int identity(int x, long cb);
    static native void args5(long a0, double a1, long a2, double a3, long a4, long cb);
    static native void args10(long a0, double a1, long a2, double a3, long a4,
                              double a5, long a6, double a7, long a8, double a9, long cb);
    static native long makeCB(String holder, String name, String signature);

    @Benchmark
    public void jni_blank() throws Throwable {
        blank(cb_blank_jni);
    }

    @Benchmark
    public void panama_blank() throws Throwable {
        blank.invokeExact(cb_blank);
    }

    @Benchmark
    public int jni_identity() throws Throwable {
        return identity(10, cb_identity_jni);
    }

    @Benchmark
    public void jni_args5() throws Throwable {
        args5(1L, 2D, 3L, 4D, 5L, cb_args5_jni);
    }

    @Benchmark
    public void jni_args10() throws Throwable {
        args10(1L, 2D, 3L, 4D, 5L, 6D, 7L, 8D, 9L, 10D, cb_args10_jni);
    }

    @Benchmark
    public int panama_identity() throws Throwable {
        return (int) identity.invokeExact(10, cb_identity);
    }

    @Benchmark
    public void panama_args5() throws Throwable {
        args5.invokeExact(1L, 2D, 3L, 4D, 5L, cb_args5);
    }

    @Benchmark
    public void panama_args10() throws Throwable {
        args10.invokeExact(1L, 2D, 3L, 4D, 5L, 6D, 7L, 8D, 9L, 10D, cb_args10);
    }

    static void blank() {}
    static int identity(int x) { return x; }
    static void args5(long a0, double a1, long a2, double a3, long a4) { }
    static void args10(long a0, double a1, long a2, double a3, long a4,
                       double a5, long a6, double a7, long a8, double a9) { }
}<|MERGE_RESOLUTION|>--- conflicted
+++ resolved
@@ -126,11 +126,7 @@
 
     static MethodHandle linkFunc(String name, MethodType baseType, FunctionDescriptor baseDesc) {
         return abi.downcallHandle(
-<<<<<<< HEAD
-            SymbolLookup.loaderLookup(Upcalls.class.getClassLoader()).lookup(name).orElseThrow(),
-=======
             SymbolLookup.loaderLookup().lookup(name).orElseThrow(),
->>>>>>> 9d22e434
             baseType.insertParameterTypes(baseType.parameterCount(), MemoryAddress.class),
             baseDesc.withAppendedArgumentLayouts(C_POINTER)
         );
