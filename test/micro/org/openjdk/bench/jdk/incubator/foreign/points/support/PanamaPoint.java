/*
 * Copyright (c) 2020, Oracle and/or its affiliates. All rights reserved.
 * DO NOT ALTER OR REMOVE COPYRIGHT NOTICES OR THIS FILE HEADER.
 *
 * This code is free software; you can redistribute it and/or modify it
 * under the terms of the GNU General Public License version 2 only, as
 * published by the Free Software Foundation.
 *
 * This code is distributed in the hope that it will be useful, but WITHOUT
 * ANY WARRANTY; without even the implied warranty of MERCHANTABILITY or
 * FITNESS FOR A PARTICULAR PURPOSE.  See the GNU General Public License
 * version 2 for more details (a copy is included in the LICENSE file that
 * accompanied this code).
 *
 * You should have received a copy of the GNU General Public License version
 * 2 along with this work; if not, write to the Free Software Foundation,
 * Inc., 51 Franklin St, Fifth Floor, Boston, MA 02110-1301 USA.
 *
 * Please contact Oracle, 500 Oracle Parkway, Redwood Shores, CA 94065 USA
 * or visit www.oracle.com if you need additional information or have any
 * questions.
 */
package org.openjdk.bench.jdk.incubator.foreign.points.support;

import jdk.incubator.foreign.CSupport;
import jdk.incubator.foreign.FunctionDescriptor;
import jdk.incubator.foreign.LibraryLookup;
import jdk.incubator.foreign.MemoryAddress;
import jdk.incubator.foreign.MemoryLayout;
import jdk.incubator.foreign.MemorySegment;
import jdk.incubator.foreign.ForeignLinker;

import java.lang.invoke.MethodHandle;
import java.lang.invoke.VarHandle;

import static java.lang.invoke.MethodType.methodType;
import static jdk.incubator.foreign.CSupport.*;
import static jdk.incubator.foreign.MemoryLayout.PathElement.groupElement;

public class PanamaPoint implements AutoCloseable {

    public static final MemoryLayout LAYOUT = MemoryLayout.ofStruct(
        C_INT.withName("x"),
        C_INT.withName("y")
    );

    private static final VarHandle VH_x = LAYOUT.varHandle(int.class, groupElement("x"));
    private static final VarHandle VH_y = LAYOUT.varHandle(int.class, groupElement("y"));
    private static final MethodHandle MH_distance;
    private static final MethodHandle MH_distance_ptrs;

    static {
        try {
            ForeignLinker abi = CSupport.getSystemLinker();
            LibraryLookup lookup = LibraryLookup.ofLibrary("Point");
            MH_distance = abi.downcallHandle(
                lookup.lookup("distance"),
                methodType(double.class, MemorySegment.class, MemorySegment.class),
                FunctionDescriptor.of(C_DOUBLE, LAYOUT, LAYOUT)
            );
            MH_distance_ptrs = abi.downcallHandle(
                lookup.lookup("distance_ptrs"),
                methodType(double.class, MemoryAddress.class, MemoryAddress.class),
                FunctionDescriptor.of(C_DOUBLE, C_POINTER, C_POINTER)
            );
        } catch (NoSuchMethodException e) {
            throw new BootstrapMethodError(e);
        }
    }

    private final MemoryAddress address;

    public PanamaPoint(int x, int y) {
        this(MemorySegment.allocateNative(LAYOUT), x, y);
    }

    public PanamaPoint(MemorySegment segment, int x, int y) {
        this(segment);
        setX(x);
        setY(y);
    }

    public PanamaPoint(MemorySegment segment) {
        this.address = segment.baseAddress();
    }

    public void setX(int x) {
<<<<<<< HEAD
        VH_x.set(segment.address(), x);
    }

    public int getX() {
        return (int) VH_x.get(segment.address());
    }

    public void setY(int y) {
        VH_y.set(segment.address(), y);
    }

    public int getY() {
        return (int) VH_y.get(segment.address());
=======
        VH_x.set(address, x);
    }

    public int getX() {
        return (int) VH_x.get(address);
    }

    public void setY(int y) {
        VH_y.set(address, y);
    }

    public int getY() {
        return (int) VH_y.get(address);
    }

    public double distanceTo(PanamaPoint other) {
        try {
            return (double) MH_distance.invokeExact(address.segment(), other.address.segment());
        } catch (Throwable throwable) {
            throw new InternalError(throwable);
        }
    }

    public double distanceToPtrs(PanamaPoint other) {
        try {
            return (double) MH_distance_ptrs.invokeExact(address, other.address);
        } catch (Throwable throwable) {
            throw new InternalError(throwable);
        }
>>>>>>> 5da427bd
    }

    @Override
    public void close() {
        address.segment().close();
    }
}<|MERGE_RESOLUTION|>--- conflicted
+++ resolved
@@ -85,21 +85,6 @@
     }
 
     public void setX(int x) {
-<<<<<<< HEAD
-        VH_x.set(segment.address(), x);
-    }
-
-    public int getX() {
-        return (int) VH_x.get(segment.address());
-    }
-
-    public void setY(int y) {
-        VH_y.set(segment.address(), y);
-    }
-
-    public int getY() {
-        return (int) VH_y.get(segment.address());
-=======
         VH_x.set(address, x);
     }
 
@@ -129,7 +114,6 @@
         } catch (Throwable throwable) {
             throw new InternalError(throwable);
         }
->>>>>>> 5da427bd
     }
 
     @Override
