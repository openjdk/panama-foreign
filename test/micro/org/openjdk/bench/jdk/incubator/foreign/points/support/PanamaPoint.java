--- conflicted
+++ resolved
@@ -32,6 +32,7 @@
 
 import java.lang.invoke.MethodHandle;
 import java.lang.invoke.VarHandle;
+import java.nio.ByteOrder;
 
 import static java.lang.invoke.MethodType.methodType;
 import static jdk.incubator.foreign.CSupport.*;
@@ -68,7 +69,7 @@
         }
     }
 
-    private final MemoryAddress address;
+    private final MemorySegment segment;
 
     public PanamaPoint(int x, int y) {
         this(MemorySegment.allocateNative(LAYOUT), x, y);
@@ -81,11 +82,10 @@
     }
 
     public PanamaPoint(MemorySegment segment) {
-        this.address = segment.address();
+        this.segment = segment;
     }
 
     public void setX(int x) {
-<<<<<<< HEAD
         VH_x.set(segment, x);
     }
 
@@ -99,25 +99,11 @@
 
     public int getY() {
         return (int) VH_y.get(segment);
-=======
-        VH_x.set(address, x);
-    }
-
-    public int getX() {
-        return (int) VH_x.get(address);
-    }
-
-    public void setY(int y) {
-        VH_y.set(address, y);
-    }
-
-    public int getY() {
-        return (int) VH_y.get(address);
     }
 
     public double distanceTo(PanamaPoint other) {
         try {
-            return (double) MH_distance.invokeExact(address.segment(), other.address.segment());
+            return (double) MH_distance.invokeExact(segment, other.segment);
         } catch (Throwable throwable) {
             throw new InternalError(throwable);
         }
@@ -125,15 +111,14 @@
 
     public double distanceToPtrs(PanamaPoint other) {
         try {
-            return (double) MH_distance_ptrs.invokeExact(address, other.address);
+            return (double) MH_distance_ptrs.invokeExact(segment.address(), other.segment.address());
         } catch (Throwable throwable) {
             throw new InternalError(throwable);
         }
->>>>>>> 4aec236b
     }
 
     @Override
     public void close() {
-        address.segment().close();
+        segment.close();
     }
 }