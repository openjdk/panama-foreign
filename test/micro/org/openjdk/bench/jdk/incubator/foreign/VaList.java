/*
 * Copyright (c) 2020, Oracle and/or its affiliates. All rights reserved.
 * DO NOT ALTER OR REMOVE COPYRIGHT NOTICES OR THIS FILE HEADER.
 *
 * This code is free software; you can redistribute it and/or modify it
 * under the terms of the GNU General Public License version 2 only, as
 * published by the Free Software Foundation.
 *
 * This code is distributed in the hope that it will be useful, but WITHOUT
 * ANY WARRANTY; without even the implied warranty of MERCHANTABILITY or
 * FITNESS FOR A PARTICULAR PURPOSE.  See the GNU General Public License
 * version 2 for more details (a copy is included in the LICENSE file that
 * accompanied this code).
 *
 * You should have received a copy of the GNU General Public License version
 * 2 along with this work; if not, write to the Free Software Foundation,
 * Inc., 51 Franklin St, Fifth Floor, Boston, MA 02110-1301 USA.
 *
 * Please contact Oracle, 500 Oracle Parkway, Redwood Shores, CA 94065 USA
 * or visit www.oracle.com if you need additional information or have any
 * questions.
 */
package org.openjdk.bench.jdk.incubator.foreign;

import jdk.incubator.foreign.FunctionDescriptor;
import jdk.incubator.foreign.CLinker;
import jdk.incubator.foreign.SymbolLookup;
import jdk.incubator.foreign.ResourceScope;
import org.openjdk.jmh.annotations.Benchmark;
import org.openjdk.jmh.annotations.BenchmarkMode;
import org.openjdk.jmh.annotations.Fork;
import org.openjdk.jmh.annotations.Measurement;
import org.openjdk.jmh.annotations.Mode;
import org.openjdk.jmh.annotations.OutputTimeUnit;
import org.openjdk.jmh.annotations.State;
import org.openjdk.jmh.annotations.Warmup;

import java.lang.invoke.MethodHandle;
import java.lang.invoke.MethodType;
import java.util.concurrent.TimeUnit;

import static jdk.incubator.foreign.CLinker.C_DOUBLE;
import static jdk.incubator.foreign.CLinker.C_INT;
import static jdk.incubator.foreign.CLinker.C_LONG_LONG;
import static jdk.incubator.foreign.CLinker.C_VA_LIST;
import static jdk.incubator.foreign.CLinker.asVarArg;

@BenchmarkMode(Mode.AverageTime)
@Warmup(iterations = 5, time = 500, timeUnit = TimeUnit.MILLISECONDS)
@Measurement(iterations = 10, time = 500, timeUnit = TimeUnit.MILLISECONDS)
@State(org.openjdk.jmh.annotations.Scope.Thread)
@OutputTimeUnit(TimeUnit.NANOSECONDS)
@Fork(value = 3, jvmArgsAppend = { "--add-modules=jdk.incubator.foreign", "--enable-native-access=ALL-UNNAMED" })
public class VaList {

    static final CLinker linker = CLinker.getInstance();
    static {
        System.loadLibrary("VaList");
    }

    static final MethodHandle MH_ellipsis;
    static final MethodHandle MH_vaList;

    static {
<<<<<<< HEAD
        SymbolLookup lookup = SymbolLookup.loaderLookup(VaList.class.getClassLoader());
=======
        SymbolLookup lookup = SymbolLookup.loaderLookup();
>>>>>>> 9d22e434
        MH_ellipsis = linker.downcallHandle(lookup.lookup("ellipsis").get(),
                MethodType.methodType(void.class, int.class, int.class, double.class, long.class),
                FunctionDescriptor.ofVoid(C_INT, asVarArg(C_INT), asVarArg(C_DOUBLE), asVarArg(C_LONG_LONG)));
        MH_vaList = linker.downcallHandle(lookup.lookup("vaList").get(),
                MethodType.methodType(void.class, int.class, VaList.class),
                FunctionDescriptor.ofVoid(C_INT, C_VA_LIST));
    }

    @Benchmark
    public void ellipsis() throws Throwable {
        MH_ellipsis.invokeExact(3,
                                1, 2D, 3L);
    }

    @Benchmark
    public void vaList() throws Throwable {
        try (ResourceScope scope = ResourceScope.newConfinedScope()) {
            CLinker.VaList vaList = CLinker.VaList.make(b ->
                    b.vargFromInt(C_INT, 1)
                            .vargFromDouble(C_DOUBLE, 2D)
                            .vargFromLong(C_LONG_LONG, 3L), scope);
            MH_vaList.invokeExact(3,
                    vaList);
        }
    }
}<|MERGE_RESOLUTION|>--- conflicted
+++ resolved
@@ -62,11 +62,7 @@
     static final MethodHandle MH_vaList;
 
     static {
-<<<<<<< HEAD
-        SymbolLookup lookup = SymbolLookup.loaderLookup(VaList.class.getClassLoader());
-=======
         SymbolLookup lookup = SymbolLookup.loaderLookup();
->>>>>>> 9d22e434
         MH_ellipsis = linker.downcallHandle(lookup.lookup("ellipsis").get(),
                 MethodType.methodType(void.class, int.class, int.class, double.class, long.class),
                 FunctionDescriptor.ofVoid(C_INT, asVarArg(C_INT), asVarArg(C_DOUBLE), asVarArg(C_LONG_LONG)));
