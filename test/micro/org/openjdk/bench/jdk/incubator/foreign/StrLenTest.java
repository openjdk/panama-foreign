--- conflicted
+++ resolved
@@ -125,11 +125,7 @@
         byte[] bytes = s.getBytes();
         int len = bytes.length;
         MemoryAddress address = allocateMemory(len + 1);
-<<<<<<< HEAD
-        MemorySegment str = MemorySegment.ofAddressNative(address, len + 1, ResourceScope.globalScope());
-=======
         MemorySegment str = MemorySegment.ofAddress(address, len + 1, ResourceScope.globalScope());
->>>>>>> ddb61725
         str.copyFrom(MemorySegment.ofArray(bytes));
         str.set(JAVA_BYTE, len, (byte)0);
         return address;
