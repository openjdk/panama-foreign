/*
 *  Copyright (c) 2021, 2022, Oracle and/or its affiliates. All rights reserved.
 *  DO NOT ALTER OR REMOVE COPYRIGHT NOTICES OR THIS FILE HEADER.
 *
 *  This code is free software; you can redistribute it and/or modify it
 *  under the terms of the GNU General Public License version 2 only, as
 *  published by the Free Software Foundation.
 *
 *  This code is distributed in the hope that it will be useful, but WITHOUT
 *  ANY WARRANTY; without even the implied warranty of MERCHANTABILITY or
 *  FITNESS FOR A PARTICULAR PURPOSE.  See the GNU General Public License
 *  version 2 for more details (a copy is included in the LICENSE file that
 *  accompanied this code).
 *
 *  You should have received a copy of the GNU General Public License version
 *  2 along with this work; if not, write to the Free Software Foundation,
 *  Inc., 51 Franklin St, Fifth Floor, Boston, MA 02110-1301 USA.
 *
 *  Please contact Oracle, 500 Oracle Parkway, Redwood Shores, CA 94065 USA
 *  or visit www.oracle.com if you need additional information or have any
 *  questions.
 *
 */
package org.openjdk.bench.jdk.incubator.vector;

import java.lang.foreign.Arena;
import java.lang.foreign.MemorySegment;
import java.lang.foreign.SegmentScope;
import java.nio.ByteOrder;
import java.util.concurrent.TimeUnit;
import jdk.incubator.vector.ByteVector;
import jdk.incubator.vector.VectorOperators;
import jdk.incubator.vector.VectorSpecies;
import org.openjdk.jmh.annotations.Benchmark;
import org.openjdk.jmh.annotations.BenchmarkMode;
import org.openjdk.jmh.annotations.CompilerControl;
import org.openjdk.jmh.annotations.Fork;
import org.openjdk.jmh.annotations.Measurement;
import org.openjdk.jmh.annotations.Mode;
import org.openjdk.jmh.annotations.OutputTimeUnit;
import org.openjdk.jmh.annotations.Param;
import org.openjdk.jmh.annotations.Setup;
import org.openjdk.jmh.annotations.State;
import org.openjdk.jmh.annotations.Warmup;

@BenchmarkMode(Mode.AverageTime)
@Warmup(iterations = 5, time = 500, timeUnit = TimeUnit.MILLISECONDS)
@Measurement(iterations = 10, time = 500, timeUnit = TimeUnit.MILLISECONDS)
@State(org.openjdk.jmh.annotations.Scope.Thread)
@OutputTimeUnit(TimeUnit.NANOSECONDS)
@Fork(value = 1, jvmArgsAppend = {
    "--add-modules=jdk.incubator.vector",
    "--enable-preview",
    "--enable-native-access", "ALL-UNNAMED",
    "-Djdk.incubator.vector.VECTOR_ACCESS_OOB_CHECK=1"})
public class TestLoadStoreBytes {
  private static final VectorSpecies<Byte> SPECIES = VectorSpecies.ofLargestShape(byte.class);

  @Param("1024")
  private int size;

  private byte[] srcArray;

  private byte[] dstArray;


  private MemorySegment srcSegmentHeap;

  private MemorySegment dstSegmentHeap;

  private MemorySegment srcSegment;

  private MemorySegment dstSegment;

  private byte[] a, b, c;

  @Setup
  public void setup() {
    srcArray = new byte[size];
    dstArray = srcArray.clone();
    for (int i = 0; i < srcArray.length; i++) {
      srcArray[i] = (byte) i;
    }

    srcSegmentHeap = MemorySegment.ofArray(new byte[size]);
    dstSegmentHeap = MemorySegment.ofArray(new byte[size]);

<<<<<<< HEAD
    srcSegment = MemorySegment.allocateNative(size, SPECIES.vectorByteSize(), MemorySession.implicit());
    dstSegment = MemorySegment.allocateNative(size, SPECIES.vectorByteSize(), MemorySession.implicit());
=======
    srcSegment = MemorySegment.allocateNative(size, SPECIES.vectorByteSize(), SegmentScope.auto());
    dstSegment = MemorySegment.allocateNative(size, SPECIES.vectorByteSize(), SegmentScope.auto());
>>>>>>> 8cefa3d2

    a = new byte[size];
    b = new byte[size];
    c = new byte[size];
  }


  @Benchmark
  public void array() {
    for (int i = 0; i < SPECIES.loopBound(srcArray.length); i += SPECIES.length()) {
      var v = ByteVector.fromArray(SPECIES, srcArray, i);
      v.intoArray(dstArray, i);
    }
  }

  @Benchmark
  public void arrayScalar() {
    for (int i = 0; i < SPECIES.loopBound(srcArray.length); i ++) {
      var v = srcArray[i];
      dstArray[i] = v;
    }
  }

  @Benchmark
  public void vectAdd1() {
    var a = this.a;
    var b = this.b;
    var c = this.c;

    for (int i = 0; i < a.length; i += SPECIES.length()) {
      ByteVector av = ByteVector.fromArray(SPECIES, a, i);
      ByteVector bv = ByteVector.fromArray(SPECIES, b, i);
      av.lanewise(VectorOperators.ADD, bv).intoArray(c, i);
    }
  }

  @Benchmark
  public void vectAdd2() {
    var a = this.a;
    var b = this.b;
    var c = this.c;

    for (int i = 0; i < a.length/SPECIES.length(); i++) {
      ByteVector av = ByteVector.fromArray(SPECIES, a, (i*SPECIES.length()));
      ByteVector bv = ByteVector.fromArray(SPECIES, b, (i*SPECIES.length()));
      av.lanewise(VectorOperators.ADD, bv).intoArray(c, (i*SPECIES.length()));
    }
  }

  @Benchmark
  public void arrayAdd() {
    for (int i = 0; i < SPECIES.loopBound(srcArray.length); i += SPECIES.length()) {
      var v = ByteVector.fromArray(SPECIES, srcArray, i);
      v = v.add(v);
      v.intoArray(dstArray, i);
    }
  }

  @Benchmark
  public void segmentHeap() {
    for (long i = 0; i < SPECIES.loopBound(srcArray.length); i += SPECIES.length()) {
      var v = ByteVector.fromMemorySegment(SPECIES, srcSegmentHeap, i, ByteOrder.nativeOrder());
      v.intoMemorySegment(dstSegmentHeap, i, ByteOrder.nativeOrder());
    }
  }

  @Benchmark
  public void segmentNativeImplicit() {
    for (long i = 0; i < SPECIES.loopBound(srcArray.length); i += SPECIES.length()) {
      var v = ByteVector.fromMemorySegment(SPECIES, srcSegment, i, ByteOrder.nativeOrder());
      v.intoMemorySegment(dstSegment, i, ByteOrder.nativeOrder());
    }
  }

  @Benchmark
  public void segmentNativeConfined() {
    try (final var arena = Arena.openConfined()) {
<<<<<<< HEAD
      final var srcSegmentConfined = MemorySegment.ofAddress(srcSegment.address(), size, arena.session());
      final var dstSegmentConfined = MemorySegment.ofAddress(dstSegment.address(), size, arena.session());
=======
      final var srcSegmentConfined = MemorySegment.ofAddress(srcSegment.address(), size, arena.scope());
      final var dstSegmentConfined = MemorySegment.ofAddress(dstSegment.address(), size, arena.scope());
>>>>>>> 8cefa3d2

      for (long i = 0; i < SPECIES.loopBound(srcArray.length); i += SPECIES.length()) {
        var v = ByteVector.fromMemorySegment(SPECIES, srcSegmentConfined, i, ByteOrder.nativeOrder());
        v.intoMemorySegment(dstSegmentConfined, i, ByteOrder.nativeOrder());
      }
    }
  }
}<|MERGE_RESOLUTION|>--- conflicted
+++ resolved
@@ -85,13 +85,8 @@
     srcSegmentHeap = MemorySegment.ofArray(new byte[size]);
     dstSegmentHeap = MemorySegment.ofArray(new byte[size]);
 
-<<<<<<< HEAD
-    srcSegment = MemorySegment.allocateNative(size, SPECIES.vectorByteSize(), MemorySession.implicit());
-    dstSegment = MemorySegment.allocateNative(size, SPECIES.vectorByteSize(), MemorySession.implicit());
-=======
     srcSegment = MemorySegment.allocateNative(size, SPECIES.vectorByteSize(), SegmentScope.auto());
     dstSegment = MemorySegment.allocateNative(size, SPECIES.vectorByteSize(), SegmentScope.auto());
->>>>>>> 8cefa3d2
 
     a = new byte[size];
     b = new byte[size];
@@ -169,13 +164,8 @@
   @Benchmark
   public void segmentNativeConfined() {
     try (final var arena = Arena.openConfined()) {
-<<<<<<< HEAD
-      final var srcSegmentConfined = MemorySegment.ofAddress(srcSegment.address(), size, arena.session());
-      final var dstSegmentConfined = MemorySegment.ofAddress(dstSegment.address(), size, arena.session());
-=======
       final var srcSegmentConfined = MemorySegment.ofAddress(srcSegment.address(), size, arena.scope());
       final var dstSegmentConfined = MemorySegment.ofAddress(dstSegment.address(), size, arena.scope());
->>>>>>> 8cefa3d2
 
       for (long i = 0; i < SPECIES.loopBound(srcArray.length); i += SPECIES.length()) {
         var v = ByteVector.fromMemorySegment(SPECIES, srcSegmentConfined, i, ByteOrder.nativeOrder());
