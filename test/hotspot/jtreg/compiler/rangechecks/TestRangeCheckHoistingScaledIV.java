/*
 * Copyright (c) 2022, Arm Limited. All rights reserved.
 * DO NOT ALTER OR REMOVE COPYRIGHT NOTICES OR THIS FILE HEADER.
 *
 * This code is free software; you can redistribute it and/or modify it
 * under the terms of the GNU General Public License version 2 only, as
 * published by the Free Software Foundation.
 *
 * This code is distributed in the hope that it will be useful, but WITHOUT
 * ANY WARRANTY; without even the implied warranty of MERCHANTABILITY or
 * FITNESS FOR A PARTICULAR PURPOSE.  See the GNU General Public License
 * version 2 for more details (a copy is included in the LICENSE file that
 * accompanied this code).
 *
 * You should have received a copy of the GNU General Public License version
 * 2 along with this work; if not, write to the Free Software Foundation,
 * Inc., 51 Franklin St, Fifth Floor, Boston, MA 02110-1301 USA.
 *
 * Please contact Oracle, 500 Oracle Parkway, Redwood Shores, CA 94065 USA
 * or visit www.oracle.com if you need additional information or have any
 * questions.
 */

/*
 * @test
 * @bug 8289996
 * @summary Test range check hoisting for some scaled iv at array index
 * @library /test/lib /
 * @requires vm.debug & vm.compiler2.enabled & (os.simpleArch == "x64" | os.arch == "aarch64")
 * @modules jdk.incubator.vector
 * @compile -source ${jdk.version} TestRangeCheckHoistingScaledIV.java
 * @run main/othervm compiler.rangechecks.TestRangeCheckHoistingScaledIV
 */

package compiler.rangechecks;

import java.lang.foreign.MemorySegment;
import java.nio.ByteOrder;

import jdk.incubator.vector.ByteVector;
import jdk.incubator.vector.VectorSpecies;
import jdk.test.lib.process.OutputAnalyzer;
import jdk.test.lib.process.ProcessTools;

public class TestRangeCheckHoistingScaledIV {

    // Inner class for test loops
    class Launcher {
        private static final int SIZE = 16000;
        private static final VectorSpecies<Byte> SPECIES = ByteVector.SPECIES_64;
        private static final ByteOrder ORDER = ByteOrder.nativeOrder();

        private static byte[] ta = new byte[SIZE];
        private static byte[] tb = new byte[SIZE];

        private static MemorySegment sa = MemorySegment.ofArray(ta);
        private static MemorySegment sb = MemorySegment.ofArray(tb);

        private static int count = 789;

        // Normal array accesses with int range checks
        public static void scaledIntIV() {
            for (int i = 0; i < count; i += 2) {
                tb[7 * i] = ta[3 * i];
            }
        }

        // Memory segment accesses with long range checks
        public static void scaledLongIV() {
            for (long l = 0; l < count; l += 64) {
                ByteVector v = ByteVector.fromMemorySegment(SPECIES, sa, l * 6, ORDER);
                v.intoMemorySegment(sb, l * 15, ORDER);
            }
        }

        public static void main(String[] args) {
            for (int i = 0; i < 20000; i++) {
                scaledIntIV();
                scaledLongIV();
            }
        }
    }

    public static void main(String[] args) throws Exception {
<<<<<<< HEAD
        ProcessBuilder pb = ProcessTools.createTestJvm(
                "--enable-preview", "--add-modules", "jdk.incubator.vector",
=======
        ProcessBuilder pb = ProcessTools.createJavaProcessBuilder(
                "--add-modules", "jdk.incubator.vector",
>>>>>>> 5eaa0be2
                "-Xbatch", "-XX:+TraceLoopPredicate", Launcher.class.getName());
        OutputAnalyzer analyzer = new OutputAnalyzer(pb.start());
        analyzer.shouldHaveExitValue(0);
        analyzer.outputTo(System.out);

        // Check if int range checks are hoisted
        analyzer.stdoutShouldContain("rc_predicate init * 3");
        analyzer.stdoutShouldContain("rc_predicate init * 7");

        // Check if long range checks are hoisted
        analyzer.stdoutShouldContain("rc_predicate init * 6");
        analyzer.stdoutShouldContain("rc_predicate init * 15");
    }
}<|MERGE_RESOLUTION|>--- conflicted
+++ resolved
@@ -82,13 +82,8 @@
     }
 
     public static void main(String[] args) throws Exception {
-<<<<<<< HEAD
         ProcessBuilder pb = ProcessTools.createTestJvm(
-                "--enable-preview", "--add-modules", "jdk.incubator.vector",
-=======
-        ProcessBuilder pb = ProcessTools.createJavaProcessBuilder(
                 "--add-modules", "jdk.incubator.vector",
->>>>>>> 5eaa0be2
                 "-Xbatch", "-XX:+TraceLoopPredicate", Launcher.class.getName());
         OutputAnalyzer analyzer = new OutputAnalyzer(pb.start());
         analyzer.shouldHaveExitValue(0);
