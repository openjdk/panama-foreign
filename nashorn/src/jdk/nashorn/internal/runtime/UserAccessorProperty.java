--- conflicted
+++ resolved
@@ -56,6 +56,8 @@
  */
 public final class UserAccessorProperty extends SpillProperty {
 
+    private static final long serialVersionUID = -5928687246526840321L;
+
     static class Accessors {
         Object getter;
         Object setter;
@@ -229,7 +231,6 @@
     }
 
     @Override
-<<<<<<< HEAD
     public MethodHandle getOptimisticGetter(final Class<?> type, final int programPoint) {
         //fortype is always object, but in the optimistic world we have to throw
         //unwarranted optimism exception for narrower types. We can improve this
@@ -258,19 +259,14 @@
     }
 
     @Override
+    void initMethodHandles(final Class<?> structure) {
+        throw new UnsupportedOperationException();
+    }
+
+    @Override
     public ScriptFunction getGetterFunction(final ScriptObject sobj) {
         final Object value = getAccessors(sobj).getter;
         return (value instanceof ScriptFunction) ? (ScriptFunction)value : null;
-=======
-    void initMethodHandles(final Class<?> structure) {
-        throw new UnsupportedOperationException();
-    }
-
-    @Override
-    public ScriptFunction getGetterFunction(final ScriptObject obj) {
-        final Object value = obj.getSpill(getterSlot);
-        return (value instanceof ScriptFunction) ? (ScriptFunction) value : null;
->>>>>>> db62a418
     }
 
     @Override
